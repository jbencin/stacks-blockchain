## Github workflow to run bitcoin tests

name: Tests::Bitcoin

on:
  workflow_call:

## env vars are transferred to composite action steps
env:
  BITCOIND_TEST: 1
  RUST_BACKTRACE: full
  SEGMENT_DOWNLOAD_TIMEOUT_MINS: 15
  TEST_TIMEOUT: 30

concurrency:
  group: bitcoin-tests-${{ github.head_ref || github.ref || github.run_id}}
  ## Only cancel in progress if this is for a PR
  cancel-in-progress: ${{ github.event_name == 'pull_request' }}

jobs:
  # Bitcoin integration tests with code coverage
  integration-tests:
    name: Integration Tests
    runs-on: ubuntu-latest
    strategy:
      ## Continue with the test matrix even if we've had a failure
      fail-fast: false
      ## Run a maximum of 32 concurrent tests from the test matrix
      max-parallel: 32
      matrix:
        test-name:
          - tests::bitcoin_regtest::bitcoind_integration_test
          - tests::integrations::integration_test_get_info
          - tests::neon_integrations::antientropy_integration_test
          - tests::neon_integrations::bitcoind_forking_test
          - tests::neon_integrations::bitcoind_integration_test
          - tests::neon_integrations::block_large_tx_integration_test
          - tests::neon_integrations::block_limit_hit_integration_test
          - tests::neon_integrations::cost_voting_integration
          - tests::neon_integrations::filter_long_runtime_tx_integration_test
          - tests::neon_integrations::filter_low_fee_tx_integration_test
          - tests::neon_integrations::fuzzed_median_fee_rate_estimation_test_window10
          - tests::neon_integrations::fuzzed_median_fee_rate_estimation_test_window5
          - tests::neon_integrations::liquid_ustx_integration
          # Microblock tests that are no longer needed on every CI run
          #  (microblocks are unsupported starting in Epoch 2.5)
          # - tests::neon_integrations::bad_microblock_pubkey
          # - tests::neon_integrations::microblock_fork_poison_integration_test
          # - tests::neon_integrations::microblock_integration_test
          # - tests::neon_integrations::microblock_limit_hit_integration_test
          # - tests::neon_integrations::test_problematic_microblocks_are_not_mined
          # - tests::neon_integrations::test_problematic_microblocks_are_not_relayed_or_stored
          # - tests::neon_integrations::size_overflow_unconfirmed_invalid_stream_microblocks_integration_test
          # - tests::neon_integrations::size_overflow_unconfirmed_microblocks_integration_test
          # - tests::neon_integrations::size_overflow_unconfirmed_stream_microblocks_integration_test
          # - tests::neon_integrations::runtime_overflow_unconfirmed_microblocks_integration_test
          # Disable this flaky test. Microblocks are no longer supported anyways.
          # - tests::neon_integrations::microblock_large_tx_integration_test_FLAKY
          - tests::neon_integrations::miner_submit_twice
          - tests::neon_integrations::mining_events_integration_test
          - tests::neon_integrations::pox_integration_test
          - tests::neon_integrations::push_boot_receipts
          - tests::neon_integrations::should_fix_2771
          - tests::neon_integrations::size_check_integration_test
          - tests::neon_integrations::stx_delegate_btc_integration_test
          - tests::neon_integrations::stx_transfer_btc_integration_test
          - tests::neon_integrations::stack_stx_burn_op_test
          - tests::neon_integrations::test_chainwork_first_intervals
          - tests::neon_integrations::test_chainwork_partial_interval
          - tests::neon_integrations::test_flash_block_skip_tenure
          - tests::neon_integrations::test_problematic_blocks_are_not_mined
          - tests::neon_integrations::test_problematic_blocks_are_not_relayed_or_stored
          - tests::neon_integrations::test_problematic_txs_are_not_stored
          - tests::neon_integrations::use_latest_tip_integration_test
          - tests::neon_integrations::confirm_unparsed_ongoing_ops
          - tests::neon_integrations::min_txs
          - tests::neon_integrations::vote_for_aggregate_key_burn_op_test
          - tests::neon_integrations::mock_miner_replay
          - tests::neon_integrations::listunspent_max_utxos
          - tests::neon_integrations::bitcoin_reorg_flap
          - tests::neon_integrations::bitcoin_reorg_flap_with_follower
          - tests::neon_integrations::start_stop_bitcoind
          - tests::epoch_25::microblocks_disabled
          - tests::should_succeed_handling_malformed_and_valid_txs
          - tests::nakamoto_integrations::simple_neon_integration
          - tests::nakamoto_integrations::flash_blocks_on_epoch_3
          - tests::nakamoto_integrations::mine_multiple_per_tenure_integration
          - tests::nakamoto_integrations::block_proposal_api_endpoint
          - tests::nakamoto_integrations::miner_writes_proposed_block_to_stackerdb
          - tests::nakamoto_integrations::correct_burn_outs
          - tests::nakamoto_integrations::vote_for_aggregate_key_burn_op
          - tests::nakamoto_integrations::follower_bootup
          - tests::nakamoto_integrations::forked_tenure_is_ignored
          - tests::nakamoto_integrations::nakamoto_attempt_time
          - tests::nakamoto_integrations::skip_mining_long_tx
          - tests::signer::v0::block_proposal_rejection
          - tests::signer::v0::miner_gather_signatures
          - tests::signer::v0::end_of_tenure
          - tests::signer::v0::forked_tenure_okay
          - tests::signer::v0::forked_tenure_invalid
          - tests::signer::v0::empty_sortition
          - tests::signer::v0::bitcoind_forking_test
          - tests::signer::v0::multiple_miners
          - tests::signer::v0::mock_sign_epoch_25
          - tests::signer::v0::multiple_miners_mock_sign_epoch_25
          - tests::signer::v0::miner_forking
          - tests::signer::v0::reloads_signer_set_in
          - tests::signer::v0::signers_broadcast_signed_blocks
          - tests::signer::v0::min_gap_between_blocks
          - tests::signer::v0::duplicate_signers
          - tests::signer::v0::retry_on_rejection
          - tests::signer::v0::locally_accepted_blocks_overriden_by_global_rejection
          - tests::signer::v0::locally_rejected_blocks_overriden_by_global_acceptance
          - tests::signer::v0::reorg_locally_accepted_blocks_across_tenures_succeeds
          - tests::signer::v0::miner_recovers_when_broadcast_block_delay_across_tenures_occurs
          - tests::signer::v0::multiple_miners_with_nakamoto_blocks
          - tests::signer::v0::partial_tenure_fork
          - tests::signer::v0::mine_2_nakamoto_reward_cycles
          - tests::signer::v0::signer_set_rollover
          - tests::signer::v0::signing_in_0th_tenure_of_reward_cycle
<<<<<<< HEAD
          - tests::signer::v0::multiple_miners_with_custom_chain_id
=======
          - tests::signer::v0::continue_after_tenure_extend
>>>>>>> ce46c93d
          - tests::nakamoto_integrations::burn_ops_integration_test
          - tests::nakamoto_integrations::check_block_heights
          - tests::nakamoto_integrations::clarity_burn_state
          - tests::nakamoto_integrations::check_block_times
          - tests::nakamoto_integrations::check_block_info
          - tests::nakamoto_integrations::check_block_info_rewards
          - tests::nakamoto_integrations::continue_tenure_extend
          - tests::nakamoto_integrations::mock_mining
          - tests::nakamoto_integrations::multiple_miners
          - tests::nakamoto_integrations::follower_bootup_across_multiple_cycles
          - tests::nakamoto_integrations::utxo_check_on_startup_panic
          - tests::nakamoto_integrations::utxo_check_on_startup_recover
          - tests::nakamoto_integrations::v3_signer_api_endpoint
          # TODO: enable these once v1 signer is supported by a new nakamoto epoch
          # - tests::signer::v1::dkg
          # - tests::signer::v1::sign_request_rejected
          # - tests::signer::v1::filter_bad_transactions
          # - tests::signer::v1::delayed_dkg
          # - tests::signer::v1::mine_2_nakamoto_reward_cycles
          # - tests::signer::v1::sign_after_signer_reboot
          # - tests::signer::v1::block_proposal
    steps:
      ## Setup test environment
      - name: Setup Test Environment
        id: setup_tests
        uses: stacks-network/actions/stacks-core/testenv@main
        with:
          btc-version: "25.0"

      ## Increase open file descriptors limit
      - name: Increase Open File Descriptors
        run: |
          sudo prlimit --nofile=4096:4096

      ## Run test matrix using restored cache of archive file
      ##   - Test will timeout after env.TEST_TIMEOUT minutes
      - name: Run Tests
        id: run_tests
        timeout-minutes: ${{ fromJSON(env.TEST_TIMEOUT) }}
        uses: stacks-network/actions/stacks-core/run-tests@main
        with:
          test-name: ${{ matrix.test-name }}
          threads: 1

      ## Create and upload code coverage file
      - name: Code Coverage
        id: codecov
        uses: stacks-network/actions/codecov@main
        with:
          test-name: ${{ matrix.test-name }}

  check-tests:
    name: Check Tests
    runs-on: ubuntu-latest
    if: always()
    needs:
      - integration-tests
    steps:
      - name: Check Tests Status
        id: check_tests_status
        uses: stacks-network/actions/check-jobs-status@main
        with:
          jobs: ${{ toJson(needs) }}
          summary_print: "true"<|MERGE_RESOLUTION|>--- conflicted
+++ resolved
@@ -118,11 +118,8 @@
           - tests::signer::v0::mine_2_nakamoto_reward_cycles
           - tests::signer::v0::signer_set_rollover
           - tests::signer::v0::signing_in_0th_tenure_of_reward_cycle
-<<<<<<< HEAD
+          - tests::signer::v0::continue_after_tenure_extend
           - tests::signer::v0::multiple_miners_with_custom_chain_id
-=======
-          - tests::signer::v0::continue_after_tenure_extend
->>>>>>> ce46c93d
           - tests::nakamoto_integrations::burn_ops_integration_test
           - tests::nakamoto_integrations::check_block_heights
           - tests::nakamoto_integrations::clarity_burn_state
