--- conflicted
+++ resolved
@@ -65,15 +65,11 @@
 from lib.storage import *
 from lib.atlas import *
 from lib.fast_sync import *
-<<<<<<< HEAD
-from lib.subdomains import subdomains_init, SubdomainNotFound, get_subdomain_info, get_subdomain_history, get_DID_subdomain, get_subdomains_owned_by_address, get_subdomain_DID_info
 from lib.rpc import BlockstackAPIEndpoint
-=======
 from lib.subdomains import (subdomains_init, SubdomainNotFound, get_subdomain_info, get_subdomain_history,
                             get_DID_subdomain, get_subdomains_owned_by_address, get_subdomain_DID_info,
                             get_all_subdomains, get_subdomains_count)
 
->>>>>>> 81b6111f
 import lib.nameset.virtualchain_hooks as virtualchain_hooks
 import lib.config as config
 
