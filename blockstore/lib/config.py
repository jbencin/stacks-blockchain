#!/usr/bin/env python
# -*- coding: utf-8 -*-
"""
    Blockstore
    ~~~~~
    copyright: (c) 2014 by Halfmoon Labs, Inc.
    copyright: (c) 2015 by Blockstack.org
    
    This file is part of Blockstore
    
    Blockstore is free software: you can redistribute it and/or modify
    it under the terms of the GNU General Public License as published by
    the Free Software Foundation, either version 3 of the License, or
    (at your option) any later version.
    
    Blockstore is distributed in the hope that it will be useful,
    but WITHOUT ANY WARRANTY; without even the implied warranty of
    MERCHANTABILITY or FITNESS FOR A PARTICULAR PURPOSE.  See the
    GNU General Public License for more details.
    You should have received a copy of the GNU General Public License
    along with Blockstore.  If not, see <http://www.gnu.org/licenses/>.
"""

import os
from ConfigParser import SafeConfigParser

import virtualchain

DEBUG = True
TESTNET = False
TESTSET = False

VERSION = "v0.01-beta"

""" constants
"""

AVERAGE_MINUTES_PER_BLOCK = 10
DAYS_PER_YEAR = 365.2424
HOURS_PER_DAY = 24
MINUTES_PER_HOUR = 60
SECONDS_PER_MINUTE = 60
MINUTES_PER_YEAR = DAYS_PER_YEAR*HOURS_PER_DAY*MINUTES_PER_HOUR
SECONDS_PER_YEAR = int(round(MINUTES_PER_YEAR*SECONDS_PER_MINUTE))
BLOCKS_PER_YEAR = int(round(MINUTES_PER_YEAR/AVERAGE_MINUTES_PER_BLOCK))
BLOCKS_PER_DAY = int(round(float(MINUTES_PER_HOUR * HOURS_PER_DAY)/AVERAGE_MINUTES_PER_BLOCK))
EXPIRATION_PERIOD = BLOCKS_PER_YEAR*1
NAME_PREORDER_EXPIRE = BLOCKS_PER_DAY
# EXPIRATION_PERIOD = 10
AVERAGE_BLOCKS_PER_HOUR = MINUTES_PER_HOUR/AVERAGE_MINUTES_PER_BLOCK

""" blockstore configs
"""
MAX_NAMES_PER_SENDER = 1                # a sender can own exactly one name

<<<<<<< HEAD
LISTEN_IP = '0.0.0.0'
VERSION = 'v0.1-beta'
RPC_TIMEOUT = 5  # seconds

DEFAULT_BLOCKSTORED_PORT = 6264  # port 6263 is 'NAME' on a phone keypad
BLOCKSTORED_PID_FILE = 'blockstored.pid'
BLOCKSTORED_LOG_FILE = 'blockstored.log'
BLOCKSTORED_TAC_FILE = 'blockstored.tac'
BLOCKSTORED_WORKING_DIR = '.blockstore'
BLOCKSTORED_NAMESPACE_FILE = 'namespace.txt'
BLOCKSTORED_SNAPSHOTS_FILE = 'snapshots.txt'
BLOCKSTORED_LASTBLOCK_FILE = 'lastblock.txt'
BLOCKSTORED_CONFIG_FILE = 'blockstore.ini'

try:
    BLOCKSTORED_SERVER = os.environ['BLOCKSTORED_SERVER']
    BLOCKSTORED_PORT = int(os.environ['BLOCKSTORED_PORT'])
except KeyError:
    BLOCKSTORED_SERVER = 'localhost'
    BLOCKSTORED_PORT = DEFAULT_BLOCKSTORED_PORT
=======
""" RPC server configs 
"""
RPC_SERVER_PORT = 6264
>>>>>>> 3769f88a

""" DHT configs
"""
# 3 years
STORAGE_TTL = 3 * 60 * 60 * 24 * 365

DHT_SERVER_PORT = 6265  # blockstored default to port 6264

DEFAULT_DHT_SERVERS = [('dht.openname.org', DHT_SERVER_PORT),
                       ('dht.onename.com', DHT_SERVER_PORT),
                       ('dht.halfmoonlabs.com', DHT_SERVER_PORT),
                       ('127.0.0.1', DHT_SERVER_PORT)]


""" Bitcoin configs 
"""
DEFAULT_BITCOIND_SERVER = 'btcd.onename.com'
DEFAULT_BITCOIND_PORT = 8332 
DEFAULT_BITCOIND_PORT_TESTNET = 18332
DEFAULT_BITCOIND_USERNAME = 'openname'
DEFAULT_BITCOIND_PASSWD = 'opennamesystem'

""" block indexing configs
"""
REINDEX_FREQUENCY = 30 # seconds

FIRST_BLOCK_MAINNET = 370607 # 343883
FIRST_BLOCK_MAINNET_TESTSET = FIRST_BLOCK_MAINNET
# FIRST_BLOCK_TESTNET = 343883
FIRST_BLOCK_TESTNET = 529008
FIRST_BLOCK_TESTNET_TESTSET = FIRST_BLOCK_TESTNET

if TESTNET:
    if TESTSET:
        START_BLOCK = FIRST_BLOCK_TESTNET_TESTSET
    else:
        START_BLOCK = FIRST_BLOCK_TESTNET
else:
    if TESTSET:
        START_BLOCK = FIRST_BLOCK_MAINNET_TESTSET
    else:
        START_BLOCK = FIRST_BLOCK_MAINNET

""" magic bytes configs
"""

MAGIC_BYTES_TESTSET = 'eg'
MAGIC_BYTES_MAINSET = 'id'

if TESTSET:
    MAGIC_BYTES = MAGIC_BYTES_TESTSET
else:
    MAGIC_BYTES = MAGIC_BYTES_MAINSET

""" name operation data configs
"""

# Opcodes
NAME_PREORDER = '?'
NAME_REGISTRATION = ':'
NAME_UPDATE = '+'
NAME_TRANSFER = '>'
NAME_RENEWAL = ':'
NAME_REVOKE = '~'
NAME_IMPORT = ';'

NAME_SCHEME = MAGIC_BYTES_MAINSET + NAME_REGISTRATION

NAMESPACE_PREORDER = '*'
NAMESPACE_REVEAL = '&'
NAMESPACE_READY = '!'

TRANSFER_KEEP_DATA = '>'
TRANSFER_REMOVE_DATA = '~'

# list of opcodes we support
OPCODES = [
   NAME_PREORDER,
   NAME_REGISTRATION,
   NAME_UPDATE,
   NAME_TRANSFER,
   NAME_RENEWAL,
   NAME_REVOKE,
   NAME_IMPORT,
   NAMESPACE_PREORDER,
   NAMESPACE_REVEAL,
   NAMESPACE_READY
]
   

NAMESPACE_LIFE_INFINITE = 0xffffffff

# op-return formats
LENGTHS = {
    'magic_bytes': 2,
    'opcode': 1,
    'preorder_name_hash': 20,
    'consensus_hash': 16,
    'namelen': 1,
    'name_min': 1,
    'name_max': 34,
    'name_hash': 16,
    'update_hash': 20,
    'data_hash': 20,
    'blockchain_id_name': 34,
    'blockchain_id_namespace_life': 4,
    'blockchain_id_namespace_cost': 8,
    'blockchain_id_namespace_price_decay': 4,
    'blockchain_id_namespace_id': 19
}

MIN_OP_LENGTHS = {
    'preorder': LENGTHS['preorder_name_hash'] + LENGTHS['consensus_hash'],
    'registration': LENGTHS['name_min'],
    'update': LENGTHS['name_hash'] + LENGTHS['update_hash'],
    'transfer': LENGTHS['name_hash'] + LENGTHS['consensus_hash'],
    'revoke': LENGTHS['name_min'],
    'name_import': LENGTHS['name_min'],
    'namespace_preorder': LENGTHS['preorder_name_hash'] + LENGTHS['consensus_hash'],
    'namespace_reveal': LENGTHS['blockchain_id_namespace_life'] + LENGTHS['blockchain_id_namespace_cost'] + \
                        LENGTHS['blockchain_id_namespace_price_decay'] + 1 + LENGTHS['name_min'],
    'namespace_ready': 1 + LENGTHS['name_min']
}

OP_RETURN_MAX_SIZE = 40

""" transaction fee configs
"""

DEFAULT_OP_RETURN_FEE = 10000
DEFAULT_DUST_SIZE = 5500
DEFAULT_OP_RETURN_VALUE = 0
DEFAULT_FEE_PER_KB = 10000

""" name price configs
"""

SATOSHIS_PER_BTC = 10**8
PRICE_FOR_1LETTER_NAMES = 10*SATOSHIS_PER_BTC
PRICE_DROP_PER_LETTER = 10
PRICE_DROP_FOR_NON_ALPHABETIC = 10
ALPHABETIC_PRICE_FLOOR = 10**4

NAMESPACE_BASE_COST = SATOSHIS_PER_BTC
NAMESPACE_COST_DECAY = 3.0

NAMESPACE_PREORDER_EXPIRE = BLOCKS_PER_DAY      # namespace preorders expire after 1 day, if not revealed
NAMESPACE_REVEAL_EXPIRE = BLOCKS_PER_YEAR       # namespace reveals expire after 1 year, if not readied.

# default namespace record (i.e. for names with no namespace ID)
NAMESPACE_DEFAULT = {
   'opcode': 'NAMESPACE_REVEAL',
   'lifetime': EXPIRATION_PERIOD,
   'cost': 1,
   'price_decay': float(PRICE_DROP_PER_LETTER),
   'namespace_id': None,
   'namespace_id_hash': "",
   'sender': ""
}


""" Validation 
"""

def default_bitcoind_opts( config_file=None ):
   """
   Get our default bitcoind options, such as from a config file, 
   or from sane defaults 
   """
   
   bitcoind_server = None 
   bitcoind_port = None 
   bitcoind_user = None 
   bitcoind_passwd = None 
   bitcoind_use_https = None 
   
   loaded = False 
   
   if config_file is not None:
         
      parser = SafeConfigParser()
      parser.read(config_file)

      if parser.has_section('bitcoind'):

         if parser.has_option('bitcoind', 'server'):
            bitcoind_server = parser.get('bitcoind', 'server')
         
         if parser.has_option('bitcoind', 'port'):
            bitcoind_port = parser.get('bitcoind', 'port')
         
         if parser.has_option('bitcoind', 'user'):
            bitcoind_user = parser.get('bitcoind', 'user')
         
         if parser.has_option('bitcoind', 'passwd'):
            bitcoind_passwd = parser.get('bitcoind', 'passwd')
         
         if parser.has_option('bitcoind', 'use_https'):
            use_https = parser.get('bitcoind', 'use_https')
         else:
            use_https = 'no'

         if use_https.lower() == "yes" or use_https.lower() == "y":
            bitcoind_use_https = True
         else:
            bitcoind_use_https = False
            
         loaded = True

   if not loaded:

      if TESTNET:
         bitcoind_server = "localhost"
         bitcoind_port = DEFAULT_BITCOIND_PORT_TESTNET
         bitcoind_user = DEFAULT_BITCOIND_USERNAME
         bitcoind_passwd = DEFAULT_BITCOIND_PASSWD
         bitcoind_use_https = False
         
      else:
         bitcoind_server = DEFAULT_BITCOIND_SERVER
         bicoind_port = DEFAULT_BITCOIND_PORT
         bitcoind_user = DEFAULT_BITCOIND_USERNAME
         bitcoind_passwd = DEFAULT_BITCOIND_PASSWD
         bitcoind_use_https = True
        
   default_bitcoin_opts = {
      "bitcoind_user": bitcoind_user,
      "bitcoind_passwd": bitcoind_passwd,
      "bitcoind_server": bitcoind_server,
      "bitcoind_port": bitcoind_port,
      "bitcoind_use_https": bitcoind_use_https
   }
   
   # strip None's
   for (k, v) in default_bitcoin_opts.items():
      if v is None:
         del default_bitcoin_opts[k]
      
   return default_bitcoin_opts


def default_chaincom_opts( config_file=None ):
   """
   Get our default chain.com options from a config file.
   """
   
   if config_file is None:
      config_file = virtualchain.get_config_filename()
   
   parser = SafeConfigParser()
   parser.read( config_file )
   
   chaincom_opts = {}
   
   api_key_id = None 
   api_key_secret = None
   
   if parser.has_section('chain_com'):
      
      if parser.has_option('chain_com', 'api_key_id'):
         api_key_id = parser.get('chain_com', 'api_key_id')
      
      if parser.has_option('chain_com', 'api_key_secret'):
         api_key_secret = parser.get('chain_com', 'api_key_secret')
      
      chaincom_opts = {
         'api_key_id': api_key_id,
         'api_key_secret': api_key_secret
      }
      
   
   # strip Nones 
   for (k, v) in chaincom_opts.items():
      if v is None:
         del chaincom_opts[k]
   
   return chaincom_opts


def default_dht_opts( config_file=None ):
   """
   Get our default DHT options from the config file.
   """
   
   global DHT_SERVER_PORT, DEFAULT_DHT_SERVERS
   
   if config_file is None:
      config_file = virtualchain.get_config_filename()
   
   
   defaults = {
      'disable': str(False),
      'port': str(DHT_SERVER_PORT),
      'servers': ",".join( ["%s:%s" % (host, port) for (host, port) in DEFAULT_DHT_SERVERS] )
   }
   
   parser = SafeConfigParser( defaults )
   parser.read( config_file )
   
   if parser.has_section('dht'):
      
      disable = parser.get('dht', 'disable')
      port = parser.get('dht', 'port')
      servers = parser.get('dht', 'servers')     # expect comma-separated list of host:port
      
      if disable is None:
         disable = False 
         
      if port is None:
         port = DHT_SERVER_PORT
         
      if servers is None:
         servers = DEFAULT_DHT_SERVERS
         
      try:
         disable = bool(disable)
      except:
         raise Exception("Invalid field value for dht.disable: expected bool")
      
      try:
         port = int(port)
      except:
         raise Exception("Invalid field value for dht.port: expected int")
      
      parsed_servers = []
      try:
         server_list = servers.split(",")
         for server in server_list:
            server_host, server_port = server.split(":")
            server_port = int(server_port)
            
            parsed_servers.append( (server_host, server_port) )
            
      except:
         raise Exception("Invalid field value for dht.servers: expected 'HOST:PORT[,HOST:PORT...]'")
      
      dht_opts = {
         'disable': disable,
         'port': port,
         'servers': parsed_servers
      }
      
      return dht_opts 
   
   else:
      
      # use defaults
      dht_opts = {
         'disable': False,
         'port': DHT_SERVER_PORT,
         'servers': DEFAULT_DHT_SERVERS
      }
         
      return dht_opts
   
      

def opt_strip( prefix, opts ):
   """
   Given a dict of opts that start with prefix,
   remove the prefix from each of them.
   """
   
   for (opt_name, opt_value) in opts.items():
      
      # remove prefix
      if opt_name.startswith(prefix):
         opt_name = opt_name[len(prefix):]
      
      opts[ opt_name ] = opt_value
      
   return opts 


def interactive_prompt( message, parameters ):
   """
   Prompt the user for a series of parameters
   Return a dict mapping the parameter name to the 
   user-given value.
   """
   
   # pretty-print the message 
   lines = message.split("\n")
   max_line_len = max( [len(l) for l in lines] )
   
   print '-' * max_line_len 
   print message 
   print '-' * max_line_len
   
   ret = {}
   
   for param in parameters:
      value = raw_input("%s: ")
      ret[param] = value 
   
   return ret


def find_missing( message, all_params, given_opts, prompt_missing=True ):
   """
   Find and interactively prompt the user for missing parameters,
   given the list of all valid parameters and a dict of known options.
   
   Return the (updated dict of known options, missing), with the user's input.
   """
   
   # are we missing anything for bitcoin?
   missing_params = []
   for missing_param in given_opts:
      if missing_param not in given_opts.keys():
         missing_params.append( missing_param )
      
   if len(missing_params) > 0 and prompt_missing:
      
      missing_values = interactive_prompt( message, missing_params )
      given_opts.update( missing_values )

   return given_opts, missing_params


def configure( config_file=None, force=False, interactive=True ):
   """
   Configure blockstore:  find and store configuration parameters to the config file.
   
   Optionally prompt for missing data interactively (with interactive=True).  Or, raise an exception
   if there are any fields missing.
   
   Optionally force a re-prompting for all configuration details (with force=True)
   
   Return (bitcoind_opts, chaincom_opts)
   """
   
   if config_file is None:
      try:
         config_file = virtualchain.get_config_filename()
      except:
         pass 
   
   bitcoind_message  = "Blockstore does not have enough information to connect\n"
   bitcoind_message += "to bitcoind.  Please supply the following parameters:"
   
   bitcoind_opts = {}
   bitcoind_params = ["server", "port", "user", "passwd", "use_https"]
   
   chaincom_message  = 'NOTE: Blockstore currently requires API access to chain.com\n'
   chaincom_message += 'for getting unspent outputs. We will add support for using\n'
   chaincom_message += 'bitcoind and/or other API providers in the next release.\n'
   chaincom_message += "\n"
   chaincom_message += "If you have not done so already, please go to https://chain.com\n"
   chaincom_message += "and register for an API key and secret.  Once you have them,"
   chaincom_message += "please enter them here."
   
   chaincom_opts = {}
   chaincom_params = ["api_key_id", "api_key_secret"]
   
   if not force:
      
      # get current set of bitcoind opts
      tmp_bitcoind_opts = default_bitcoind_opts( config_file=config_file )
      bitcoind_opts = opt_strip( "bitcoind_", tmp_bitcoind_opts )
         
      # get current set of chaincom opts 
      chaincom_opts = default_chaincom_opts( config_file=config_file )
      
   # get any missing fields 
   bitcoind_opts, missing_bitcoin_opts = find_missing( bitcoind_message, bitcoind_params, bitcoind_opts, prompt_missing=interactive )
   chaincom_opts, missing_chaincom_opts = find_missing( chaincom_message, chaincom_params, chaincom_opts, prompt_missing=interactive )
   
   if not interactive and (len(missing_bitcoin_opts) > 0 or len(missing_chaincom_opts) > 0):
       
       # cannot continue 
       raise Exception("Missing configuration fields: %s" % (",".join( missing_bitcoin_opts + missing_chaincom_opts )) )
                       
   return (bitcoind_opts, chaincom_opts)
      

def write_config_file( bitcoind_opts=None, chaincom_opts=None, config_file=None ):
   """
   Update a configuration file, given the bitcoind options and chain.com options.
   Return True on success 
   Return False on failure
   """
   
   if config_file is None:
      try:
         config_file = virtualchain.get_config_filename()
      except:
         return False
      
   if config_file is None:
      return False 
   
   parser = SafeConfigParser()
   parser.read(config_file)
   
   if bitcoind_opts is not None:
      
      bitcoind_opts = opt_strip( "bitcoind_", bitcoind_opts )
      
      for opt_name, opt_value in bitcoind_opts.items():
         parser.set( 'bitcoind', opt_name, opt_value )
      
   if chaincom_opts is not None:
      
      for opt_name, opt_value in chaincom_opts.items():
         parser.set( 'chain_com', opt_name, opt_value )
      
   with open(config_file, "w") as fout:
      parser.write( fout )
   
   return True

   <|MERGE_RESOLUTION|>--- conflicted
+++ resolved
@@ -53,32 +53,9 @@
 """
 MAX_NAMES_PER_SENDER = 1                # a sender can own exactly one name
 
-<<<<<<< HEAD
-LISTEN_IP = '0.0.0.0'
-VERSION = 'v0.1-beta'
-RPC_TIMEOUT = 5  # seconds
-
-DEFAULT_BLOCKSTORED_PORT = 6264  # port 6263 is 'NAME' on a phone keypad
-BLOCKSTORED_PID_FILE = 'blockstored.pid'
-BLOCKSTORED_LOG_FILE = 'blockstored.log'
-BLOCKSTORED_TAC_FILE = 'blockstored.tac'
-BLOCKSTORED_WORKING_DIR = '.blockstore'
-BLOCKSTORED_NAMESPACE_FILE = 'namespace.txt'
-BLOCKSTORED_SNAPSHOTS_FILE = 'snapshots.txt'
-BLOCKSTORED_LASTBLOCK_FILE = 'lastblock.txt'
-BLOCKSTORED_CONFIG_FILE = 'blockstore.ini'
-
-try:
-    BLOCKSTORED_SERVER = os.environ['BLOCKSTORED_SERVER']
-    BLOCKSTORED_PORT = int(os.environ['BLOCKSTORED_PORT'])
-except KeyError:
-    BLOCKSTORED_SERVER = 'localhost'
-    BLOCKSTORED_PORT = DEFAULT_BLOCKSTORED_PORT
-=======
 """ RPC server configs 
 """
 RPC_SERVER_PORT = 6264
->>>>>>> 3769f88a
 
 """ DHT configs
 """
