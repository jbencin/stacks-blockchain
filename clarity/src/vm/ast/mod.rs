--- conflicted
+++ resolved
@@ -28,6 +28,7 @@
 
 use crate::vm::representations::SymbolicExpression;
 use crate::vm::types::QualifiedContractIdentifier;
+use crate::vm::ast::parser::parse_in_epoch;
 
 use self::definition_sorter::DefinitionSorter;
 use self::errors::ParseResult;
@@ -44,7 +45,7 @@
 use crate::vm::ClarityVersion;
 
 /// Legacy function
-#[cfg(test)]
+#[cfg(any(test, features = "testing"))]
 pub fn parse(
     contract_identifier: &QualifiedContractIdentifier,
     source_code: &str,
@@ -67,11 +68,13 @@
 pub fn ast_check_size(
     contract_identifier: &QualifiedContractIdentifier,
     source_code: &str,
+    clarity_version: ClarityVersion,
+    epoch_id: StacksEpochId,
 ) -> ParseResult<ContractAST> {
-    let pre_expressions = parser::parse(source_code)?;
+    let pre_expressions = parse_in_epoch(source_code, epoch_id)?;
     let mut contract_ast = ContractAST::new(contract_identifier.clone(), pre_expressions);
-    StackDepthChecker::run_pass(&mut contract_ast)?;
-    VaryStackDepthChecker::run_pass(&mut contract_ast)?;
+    StackDepthChecker::run_pass(&mut contract_ast, clarity_version)?;
+    VaryStackDepthChecker::run_pass(&mut contract_ast, clarity_version)?;
     Ok(contract_ast)
 }
 
@@ -80,12 +83,14 @@
     contract_identifier: &QualifiedContractIdentifier,
     source_code: &str,
     cost_track: &mut T,
+    clarity_version: ClarityVersion,
+    epoch: StacksEpochId,
     ruleset: ASTRules,
 ) -> ParseResult<ContractAST> {
     match ruleset {
-        ASTRules::Typical => build_ast_typical(contract_identifier, source_code, cost_track),
+        ASTRules::Typical => build_ast_typical(contract_identifier, source_code, cost_track, clarity_version, epoch),
         ASTRules::PrecheckSize => {
-            build_ast_precheck_size(contract_identifier, source_code, cost_track)
+            build_ast_precheck_size(contract_identifier, source_code, cost_track, clarity_version, epoch)
         }
     }
 }
@@ -143,7 +148,6 @@
         ClarityCostFunction::AstParse,
         cost_track,
         source_code.len() as u64,
-<<<<<<< HEAD
     ) {
         Err(e) if error_early => return Err(e.into()),
         Err(e) => Some(e),
@@ -176,10 +180,7 @@
             },
         );
     }
-=======
-    )?;
-    let pre_expressions = parser::parse_no_stack_limit(source_code)?;
->>>>>>> 9d897256
+
     let mut contract_ast = ContractAST::new(contract_identifier.clone(), pre_expressions);
     match StackDepthChecker::run_pass(&mut contract_ast, clarity_version) {
         Err(e) if error_early => return Err(e),
@@ -237,19 +238,18 @@
     contract_identifier: &QualifiedContractIdentifier,
     source_code: &str,
     cost_track: &mut T,
+    clarity_version: ClarityVersion,
+    epoch: StacksEpochId,
 ) -> ParseResult<ContractAST> {
-    runtime_cost(
-        ClarityCostFunction::AstParse,
+    let (contract, _, _) = inner_build_ast(
+        contract_identifier,
+        source_code,
         cost_track,
-        source_code.len() as u64,
+        clarity_version,
+        epoch,
+        true,
     )?;
-    let mut contract_ast = ast_check_size(contract_identifier, source_code)?;
-    ExpressionIdentifier::run_pre_expression_pass(&mut contract_ast)?;
-    DefinitionSorter::run_pass(&mut contract_ast, cost_track)?;
-    TraitsResolver::run_pass(&mut contract_ast)?;
-    SugarExpander::run_pass(&mut contract_ast)?;
-    ExpressionIdentifier::run_expression_pass(&mut contract_ast)?;
-    Ok(contract_ast)
+    Ok(contract)
 }
 
 /// Test compatibility
@@ -258,34 +258,27 @@
     contract_identifier: &QualifiedContractIdentifier,
     source_code: &str,
     cost_track: &mut T,
+    clarity_version: ClarityVersion,
+    epoch_id: StacksEpochId
 ) -> ParseResult<ContractAST> {
-    build_ast_typical(contract_identifier, source_code, cost_track)
+    build_ast_typical(contract_identifier, source_code, cost_track, clarity_version, epoch_id)
 }
 
 #[cfg(test)]
 mod test {
-<<<<<<< HEAD
     use std::collections::HashMap;
-
     use stacks_common::types::StacksEpochId;
-
-    use crate::vm::ast::build_ast;
-=======
     use crate::vm::ast::errors::ParseErrors;
     use crate::vm::ast::stack_depth_checker::AST_CALL_STACK_DEPTH_BUFFER;
     use crate::vm::ast::{build_ast, build_ast_with_rules, ASTRules};
->>>>>>> 9d897256
     use crate::vm::costs::LimitedCostTracker;
     use crate::vm::costs::*;
     use crate::vm::representations::depth_traverse;
     use crate::vm::types::QualifiedContractIdentifier;
-<<<<<<< HEAD
     use crate::vm::ClarityVersion;
-=======
     use crate::vm::ClarityCostFunction;
     use crate::vm::ClarityName;
     use crate::vm::MAX_CALL_STACK_DEPTH;
-    use std::collections::HashMap;
 
     #[derive(PartialEq, Debug)]
     struct UnitTestTracker {
@@ -333,97 +326,106 @@
 
     #[test]
     fn test_cost_tracking_deep_contracts() {
-        let stack_limit =
-            (AST_CALL_STACK_DEPTH_BUFFER + (MAX_CALL_STACK_DEPTH as u64) + 1) as usize;
-        let exceeds_stack_depth_tuple = format!(
-            "{}u1 {}",
-            "{ a : ".repeat(stack_limit + 1),
-            "} ".repeat(stack_limit + 1)
-        );
-
-        // for deep lists, a test like this works:
-        //   it can assert a limit, that you can also verify
-        //   by disabling `VaryStackDepthChecker` and arbitrarily bumping up the parser lexer limits
-        //   and see that it produces the same result
-        let exceeds_stack_depth_list = format!(
-            "{}u1 {}",
-            "(list ".repeat(stack_limit + 1),
-            ")".repeat(stack_limit + 1)
-        );
-
-        // with old rules, this is just ExpressionStackDepthTooDeep
-        let mut cost_track = UnitTestTracker::new();
-        let err = build_ast_with_rules(
-            &QualifiedContractIdentifier::transient(),
-            &exceeds_stack_depth_list,
-            &mut cost_track,
-            ASTRules::Typical,
-        )
-        .expect_err("Contract should error in parsing");
-
-        let expected_err = ParseErrors::ExpressionStackDepthTooDeep;
-        let expected_list_cost_state = UnitTestTracker {
-            invoked_functions: vec![(ClarityCostFunction::AstParse, vec![500])],
-            invocation_count: 1,
-            cost_addition_count: 1,
-        };
-
-        assert_eq!(&expected_err, &err.err);
-        assert_eq!(expected_list_cost_state, cost_track);
-
-        // with new rules, this is now VaryExpressionStackDepthTooDeep
-        let mut cost_track = UnitTestTracker::new();
-        let err = build_ast_with_rules(
-            &QualifiedContractIdentifier::transient(),
-            &exceeds_stack_depth_list,
-            &mut cost_track,
-            ASTRules::PrecheckSize,
-        )
-        .expect_err("Contract should error in parsing");
-
-        let expected_err = ParseErrors::VaryExpressionStackDepthTooDeep;
-        let expected_list_cost_state = UnitTestTracker {
-            invoked_functions: vec![(ClarityCostFunction::AstParse, vec![500])],
-            invocation_count: 1,
-            cost_addition_count: 1,
-        };
-
-        assert_eq!(&expected_err, &err.err);
-        assert_eq!(expected_list_cost_state, cost_track);
-
-        // you cannot do the same for tuples!
-        // in ASTRules::Typical, this passes
-        let mut cost_track = UnitTestTracker::new();
-        let _ = build_ast_with_rules(
-            &QualifiedContractIdentifier::transient(),
-            &exceeds_stack_depth_tuple,
-            &mut cost_track,
-            ASTRules::Typical,
-        )
-        .expect("Contract should aprse with ASTRules::Typical");
-
-        // this actually won't even error without
-        //  the VaryStackDepthChecker changes.
-        let mut cost_track = UnitTestTracker::new();
-        let err = build_ast_with_rules(
-            &QualifiedContractIdentifier::transient(),
-            &exceeds_stack_depth_tuple,
-            &mut cost_track,
-            ASTRules::PrecheckSize,
-        )
-        .expect_err("Contract should error in parsing with ASTRules::PrecheckSize");
-
-        let expected_err = ParseErrors::VaryExpressionStackDepthTooDeep;
-        let expected_list_cost_state = UnitTestTracker {
-            invoked_functions: vec![(ClarityCostFunction::AstParse, vec![571])],
-            invocation_count: 1,
-            cost_addition_count: 1,
-        };
-
-        assert_eq!(&expected_err, &err.err);
-        assert_eq!(expected_list_cost_state, cost_track);
-    }
->>>>>>> 9d897256
+        for clarity_version in &[ClarityVersion::Clarity1, ClarityVersion::Clarity2] {
+            let stack_limit =
+                (AST_CALL_STACK_DEPTH_BUFFER + (MAX_CALL_STACK_DEPTH as u64) + 1) as usize;
+            let exceeds_stack_depth_tuple = format!(
+                "{}u1 {}",
+                "{ a : ".repeat(stack_limit + 1),
+                "} ".repeat(stack_limit + 1)
+            );
+
+            // for deep lists, a test like this works:
+            //   it can assert a limit, that you can also verify
+            //   by disabling `VaryStackDepthChecker` and arbitrarily bumping up the parser lexer limits
+            //   and see that it produces the same result
+            let exceeds_stack_depth_list = format!(
+                "{}u1 {}",
+                "(list ".repeat(stack_limit + 1),
+                ")".repeat(stack_limit + 1)
+            );
+
+            // with old rules, this is just ExpressionStackDepthTooDeep
+            let mut cost_track = UnitTestTracker::new();
+            let err = build_ast_with_rules(
+                &QualifiedContractIdentifier::transient(),
+                &exceeds_stack_depth_list,
+                &mut cost_track,
+                *clarity_version,
+                StacksEpochId::Epoch21,
+                ASTRules::Typical,
+            )
+            .expect_err("Contract should error in parsing");
+
+            let expected_err = ParseErrors::ExpressionStackDepthTooDeep;
+            let expected_list_cost_state = UnitTestTracker {
+                invoked_functions: vec![(ClarityCostFunction::AstParse, vec![500])],
+                invocation_count: 1,
+                cost_addition_count: 1,
+            };
+
+            assert_eq!(&expected_err, &err.err);
+            assert_eq!(expected_list_cost_state, cost_track);
+
+            // with new rules, this is now VaryExpressionStackDepthTooDeep
+            let mut cost_track = UnitTestTracker::new();
+            let err = build_ast_with_rules(
+                &QualifiedContractIdentifier::transient(),
+                &exceeds_stack_depth_list,
+                &mut cost_track,
+                *clarity_version,
+                StacksEpochId::Epoch21,
+                ASTRules::PrecheckSize,
+            )
+            .expect_err("Contract should error in parsing");
+
+            let expected_err = ParseErrors::VaryExpressionStackDepthTooDeep;
+            let expected_list_cost_state = UnitTestTracker {
+                invoked_functions: vec![(ClarityCostFunction::AstParse, vec![500])],
+                invocation_count: 1,
+                cost_addition_count: 1,
+            };
+
+            assert_eq!(&expected_err, &err.err);
+            assert_eq!(expected_list_cost_state, cost_track);
+
+            // you cannot do the same for tuples!
+            // in ASTRules::Typical, this passes
+            let mut cost_track = UnitTestTracker::new();
+            let _ = build_ast_with_rules(
+                &QualifiedContractIdentifier::transient(),
+                &exceeds_stack_depth_tuple,
+                &mut cost_track,
+                *clarity_version,
+                StacksEpochId::Epoch21,
+                ASTRules::Typical,
+            )
+            .expect("Contract should aprse with ASTRules::Typical");
+
+            // this actually won't even error without
+            //  the VaryStackDepthChecker changes.
+            let mut cost_track = UnitTestTracker::new();
+            let err = build_ast_with_rules(
+                &QualifiedContractIdentifier::transient(),
+                &exceeds_stack_depth_tuple,
+                &mut cost_track,
+                *clarity_version,
+                StacksEpochId::Epoch21,
+                ASTRules::PrecheckSize,
+            )
+            .expect_err("Contract should error in parsing with ASTRules::PrecheckSize");
+
+            let expected_err = ParseErrors::VaryExpressionStackDepthTooDeep;
+            let expected_list_cost_state = UnitTestTracker {
+                invoked_functions: vec![(ClarityCostFunction::AstParse, vec![571])],
+                invocation_count: 1,
+                cost_addition_count: 1,
+            };
+
+            assert_eq!(&expected_err, &err.err);
+            assert_eq!(expected_list_cost_state, cost_track);
+        }
+    }
 
     #[test]
     fn test_expression_identification_tuples() {
