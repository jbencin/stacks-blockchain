--- conflicted
+++ resolved
@@ -291,22 +291,14 @@
             }
         } else if bytes.len() == STXBalance::v2_to_v4_size {
             let version = &bytes[0];
-<<<<<<< HEAD
             if version != &STXBalance::pox_2_version
                 && version != &STXBalance::pox_3_version
                 && version != &STXBalance::pox_4_version
             {
-                panic!(
-                    "Bad version byte in STX Balance serialization = {}",
-                    version
-                );
-=======
-            if version != &STXBalance::pox_2_version && version != &STXBalance::pox_3_version {
                 return Err(InterpreterError::Expect(format!(
                     "Bad version byte in STX Balance serialization = {version}"
                 ))
                 .into());
->>>>>>> c98b404e
             }
             let amount_unlocked = u128::from_be_bytes(bytes[1..17].try_into().map_err(|_| {
                 InterpreterError::Expect(
@@ -347,16 +339,10 @@
                     unlock_height,
                 }
             } else {
-<<<<<<< HEAD
-                unreachable!(
-                    "Version is checked for pox_4, pox_3 or pox_2 version compliance above"
-                );
-=======
                 return Err(InterpreterError::Expect(
                     "Version is checked for pox_3 or pox_2 version compliance above".into(),
                 )
                 .into());
->>>>>>> c98b404e
             }
         } else {
             return Err(InterpreterError::Expect(format!(
@@ -416,12 +402,8 @@
 
     pub fn get_available_balance(&mut self) -> Result<u128> {
         let v1_unlock_height = self.db_ref.get_v1_unlock_height();
-<<<<<<< HEAD
-        let v2_unlock_height = self.db_ref.get_v2_unlock_height();
-        let v3_unlock_height = self.db_ref.get_v3_unlock_height();
-=======
         let v2_unlock_height = self.db_ref.get_v2_unlock_height()?;
->>>>>>> c98b404e
+        let v3_unlock_height = self.db_ref.get_v3_unlock_height()?;
         self.balance.get_available_balance_at_burn_block(
             self.burn_block_height,
             v1_unlock_height,
@@ -432,66 +414,40 @@
 
     pub fn canonical_balance_repr(&mut self) -> Result<STXBalance> {
         let v1_unlock_height = self.db_ref.get_v1_unlock_height();
-<<<<<<< HEAD
-        let v2_unlock_height = self.db_ref.get_v2_unlock_height();
-        let v3_unlock_height = self.db_ref.get_v3_unlock_height();
+        let v2_unlock_height = self.db_ref.get_v2_unlock_height()?;
+        let v3_unlock_height = self.db_ref.get_v3_unlock_height()?;
         self.balance
             .canonical_repr_at_block(
                 self.burn_block_height,
                 v1_unlock_height,
                 v2_unlock_height,
                 v3_unlock_height,
-            )
+            )?
             .0
-=======
-        let v2_unlock_height = self.db_ref.get_v2_unlock_height()?;
-        Ok(self
-            .balance
-            .canonical_repr_at_block(self.burn_block_height, v1_unlock_height, v2_unlock_height)?
-            .0)
->>>>>>> c98b404e
     }
 
     pub fn has_locked_tokens(&mut self) -> Result<bool> {
         let v1_unlock_height = self.db_ref.get_v1_unlock_height();
-<<<<<<< HEAD
-        let v2_unlock_height = self.db_ref.get_v2_unlock_height();
-        let v3_unlock_height = self.db_ref.get_v3_unlock_height();
-        self.balance.has_locked_tokens_at_burn_block(
+        let v2_unlock_height = self.db_ref.get_v2_unlock_height()?;
+        let v3_unlock_height = self.db_ref.get_v3_unlock_height()?;
+        Ok(self.balance.has_locked_tokens_at_burn_block(
             self.burn_block_height,
             v1_unlock_height,
             v2_unlock_height,
             v3_unlock_height,
-        )
-=======
-        let v2_unlock_height = self.db_ref.get_v2_unlock_height()?;
-        Ok(self.balance.has_locked_tokens_at_burn_block(
-            self.burn_block_height,
-            v1_unlock_height,
-            v2_unlock_height,
         ))
->>>>>>> c98b404e
     }
 
     pub fn has_unlockable_tokens(&mut self) -> Result<bool> {
         let v1_unlock_height = self.db_ref.get_v1_unlock_height();
-<<<<<<< HEAD
-        let v2_unlock_height = self.db_ref.get_v2_unlock_height();
-        let v3_unlock_height = self.db_ref.get_v3_unlock_height();
-        self.balance.has_unlockable_tokens_at_burn_block(
+        let v2_unlock_height = self.db_ref.get_v2_unlock_height()?;
+        let v3_unlock_height = self.db_ref.get_v3_unlock_height()?;
+        Ok(self.balance.has_unlockable_tokens_at_burn_block(
             self.burn_block_height,
             v1_unlock_height,
             v2_unlock_height,
             v3_unlock_height,
-        )
-=======
-        let v2_unlock_height = self.db_ref.get_v2_unlock_height()?;
-        Ok(self.balance.has_unlockable_tokens_at_burn_block(
-            self.burn_block_height,
-            v1_unlock_height,
-            v2_unlock_height,
         ))
->>>>>>> c98b404e
     }
 
     pub fn can_transfer(&mut self, amount: u128) -> Result<bool> {
@@ -1013,14 +969,9 @@
         let (new_balance, unlocked) = self.balance.canonical_repr_at_block(
             self.burn_block_height,
             self.db_ref.get_v1_unlock_height(),
-<<<<<<< HEAD
-            self.db_ref.get_v2_unlock_height(),
-            self.db_ref.get_v3_unlock_height(),
-        );
-=======
             self.db_ref.get_v2_unlock_height()?,
+            self.db_ref.get_v3_unlock_height()?,
         )?;
->>>>>>> c98b404e
         self.balance = new_balance;
         Ok(unlocked)
     }
@@ -1186,12 +1137,8 @@
         burn_block_height: u64,
         v1_unlock_height: u32,
         v2_unlock_height: u32,
-<<<<<<< HEAD
         v3_unlock_height: u32,
-    ) -> (STXBalance, u128) {
-=======
     ) -> Result<(STXBalance, u128)> {
->>>>>>> c98b404e
         if self.has_unlockable_tokens_at_burn_block(
             burn_block_height,
             v1_unlock_height,
@@ -1214,18 +1161,14 @@
         burn_block_height: u64,
         v1_unlock_height: u32,
         v2_unlock_height: u32,
-<<<<<<< HEAD
         v3_unlock_height: u32,
-    ) -> u128 {
-=======
     ) -> Result<u128> {
->>>>>>> c98b404e
         if self.has_unlockable_tokens_at_burn_block(
             burn_block_height,
             v1_unlock_height,
             v2_unlock_height,
             v3_unlock_height,
-        ) {
+        )? {
             self.get_total_balance()
         } else {
             let out = match self {
@@ -1239,15 +1182,11 @@
                 STXBalance::LockedPoxThree {
                     amount_unlocked, ..
                 } => *amount_unlocked,
-<<<<<<< HEAD
                 STXBalance::LockedPoxFour {
                     amount_unlocked, ..
                 } => *amount_unlocked,
-            }
-=======
             };
             Ok(out)
->>>>>>> c98b404e
         }
     }
 
@@ -1263,7 +1202,7 @@
             v1_unlock_height,
             v2_unlock_height,
             v3_unlock_height,
-        ) {
+        )? {
             (0, 0)
         } else {
             match self {
@@ -1496,22 +1435,13 @@
         burn_block_height: u64,
         v1_unlock_height: u32,
         v2_unlock_height: u32,
-<<<<<<< HEAD
         v3_unlock_height: u32,
-    ) -> bool {
-        self.get_available_balance_at_burn_block(
-            burn_block_height,
-            v1_unlock_height,
-            v2_unlock_height,
-            v3_unlock_height,
-        ) >= amount
-=======
     ) -> Result<bool> {
         Ok(self.get_available_balance_at_burn_block(
             burn_block_height,
             v1_unlock_height,
             v2_unlock_height,
+            v3_unlock_height,
         )? >= amount)
->>>>>>> c98b404e
     }
 }