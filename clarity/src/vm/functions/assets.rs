// Copyright (C) 2013-2020 Blockstack PBC, a public benefit corporation
// Copyright (C) 2020 Stacks Open Internet Foundation
//
// This program is free software: you can redistribute it and/or modify
// it under the terms of the GNU General Public License as published by
// the Free Software Foundation, either version 3 of the License, or
// (at your option) any later version.
//
// This program is distributed in the hope that it will be useful,
// but WITHOUT ANY WARRANTY; without even the implied warranty of
// MERCHANTABILITY or FITNESS FOR A PARTICULAR PURPOSE.  See the
// GNU General Public License for more details.
//
// You should have received a copy of the GNU General Public License
// along with this program.  If not, see <http://www.gnu.org/licenses/>.

use std::convert::{TryFrom, TryInto};

use stacks_common::types::StacksEpochId;

use crate::vm::costs::cost_functions::ClarityCostFunction;
use crate::vm::costs::{cost_functions, runtime_cost, CostTracker};
use crate::vm::database::{ClarityDatabase, ClaritySerializable, STXBalance};
use crate::vm::errors::{
    check_argument_count, CheckErrors, Error, InterpreterError, InterpreterResult as Result,
    RuntimeErrorType,
};
use crate::vm::functions::tuples;
use crate::vm::representations::SymbolicExpression;
use crate::vm::types::{
    AssetIdentifier, BlockInfoProperty, BuffData, CharType, OptionalData, PrincipalData,
    SequenceData, TupleData, TypeSignature, Value,
};
use crate::vm::{eval, Environment, LocalContext};

enum MintAssetErrorCodes {
    ALREADY_EXIST = 1,
}
enum MintTokenErrorCodes {
    NON_POSITIVE_AMOUNT = 1,
}
enum TransferAssetErrorCodes {
    NOT_OWNED_BY = 1,
    SENDER_IS_RECIPIENT = 2,
    DOES_NOT_EXIST = 3,
}
enum TransferTokenErrorCodes {
    NOT_ENOUGH_BALANCE = 1,
    SENDER_IS_RECIPIENT = 2,
    NON_POSITIVE_AMOUNT = 3,
}

enum BurnAssetErrorCodes {
    NOT_OWNED_BY = 1,
    DOES_NOT_EXIST = 3,
}
enum BurnTokenErrorCodes {
    NOT_ENOUGH_BALANCE_OR_NON_POSITIVE = 1,
}

enum StxErrorCodes {
    NOT_ENOUGH_BALANCE = 1,
    SENDER_IS_RECIPIENT = 2,
    NON_POSITIVE_AMOUNT = 3,
    SENDER_IS_NOT_TX_SENDER = 4,
}

macro_rules! clarity_ecode {
    ($thing:expr) => {
        Ok(Value::err_uint($thing as u128))
    };
}

switch_on_global_epoch!(special_mint_asset(
    special_mint_asset_v200,
    special_mint_asset_v205
));

switch_on_global_epoch!(special_transfer_asset(
    special_transfer_asset_v200,
    special_transfer_asset_v205
));

switch_on_global_epoch!(special_get_owner(
    special_get_owner_v200,
    special_get_owner_v205
));

switch_on_global_epoch!(special_burn_asset(
    special_burn_asset_v200,
    special_burn_asset_v205
));

pub fn special_stx_balance(
    args: &[SymbolicExpression],
    env: &mut Environment,
    context: &LocalContext,
) -> Result<Value> {
    check_argument_count(1, args)?;

    runtime_cost(ClarityCostFunction::StxBalance, env, 0)?;

    let owner = eval(&args[0], env, context)?;

    if let Value::Principal(ref principal) = owner {
        let balance = {
            let mut snapshot = env
                .global_context
                .database
                .get_stx_balance_snapshot(principal)?;
            snapshot.get_available_balance()?
        };
        Ok(Value::UInt(balance))
    } else {
        Err(CheckErrors::TypeValueError(TypeSignature::PrincipalType, owner).into())
    }
}

/// Do a "consolidated" STX transfer.
/// If the 'from' principal has locked STX, and they have unlocked, then process the STX unlock
/// and update its balance in addition to spending tokens out of it.
pub fn stx_transfer_consolidated(
    env: &mut Environment,
    from: &PrincipalData,
    to: &PrincipalData,
    amount: u128,
    memo: &BuffData,
) -> Result<Value> {
    if amount == 0 {
        return clarity_ecode!(StxErrorCodes::NON_POSITIVE_AMOUNT);
    }

    if from == to {
        return clarity_ecode!(StxErrorCodes::SENDER_IS_RECIPIENT);
    }

    if Some(from) != env.sender.as_ref() {
        return clarity_ecode!(StxErrorCodes::SENDER_IS_NOT_TX_SENDER);
    }

    // loading from/to principals and balances
    env.add_memory(TypeSignature::PrincipalType.size()? as u64)?;
    env.add_memory(TypeSignature::PrincipalType.size()? as u64)?;
    // loading from's locked amount and height
    // TODO: this does not count the inner stacks block header load, but arguably,
    // this could be optimized away, so it shouldn't penalize the caller.
    env.add_memory(STXBalance::unlocked_and_v1_size as u64)?;
    env.add_memory(STXBalance::unlocked_and_v1_size as u64)?;

    let mut sender_snapshot = env.global_context.database.get_stx_balance_snapshot(from)?;
    if !sender_snapshot.can_transfer(amount)? {
        return clarity_ecode!(StxErrorCodes::NOT_ENOUGH_BALANCE);
    }

    sender_snapshot.transfer_to(to, amount)?;

    env.global_context.log_stx_transfer(from, amount)?;
    env.register_stx_transfer_event(from.clone(), to.clone(), amount, memo.clone())?;
    Ok(Value::okay_true())
}

pub fn special_stx_transfer(
    args: &[SymbolicExpression],
    env: &mut Environment,
    context: &LocalContext,
) -> Result<Value> {
    check_argument_count(3, args)?;

    runtime_cost(ClarityCostFunction::StxTransfer, env, 0)?;

    let amount_val = eval(&args[0], env, context)?;
    let from_val = eval(&args[1], env, context)?;
    let to_val = eval(&args[2], env, context)?;
    let memo_val = Value::Sequence(SequenceData::Buffer(BuffData::empty()));

    if let (
        Value::Principal(ref from),
        Value::Principal(ref to),
        Value::UInt(amount),
        Value::Sequence(SequenceData::Buffer(ref memo)),
    ) = (from_val, to_val, amount_val, memo_val)
    {
        stx_transfer_consolidated(env, from, to, amount, memo)
    } else {
        Err(CheckErrors::BadTransferSTXArguments.into())
    }
}

pub fn special_stx_transfer_memo(
    args: &[SymbolicExpression],
    env: &mut Environment,
    context: &LocalContext,
) -> Result<Value> {
    check_argument_count(4, args)?;
    runtime_cost(ClarityCostFunction::StxTransferMemo, env, 0)?;

    let amount_val = eval(&args[0], env, context)?;
    let from_val = eval(&args[1], env, context)?;
    let to_val = eval(&args[2], env, context)?;
    let memo_val = eval(&args[3], env, context)?;

    if let (
        Value::Principal(ref from),
        Value::Principal(ref to),
        Value::UInt(amount),
        Value::Sequence(SequenceData::Buffer(ref memo)),
    ) = (from_val, to_val, amount_val, memo_val)
    {
        stx_transfer_consolidated(env, from, to, amount, memo)
    } else {
        Err(CheckErrors::BadTransferSTXArguments.into())
    }
}

pub fn special_stx_account(
    args: &[SymbolicExpression],
    env: &mut Environment,
    context: &LocalContext,
) -> Result<Value> {
    check_argument_count(1, args)?;

    runtime_cost(ClarityCostFunction::StxGetAccount, env, 0)?;

    let owner = eval(&args[0], env, context)?;
    let principal = if let Value::Principal(p) = owner {
        p
    } else {
        return Err(CheckErrors::TypeValueError(TypeSignature::PrincipalType, owner).into());
    };

    let stx_balance = env
        .global_context
        .database
        .get_stx_balance_snapshot(&principal)?
        .canonical_balance_repr()?;
    let v1_unlock_ht = env.global_context.database.get_v1_unlock_height();
    let v2_unlock_ht = env.global_context.database.get_v2_unlock_height()?;

    TupleData::from_data(vec![
        (
            "unlocked"
                .try_into()
                .map_err(|_| InterpreterError::Expect("Bad special tuple name".into()))?,
            Value::UInt(stx_balance.amount_unlocked()),
        ),
        (
            "locked"
                .try_into()
                .map_err(|_| InterpreterError::Expect("Bad special tuple name".into()))?,
            Value::UInt(stx_balance.amount_locked()),
        ),
        (
            "unlock-height"
                .try_into()
                .map_err(|_| InterpreterError::Expect("Bad special tuple name".into()))?,
            Value::UInt(u128::from(
                stx_balance.effective_unlock_height(v1_unlock_ht, v2_unlock_ht),
            )),
        ),
    ])
    .map(Value::Tuple)
}

pub fn special_stx_burn(
    args: &[SymbolicExpression],
    env: &mut Environment,
    context: &LocalContext,
) -> Result<Value> {
    check_argument_count(2, args)?;

    runtime_cost(ClarityCostFunction::StxTransfer, env, 0)?;

    let amount_val = eval(&args[0], env, context)?;
    let from_val = eval(&args[1], env, context)?;

    if let (Value::Principal(ref from), Value::UInt(amount)) = (&from_val, amount_val) {
        if amount == 0 {
            return clarity_ecode!(StxErrorCodes::NON_POSITIVE_AMOUNT);
        }

        if Some(from) != env.sender.as_ref() {
            return clarity_ecode!(StxErrorCodes::SENDER_IS_NOT_TX_SENDER);
        }

        env.add_memory(TypeSignature::PrincipalType.size()? as u64)?;
        env.add_memory(STXBalance::unlocked_and_v1_size as u64)?;

<<<<<<< HEAD
        let mut burner_snapshot = env
            .global_context
            .database
            .get_stx_balance_snapshot(&from)?;
        if !burner_snapshot.can_transfer(amount)? {
=======
        let mut burner_snapshot = env.global_context.database.get_stx_balance_snapshot(from);
        if !burner_snapshot.can_transfer(amount) {
>>>>>>> 8508c381
            return clarity_ecode!(StxErrorCodes::NOT_ENOUGH_BALANCE);
        }

        burner_snapshot.debit(amount)?;
        burner_snapshot.save()?;

        env.global_context
            .database
            .decrement_ustx_liquid_supply(amount)?;

        env.global_context.log_stx_burn(from, amount)?;
        env.register_stx_burn_event(from.clone(), amount)?;

        Ok(Value::okay_true())
    } else {
        Err(CheckErrors::BadTransferSTXArguments.into())
    }
}

pub fn special_mint_token(
    args: &[SymbolicExpression],
    env: &mut Environment,
    context: &LocalContext,
) -> Result<Value> {
    check_argument_count(3, args)?;

    runtime_cost(ClarityCostFunction::FtMint, env, 0)?;

    let token_name = args[0].match_atom().ok_or(CheckErrors::BadTokenName)?;

    let amount = eval(&args[1], env, context)?;
    let to = eval(&args[2], env, context)?;

    if let (Value::UInt(amount), Value::Principal(ref to_principal)) = (amount, to) {
        if amount == 0 {
            return clarity_ecode!(MintTokenErrorCodes::NON_POSITIVE_AMOUNT);
        }

        let ft_info = env
            .contract_context
            .meta_ft
            .get(token_name)
            .ok_or(CheckErrors::NoSuchFT(token_name.to_string()))?;

        env.global_context.database.checked_increase_token_supply(
            &env.contract_context.contract_identifier,
            token_name,
            amount,
            ft_info,
        )?;

        let to_bal = env.global_context.database.get_ft_balance(
            &env.contract_context.contract_identifier,
            token_name,
            to_principal,
            Some(ft_info),
        )?;

        let final_to_bal = to_bal
            .checked_add(amount)
            .ok_or_else(|| InterpreterError::Expect("STX overflow".into()))?;

        env.add_memory(TypeSignature::PrincipalType.size()? as u64)?;
        env.add_memory(TypeSignature::UIntType.size()? as u64)?;

        env.global_context.database.set_ft_balance(
            &env.contract_context.contract_identifier,
            token_name,
            to_principal,
            final_to_bal,
        )?;

        let asset_identifier = AssetIdentifier {
            contract_identifier: env.contract_context.contract_identifier.clone(),
            asset_name: token_name.clone(),
        };
        env.register_ft_mint_event(to_principal.clone(), amount, asset_identifier)?;

        Ok(Value::okay_true())
    } else {
        Err(CheckErrors::BadMintFTArguments.into())
    }
}

pub fn special_mint_asset_v200(
    args: &[SymbolicExpression],
    env: &mut Environment,
    context: &LocalContext,
) -> Result<Value> {
    check_argument_count(3, args)?;

    let asset_name = args[0].match_atom().ok_or(CheckErrors::BadTokenName)?;

    let asset = eval(&args[1], env, context)?;
    let to = eval(&args[2], env, context)?;

    let nft_metadata = env
        .contract_context
        .meta_nft
        .get(asset_name)
        .ok_or(CheckErrors::NoSuchNFT(asset_name.to_string()))?;
    let expected_asset_type = &nft_metadata.key_type;

    runtime_cost(
        ClarityCostFunction::NftMint,
        env,
        expected_asset_type.size()?,
    )?;

    if !expected_asset_type.admits(env.epoch(), &asset)? {
        return Err(CheckErrors::TypeValueError(expected_asset_type.clone(), asset).into());
    }

    if let Value::Principal(ref to_principal) = to {
        match env.global_context.database.get_nft_owner(
            &env.contract_context.contract_identifier,
            asset_name,
            &asset,
            expected_asset_type,
        ) {
            Err(Error::Runtime(RuntimeErrorType::NoSuchToken, _)) => Ok(()),
            Ok(_owner) => return clarity_ecode!(MintAssetErrorCodes::ALREADY_EXIST),
            Err(e) => Err(e),
        }?;

        env.add_memory(TypeSignature::PrincipalType.size()? as u64)?;
        env.add_memory(expected_asset_type.size()? as u64)?;

        let epoch = *env.epoch();
        env.global_context.database.set_nft_owner(
            &env.contract_context.contract_identifier,
            asset_name,
            &asset,
            to_principal,
            expected_asset_type,
            &epoch,
        )?;

        let asset_identifier = AssetIdentifier {
            contract_identifier: env.contract_context.contract_identifier.clone(),
            asset_name: asset_name.clone(),
        };
        env.register_nft_mint_event(to_principal.clone(), asset, asset_identifier)?;

        Ok(Value::okay_true())
    } else {
        Err(CheckErrors::TypeValueError(TypeSignature::PrincipalType, to).into())
    }
}

/// The Stacks v205 version of mint_asset uses the actual stored size of the
///  asset as input to the cost tabulation. Otherwise identical to v200.
pub fn special_mint_asset_v205(
    args: &[SymbolicExpression],
    env: &mut Environment,
    context: &LocalContext,
) -> Result<Value> {
    check_argument_count(3, args)?;

    let asset_name = args[0].match_atom().ok_or(CheckErrors::BadTokenName)?;

    let asset = eval(&args[1], env, context)?;
    let to = eval(&args[2], env, context)?;

    let nft_metadata = env
        .contract_context
        .meta_nft
        .get(asset_name)
        .ok_or(CheckErrors::NoSuchNFT(asset_name.to_string()))?;
    let expected_asset_type = &nft_metadata.key_type;

    let asset_size = asset
        .serialized_size()
        .map_err(|e| InterpreterError::Expect(e.to_string()))? as u64;
    runtime_cost(ClarityCostFunction::NftMint, env, asset_size)?;

    if !expected_asset_type.admits(env.epoch(), &asset)? {
        return Err(CheckErrors::TypeValueError(expected_asset_type.clone(), asset).into());
    }

    if let Value::Principal(ref to_principal) = to {
        match env.global_context.database.get_nft_owner(
            &env.contract_context.contract_identifier,
            asset_name,
            &asset,
            expected_asset_type,
        ) {
            Err(Error::Runtime(RuntimeErrorType::NoSuchToken, _)) => Ok(()),
            Ok(_owner) => return clarity_ecode!(MintAssetErrorCodes::ALREADY_EXIST),
            Err(e) => Err(e),
        }?;

        env.add_memory(TypeSignature::PrincipalType.size()? as u64)?;
        env.add_memory(asset_size)?;

        let epoch = *env.epoch();
        env.global_context.database.set_nft_owner(
            &env.contract_context.contract_identifier,
            asset_name,
            &asset,
            to_principal,
            expected_asset_type,
            &epoch,
        )?;

        let asset_identifier = AssetIdentifier {
            contract_identifier: env.contract_context.contract_identifier.clone(),
            asset_name: asset_name.clone(),
        };
        env.register_nft_mint_event(to_principal.clone(), asset, asset_identifier)?;

        Ok(Value::okay_true())
    } else {
        Err(CheckErrors::TypeValueError(TypeSignature::PrincipalType, to).into())
    }
}

pub fn special_transfer_asset_v200(
    args: &[SymbolicExpression],
    env: &mut Environment,
    context: &LocalContext,
) -> Result<Value> {
    check_argument_count(4, args)?;

    let asset_name = args[0].match_atom().ok_or(CheckErrors::BadTokenName)?;

    let asset = eval(&args[1], env, context)?;
    let from = eval(&args[2], env, context)?;
    let to = eval(&args[3], env, context)?;

    let nft_metadata = env
        .contract_context
        .meta_nft
        .get(asset_name)
        .ok_or(CheckErrors::NoSuchNFT(asset_name.to_string()))?;
    let expected_asset_type = &nft_metadata.key_type;

    runtime_cost(
        ClarityCostFunction::NftTransfer,
        env,
        expected_asset_type.size()?,
    )?;

    if !expected_asset_type.admits(env.epoch(), &asset)? {
        return Err(CheckErrors::TypeValueError(expected_asset_type.clone(), asset).into());
    }

    if let (Value::Principal(ref from_principal), Value::Principal(ref to_principal)) = (from, to) {
        if from_principal == to_principal {
            return clarity_ecode!(TransferAssetErrorCodes::SENDER_IS_RECIPIENT);
        }

        let current_owner = match env.global_context.database.get_nft_owner(
            &env.contract_context.contract_identifier,
            asset_name,
            &asset,
            expected_asset_type,
        ) {
            Ok(owner) => Ok(owner),
            Err(Error::Runtime(RuntimeErrorType::NoSuchToken, _)) => {
                return clarity_ecode!(TransferAssetErrorCodes::DOES_NOT_EXIST)
            }
            Err(e) => Err(e),
        }?;

        if current_owner != *from_principal {
            return clarity_ecode!(TransferAssetErrorCodes::NOT_OWNED_BY);
        }

        env.add_memory(TypeSignature::PrincipalType.size()? as u64)?;
        env.add_memory(expected_asset_type.size()? as u64)?;

        let epoch = *env.epoch();
        env.global_context.database.set_nft_owner(
            &env.contract_context.contract_identifier,
            asset_name,
            &asset,
            to_principal,
            expected_asset_type,
            &epoch,
        )?;

        env.global_context.log_asset_transfer(
            from_principal,
            &env.contract_context.contract_identifier,
            asset_name,
            asset.clone(),
        )?;

        let asset_identifier = AssetIdentifier {
            contract_identifier: env.contract_context.contract_identifier.clone(),
            asset_name: asset_name.clone(),
        };
        env.register_nft_transfer_event(
            from_principal.clone(),
            to_principal.clone(),
            asset,
            asset_identifier,
        )?;

        Ok(Value::okay_true())
    } else {
        Err(CheckErrors::BadTransferNFTArguments.into())
    }
}

/// The Stacks v205 version of transfer_asset uses the actual stored size of the
///  asset as input to the cost tabulation. Otherwise identical to v200.
pub fn special_transfer_asset_v205(
    args: &[SymbolicExpression],
    env: &mut Environment,
    context: &LocalContext,
) -> Result<Value> {
    check_argument_count(4, args)?;

    let asset_name = args[0].match_atom().ok_or(CheckErrors::BadTokenName)?;

    let asset = eval(&args[1], env, context)?;
    let from = eval(&args[2], env, context)?;
    let to = eval(&args[3], env, context)?;

    let nft_metadata = env
        .contract_context
        .meta_nft
        .get(asset_name)
        .ok_or(CheckErrors::NoSuchNFT(asset_name.to_string()))?;
    let expected_asset_type = &nft_metadata.key_type;

    let asset_size = asset
        .serialized_size()
        .map_err(|e| InterpreterError::Expect(e.to_string()))? as u64;
    runtime_cost(ClarityCostFunction::NftTransfer, env, asset_size)?;

    if !expected_asset_type.admits(env.epoch(), &asset)? {
        return Err(CheckErrors::TypeValueError(expected_asset_type.clone(), asset).into());
    }

    if let (Value::Principal(ref from_principal), Value::Principal(ref to_principal)) = (from, to) {
        if from_principal == to_principal {
            return clarity_ecode!(TransferAssetErrorCodes::SENDER_IS_RECIPIENT);
        }

        let current_owner = match env.global_context.database.get_nft_owner(
            &env.contract_context.contract_identifier,
            asset_name,
            &asset,
            expected_asset_type,
        ) {
            Ok(owner) => Ok(owner),
            Err(Error::Runtime(RuntimeErrorType::NoSuchToken, _)) => {
                return clarity_ecode!(TransferAssetErrorCodes::DOES_NOT_EXIST)
            }
            Err(e) => Err(e),
        }?;

        if current_owner != *from_principal {
            return clarity_ecode!(TransferAssetErrorCodes::NOT_OWNED_BY);
        }

        env.add_memory(TypeSignature::PrincipalType.size()? as u64)?;
        env.add_memory(asset_size)?;

        let epoch = *env.epoch();
        env.global_context.database.set_nft_owner(
            &env.contract_context.contract_identifier,
            asset_name,
            &asset,
            to_principal,
            expected_asset_type,
            &epoch,
        )?;

        env.global_context.log_asset_transfer(
            from_principal,
            &env.contract_context.contract_identifier,
            asset_name,
            asset.clone(),
        )?;

        let asset_identifier = AssetIdentifier {
            contract_identifier: env.contract_context.contract_identifier.clone(),
            asset_name: asset_name.clone(),
        };
        env.register_nft_transfer_event(
            from_principal.clone(),
            to_principal.clone(),
            asset,
            asset_identifier,
        )?;

        Ok(Value::okay_true())
    } else {
        Err(CheckErrors::BadTransferNFTArguments.into())
    }
}

pub fn special_transfer_token(
    args: &[SymbolicExpression],
    env: &mut Environment,
    context: &LocalContext,
) -> Result<Value> {
    check_argument_count(4, args)?;

    runtime_cost(ClarityCostFunction::FtTransfer, env, 0)?;

    let token_name = args[0].match_atom().ok_or(CheckErrors::BadTokenName)?;

    let amount = eval(&args[1], env, context)?;
    let from = eval(&args[2], env, context)?;
    let to = eval(&args[3], env, context)?;

    if let (
        Value::UInt(amount),
        Value::Principal(ref from_principal),
        Value::Principal(ref to_principal),
    ) = (amount, from, to)
    {
        if amount == 0 {
            return clarity_ecode!(TransferTokenErrorCodes::NON_POSITIVE_AMOUNT);
        }

        if from_principal == to_principal {
            return clarity_ecode!(TransferTokenErrorCodes::SENDER_IS_RECIPIENT);
        }

        let ft_info = env
            .contract_context
            .meta_ft
            .get(token_name)
            .ok_or(CheckErrors::NoSuchFT(token_name.to_string()))?;

        let from_bal = env.global_context.database.get_ft_balance(
            &env.contract_context.contract_identifier,
            token_name,
            from_principal,
            Some(ft_info),
        )?;

        if from_bal < amount {
            return clarity_ecode!(TransferTokenErrorCodes::NOT_ENOUGH_BALANCE);
        }

        let final_from_bal = from_bal - amount;

        let to_bal = env.global_context.database.get_ft_balance(
            &env.contract_context.contract_identifier,
            token_name,
            to_principal,
            Some(ft_info),
        )?;

        let final_to_bal = to_bal
            .checked_add(amount)
            .ok_or(RuntimeErrorType::ArithmeticOverflow)?;

        env.add_memory(TypeSignature::PrincipalType.size()? as u64)?;
        env.add_memory(TypeSignature::PrincipalType.size()? as u64)?;
        env.add_memory(TypeSignature::UIntType.size()? as u64)?;
        env.add_memory(TypeSignature::UIntType.size()? as u64)?;

        env.global_context.database.set_ft_balance(
            &env.contract_context.contract_identifier,
            token_name,
            from_principal,
            final_from_bal,
        )?;
        env.global_context.database.set_ft_balance(
            &env.contract_context.contract_identifier,
            token_name,
            to_principal,
            final_to_bal,
        )?;

        env.global_context.log_token_transfer(
            from_principal,
            &env.contract_context.contract_identifier,
            token_name,
            amount,
        )?;

        let asset_identifier = AssetIdentifier {
            contract_identifier: env.contract_context.contract_identifier.clone(),
            asset_name: token_name.clone(),
        };
        env.register_ft_transfer_event(
            from_principal.clone(),
            to_principal.clone(),
            amount,
            asset_identifier,
        )?;

        Ok(Value::okay_true())
    } else {
        Err(CheckErrors::BadTransferFTArguments.into())
    }
}

pub fn special_get_balance(
    args: &[SymbolicExpression],
    env: &mut Environment,
    context: &LocalContext,
) -> Result<Value> {
    check_argument_count(2, args)?;

    runtime_cost(ClarityCostFunction::FtBalance, env, 0)?;

    let token_name = args[0].match_atom().ok_or(CheckErrors::BadTokenName)?;

    let owner = eval(&args[1], env, context)?;

    if let Value::Principal(ref principal) = owner {
        let ft_info = env
            .contract_context
            .meta_ft
            .get(token_name)
            .ok_or(CheckErrors::NoSuchFT(token_name.to_string()))?;

        let balance = env.global_context.database.get_ft_balance(
            &env.contract_context.contract_identifier,
            token_name,
            principal,
            Some(ft_info),
        )?;
        Ok(Value::UInt(balance))
    } else {
        Err(CheckErrors::TypeValueError(TypeSignature::PrincipalType, owner).into())
    }
}

pub fn special_get_owner_v200(
    args: &[SymbolicExpression],
    env: &mut Environment,
    context: &LocalContext,
) -> Result<Value> {
    check_argument_count(2, args)?;

    let asset_name = args[0].match_atom().ok_or(CheckErrors::BadTokenName)?;

    let asset = eval(&args[1], env, context)?;

    let nft_metadata = env
        .contract_context
        .meta_nft
        .get(asset_name)
        .ok_or(CheckErrors::NoSuchNFT(asset_name.to_string()))?;
    let expected_asset_type = &nft_metadata.key_type;

    runtime_cost(
        ClarityCostFunction::NftOwner,
        env,
        expected_asset_type.size()?,
    )?;

    if !expected_asset_type.admits(env.epoch(), &asset)? {
        return Err(CheckErrors::TypeValueError(expected_asset_type.clone(), asset).into());
    }

    match env.global_context.database.get_nft_owner(
        &env.contract_context.contract_identifier,
        asset_name,
        &asset,
        expected_asset_type,
    ) {
        Ok(owner) => Ok(Value::some(Value::Principal(owner)).map_err(|_| {
            InterpreterError::Expect("Principal should always fit in optional.".into())
        })?),
        Err(Error::Runtime(RuntimeErrorType::NoSuchToken, _)) => Ok(Value::none()),
        Err(e) => Err(e),
    }
}

/// The Stacks v205 version of get_owner uses the actual stored size of the
///  asset as input to the cost tabulation. Otherwise identical to v200.
pub fn special_get_owner_v205(
    args: &[SymbolicExpression],
    env: &mut Environment,
    context: &LocalContext,
) -> Result<Value> {
    check_argument_count(2, args)?;

    let asset_name = args[0].match_atom().ok_or(CheckErrors::BadTokenName)?;

    let asset = eval(&args[1], env, context)?;

    let nft_metadata = env
        .contract_context
        .meta_nft
        .get(asset_name)
        .ok_or(CheckErrors::NoSuchNFT(asset_name.to_string()))?;
    let expected_asset_type = &nft_metadata.key_type;

    let asset_size = asset
        .serialized_size()
        .map_err(|e| InterpreterError::Expect(e.to_string()))? as u64;
    runtime_cost(ClarityCostFunction::NftOwner, env, asset_size)?;

    if !expected_asset_type.admits(env.epoch(), &asset)? {
        return Err(CheckErrors::TypeValueError(expected_asset_type.clone(), asset).into());
    }

    match env.global_context.database.get_nft_owner(
        &env.contract_context.contract_identifier,
        asset_name,
        &asset,
        expected_asset_type,
    ) {
        Ok(owner) => Ok(Value::some(Value::Principal(owner)).map_err(|_| {
            InterpreterError::Expect("Principal should always fit in optional.".into())
        })?),
        Err(Error::Runtime(RuntimeErrorType::NoSuchToken, _)) => Ok(Value::none()),
        Err(e) => Err(e),
    }
}

pub fn special_get_token_supply(
    args: &[SymbolicExpression],
    env: &mut Environment,
    _context: &LocalContext,
) -> Result<Value> {
    check_argument_count(1, args)?;

    runtime_cost(ClarityCostFunction::FtSupply, env, 0)?;

    let token_name = args[0].match_atom().ok_or(CheckErrors::BadTokenName)?;

    let supply = env
        .global_context
        .database
        .get_ft_supply(&env.contract_context.contract_identifier, token_name)?;
    Ok(Value::UInt(supply))
}

pub fn special_burn_token(
    args: &[SymbolicExpression],
    env: &mut Environment,
    context: &LocalContext,
) -> Result<Value> {
    check_argument_count(3, args)?;

    runtime_cost(ClarityCostFunction::FtBurn, env, 0)?;

    let token_name = args[0].match_atom().ok_or(CheckErrors::BadTokenName)?;

    let amount = eval(&args[1], env, context)?;
    let from = eval(&args[2], env, context)?;

    if let (Value::UInt(amount), Value::Principal(ref burner)) = (amount, from) {
        if amount == 0 {
            return clarity_ecode!(BurnTokenErrorCodes::NOT_ENOUGH_BALANCE_OR_NON_POSITIVE);
        }

        let burner_bal = env.global_context.database.get_ft_balance(
            &env.contract_context.contract_identifier,
            token_name,
            burner,
            None,
        )?;

        if amount > burner_bal {
            return clarity_ecode!(BurnTokenErrorCodes::NOT_ENOUGH_BALANCE_OR_NON_POSITIVE);
        }

        env.global_context.database.checked_decrease_token_supply(
            &env.contract_context.contract_identifier,
            token_name,
            amount,
        )?;

        let final_burner_bal = burner_bal - amount;

        env.global_context.database.set_ft_balance(
            &env.contract_context.contract_identifier,
            token_name,
            burner,
            final_burner_bal,
        )?;

        let asset_identifier = AssetIdentifier {
            contract_identifier: env.contract_context.contract_identifier.clone(),
            asset_name: token_name.clone(),
        };
        env.register_ft_burn_event(burner.clone(), amount, asset_identifier)?;

        env.add_memory(TypeSignature::PrincipalType.size()? as u64)?;
        env.add_memory(TypeSignature::UIntType.size()? as u64)?;

        env.global_context.log_token_transfer(
            burner,
            &env.contract_context.contract_identifier,
            token_name,
            amount,
        )?;

        Ok(Value::okay_true())
    } else {
        Err(CheckErrors::BadBurnFTArguments.into())
    }
}

pub fn special_burn_asset_v200(
    args: &[SymbolicExpression],
    env: &mut Environment,
    context: &LocalContext,
) -> Result<Value> {
    check_argument_count(3, args)?;

    runtime_cost(ClarityCostFunction::NftBurn, env, 0)?;

    let asset_name = args[0].match_atom().ok_or(CheckErrors::BadTokenName)?;

    let asset = eval(&args[1], env, context)?;
    let sender = eval(&args[2], env, context)?;

    let nft_metadata = env
        .contract_context
        .meta_nft
        .get(asset_name)
        .ok_or(CheckErrors::NoSuchNFT(asset_name.to_string()))?;
    let expected_asset_type = &nft_metadata.key_type;

    runtime_cost(
        ClarityCostFunction::NftBurn,
        env,
        expected_asset_type.size()?,
    )?;

    if !expected_asset_type.admits(env.epoch(), &asset)? {
        return Err(CheckErrors::TypeValueError(expected_asset_type.clone(), asset).into());
    }

    if let Value::Principal(ref sender_principal) = sender {
        let owner = match env.global_context.database.get_nft_owner(
            &env.contract_context.contract_identifier,
            asset_name,
            &asset,
            expected_asset_type,
        ) {
            Err(Error::Runtime(RuntimeErrorType::NoSuchToken, _)) => {
                return clarity_ecode!(BurnAssetErrorCodes::DOES_NOT_EXIST)
            }
            Ok(owner) => Ok(owner),
            Err(e) => Err(e),
        }?;

        if &owner != sender_principal {
            return clarity_ecode!(BurnAssetErrorCodes::NOT_OWNED_BY);
        }

        env.add_memory(TypeSignature::PrincipalType.size()? as u64)?;
        env.add_memory(expected_asset_type.size()? as u64)?;

        let epoch = *env.epoch();
        env.global_context.database.burn_nft(
            &env.contract_context.contract_identifier,
            asset_name,
            &asset,
            expected_asset_type,
            &epoch,
        )?;

        env.global_context.log_asset_transfer(
            sender_principal,
            &env.contract_context.contract_identifier,
            asset_name,
            asset.clone(),
        )?;

        let asset_identifier = AssetIdentifier {
            contract_identifier: env.contract_context.contract_identifier.clone(),
            asset_name: asset_name.clone(),
        };
        env.register_nft_burn_event(sender_principal.clone(), asset, asset_identifier)?;

        Ok(Value::okay_true())
    } else {
        Err(CheckErrors::TypeValueError(TypeSignature::PrincipalType, sender).into())
    }
}

/// The Stacks v205 version of burn_asset uses the actual stored size of the
///  asset as input to the cost tabulation. Otherwise identical to v200.
pub fn special_burn_asset_v205(
    args: &[SymbolicExpression],
    env: &mut Environment,
    context: &LocalContext,
) -> Result<Value> {
    check_argument_count(3, args)?;

    runtime_cost(ClarityCostFunction::NftBurn, env, 0)?;

    let asset_name = args[0].match_atom().ok_or(CheckErrors::BadTokenName)?;

    let asset = eval(&args[1], env, context)?;
    let sender = eval(&args[2], env, context)?;

    let nft_metadata = env
        .contract_context
        .meta_nft
        .get(asset_name)
        .ok_or(CheckErrors::NoSuchNFT(asset_name.to_string()))?;
    let expected_asset_type = &nft_metadata.key_type;

    let asset_size = asset
        .serialized_size()
        .map_err(|e| InterpreterError::Expect(e.to_string()))? as u64;
    runtime_cost(ClarityCostFunction::NftBurn, env, asset_size)?;

    if !expected_asset_type.admits(env.epoch(), &asset)? {
        return Err(CheckErrors::TypeValueError(expected_asset_type.clone(), asset).into());
    }

    if let Value::Principal(ref sender_principal) = sender {
        let owner = match env.global_context.database.get_nft_owner(
            &env.contract_context.contract_identifier,
            asset_name,
            &asset,
            expected_asset_type,
        ) {
            Err(Error::Runtime(RuntimeErrorType::NoSuchToken, _)) => {
                return clarity_ecode!(BurnAssetErrorCodes::DOES_NOT_EXIST)
            }
            Ok(owner) => Ok(owner),
            Err(e) => Err(e),
        }?;

        if &owner != sender_principal {
            return clarity_ecode!(BurnAssetErrorCodes::NOT_OWNED_BY);
        }

        env.add_memory(TypeSignature::PrincipalType.size()? as u64)?;
        env.add_memory(asset_size)?;

        let epoch = *env.epoch();
        env.global_context.database.burn_nft(
            &env.contract_context.contract_identifier,
            asset_name,
            &asset,
            expected_asset_type,
            &epoch,
        )?;

        env.global_context.log_asset_transfer(
            sender_principal,
            &env.contract_context.contract_identifier,
            asset_name,
            asset.clone(),
        )?;

        let asset_identifier = AssetIdentifier {
            contract_identifier: env.contract_context.contract_identifier.clone(),
            asset_name: asset_name.clone(),
        };
        env.register_nft_burn_event(sender_principal.clone(), asset, asset_identifier)?;

        Ok(Value::okay_true())
    } else {
        Err(CheckErrors::TypeValueError(TypeSignature::PrincipalType, sender).into())
    }
}<|MERGE_RESOLUTION|>--- conflicted
+++ resolved
@@ -285,16 +285,11 @@
         env.add_memory(TypeSignature::PrincipalType.size()? as u64)?;
         env.add_memory(STXBalance::unlocked_and_v1_size as u64)?;
 
-<<<<<<< HEAD
         let mut burner_snapshot = env
             .global_context
             .database
             .get_stx_balance_snapshot(&from)?;
         if !burner_snapshot.can_transfer(amount)? {
-=======
-        let mut burner_snapshot = env.global_context.database.get_stx_balance_snapshot(from);
-        if !burner_snapshot.can_transfer(amount) {
->>>>>>> 8508c381
             return clarity_ecode!(StxErrorCodes::NOT_ENOUGH_BALANCE);
         }
 
