#!/usr/bin/env python
# -*- coding: utf-8 -*-
"""
    Blockstore
    ~~~~~
    copyright: (c) 2014 by Halfmoon Labs, Inc.
    copyright: (c) 2015 by Blockstack.org
    
    This file is part of Blockstore
    
    Blockstore is free software: you can redistribute it and/or modify
    it under the terms of the GNU General Public License as published by
    the Free Software Foundation, either version 3 of the License, or
    (at your option) any later version.
    
    Blockstore is distributed in the hope that it will be useful,
    but WITHOUT ANY WARRANTY; without even the implied warranty of
    MERCHANTABILITY or FITNESS FOR A PARTICULAR PURPOSE.  See the
    GNU General Public License for more details.
    You should have received a copy of the GNU General Public License
    along with Blockstore.  If not, see <http://www.gnu.org/licenses/>.
"""

from setuptools import setup, find_packages

setup(
    name='blockstore',
    version='0.0.3',
    url='https://github.com/blockstack/blockstore',
    license='MIT',
    author='Onename',
    author_email='support@onename.com',
    description='A key-value store for name registration on the Bitcoin blockchain',
    keywords='blockchain bitcoin btc cryptocurrency name key value store data',
    packages=find_packages(),
    scripts=['bin/blockstored', 'bin/blockstore-cli'],
    download_url='https://github.com/blockstack/blockstore/archive/master.zip',
    zip_safe=False,
    include_package_data=True,
    install_requires=[
<<<<<<< HEAD
        'coinkit>=0.7.7',
        'kademlia>=0.5',
=======
        'pybitcoin>=0.8.3',
        'kademlia>=0.2',
>>>>>>> 3769f88a
        'python-bitcoinrpc>=0.1',
        'txjson-rpc>=0.3',
        'utilitybelt>=0.2.2'
        'virtualchain>=0.0.1'
    ],
    classifiers=[
        'Intended Audience :: Developers',
        'License :: OSI Approved :: GNU General Public License v3 (GPLv3)',
        'Operating System :: OS Independent',
        'Programming Language :: Python',
        'Topic :: Internet',
        'Topic :: Security :: Cryptography',
        'Topic :: Software Development :: Libraries :: Python Modules',
    ],
)<|MERGE_RESOLUTION|>--- conflicted
+++ resolved
@@ -38,13 +38,8 @@
     zip_safe=False,
     include_package_data=True,
     install_requires=[
-<<<<<<< HEAD
-        'coinkit>=0.7.7',
-        'kademlia>=0.5',
-=======
         'pybitcoin>=0.8.3',
         'kademlia>=0.2',
->>>>>>> 3769f88a
         'python-bitcoinrpc>=0.1',
         'txjson-rpc>=0.3',
         'utilitybelt>=0.2.2'
