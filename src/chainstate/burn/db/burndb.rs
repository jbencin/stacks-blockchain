--- conflicted
+++ resolved
@@ -1286,11 +1286,7 @@
                 num_headers
             };
         
-<<<<<<< HEAD
-        let tip_block_hash = tip_snapshot.burn_header_hash.clone();
-=======
         let tip_block_hash = tip_snapshot.burn_header_hash;
->>>>>>> b0a90008
         if tip_snapshot.sortition {
             ret.push((tip_block_hash.clone(), Some(tip_snapshot.winning_stacks_block_hash)));
         }
