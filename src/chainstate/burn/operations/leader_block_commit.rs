--- conflicted
+++ resolved
@@ -126,8 +126,6 @@
             vtxindex: 0,
             block_height: 0,
             burn_header_hash: BurnchainHeaderHash::zero(),
-<<<<<<< HEAD
-=======
         }
     }
 
@@ -137,7 +135,6 @@
         } else {
             // otherwise, it's the output after the last PoX output
             (OUTPUTS_PER_COMMIT as u32) + 1
->>>>>>> 9fc8c495
         }
     }
 
@@ -206,10 +203,6 @@
         pox_sunset_ht: u64,
     ) -> Result<LeaderBlockCommitOp, op_error> {
         // can't be too careful...
-<<<<<<< HEAD
-        let inputs = tx.get_signers();
-=======
->>>>>>> 9fc8c495
         let mut outputs = tx.get_recipients();
 
         if tx.num_signers() == 0 {
@@ -320,8 +313,6 @@
 
             (commit_outs, sunset_burn, burn_fee)
         };
-<<<<<<< HEAD
-=======
 
         let input = tx
             .get_input_tx_ref(0)
@@ -331,7 +322,6 @@
         let apparent_sender = tx
             .get_signer(0)
             .expect("UNREACHABLE: checked that inputs > 0");
->>>>>>> 9fc8c495
 
         Ok(LeaderBlockCommitOp {
             block_header_hash: data.block_header_hash,
