// Copyright (C) 2013-2020 Blockstack PBC, a public benefit corporation
// Copyright (C) 2020 Stacks Open Internet Foundation
//
// This program is free software: you can redistribute it and/or modify
// it under the terms of the GNU General Public License as published by
// the Free Software Foundation, either version 3 of the License, or
// (at your option) any later version.
//
// This program is distributed in the hope that it will be useful,
// but WITHOUT ANY WARRANTY; without even the implied warranty of
// MERCHANTABILITY or FITNESS FOR A PARTICULAR PURPOSE.  See the
// GNU General Public License for more details.
//
// You should have received a copy of the GNU General Public License
// along with this program.  If not, see <http://www.gnu.org/licenses/>.

use std::cmp;
use std::collections::{HashMap, HashSet};
use std::convert::From;
use std::fmt;
use std::fs;
use std::io;
use std::io::prelude::*;
use std::io::{Read, Seek, SeekFrom, Write};

use rusqlite::Connection;
use rusqlite::DatabaseName;

use core::mempool::MAXIMUM_MEMPOOL_TX_CHAINING;
use core::*;

use chainstate::burn::operations::*;

use chainstate::stacks::db::accounts::MinerReward;
use chainstate::stacks::db::transactions::TransactionNonceMismatch;
use chainstate::stacks::db::*;
use chainstate::stacks::index::MarfTrieId;
use chainstate::stacks::Error;
use chainstate::stacks::*;

use chainstate::burn::BlockSnapshot;

use std::path::{Path, PathBuf};

use util::db::Error as db_error;
use util::db::{
    query_count, query_int, query_row, query_row_columns, query_row_panic, query_rows,
    tx_busy_handler, DBConn, FromColumn, FromRow,
};

use util::db::u64_to_sql;
use util::get_epoch_time_ms;
use util::get_epoch_time_secs;
use util::hash::to_hex;
use util::strings::StacksString;

use util::retry::BoundReader;

use chainstate::burn::db::sortdb::*;

use net::BlocksInvData;
use net::Error as net_error;
use net::MAX_MESSAGE_LEN;

use vm::types::{
<<<<<<< HEAD
    AssetIdentifier, OptionalData, PrincipalData, QualifiedContractIdentifier, SequenceData,
=======
    AssetIdentifier, BuffData, PrincipalData, QualifiedContractIdentifier, SequenceData,
>>>>>>> c4bb420f
    StandardPrincipalData, TupleData, TypeSignature, Value,
};

use vm::contexts::AssetMap;

use vm::analysis::run_analysis;
use vm::ast::build_ast;

use vm::clarity::{ClarityBlockConnection, ClarityConnection, ClarityInstance};

pub use vm::analysis::errors::{CheckError, CheckErrors};

use vm::database::{BurnStateDB, ClarityDatabase, NULL_BURN_STATE_DB, NULL_HEADER_DB};

use vm::contracts::Contract;
use vm::costs::LimitedCostTracker;

use rand::thread_rng;
use rand::RngCore;

use rusqlite::{Error as sqlite_error, OptionalExtension};

#[derive(Debug, Clone, PartialEq)]
pub struct StagingMicroblock {
    pub consensus_hash: ConsensusHash,
    pub anchored_block_hash: BlockHeaderHash,
    pub microblock_hash: BlockHeaderHash,
    pub parent_hash: BlockHeaderHash,
    pub sequence: u16,
    pub processed: bool,
    pub orphaned: bool,
    pub block_data: Vec<u8>,
}

#[derive(Debug, Clone, PartialEq)]
pub struct StagingBlock {
    pub consensus_hash: ConsensusHash,
    pub anchored_block_hash: BlockHeaderHash,
    pub parent_consensus_hash: ConsensusHash,
    pub parent_anchored_block_hash: BlockHeaderHash,
    pub parent_microblock_hash: BlockHeaderHash,
    pub parent_microblock_seq: u16,
    pub microblock_pubkey_hash: Hash160,
    pub height: u64,
    pub processed: bool,
    pub attachable: bool,
    pub orphaned: bool,
    pub commit_burn: u64,
    pub sortition_burn: u64,
    pub block_data: Vec<u8>,
}

#[derive(Debug, Clone, PartialEq)]
pub struct StagingUserBurnSupport {
    pub consensus_hash: ConsensusHash,
    pub anchored_block_hash: BlockHeaderHash,
    pub address: StacksAddress,
    pub burn_amount: u64,
    pub vtxindex: u32,
}

#[derive(Debug)]
pub enum MemPoolRejection {
    SerializationFailure(net_error),
    DeserializationFailure(net_error),
    FailedToValidate(Error),
    FeeTooLow(u64, u64),
    BadNonces(TransactionNonceMismatch),
    NotEnoughFunds(u128, u128),
    NoSuchContract,
    NoSuchPublicFunction,
    BadFunctionArgument(CheckError),
    ContractAlreadyExists(QualifiedContractIdentifier),
    PoisonMicroblocksDoNotConflict,
    NoAnchorBlockWithPubkeyHash(Hash160),
    InvalidMicroblocks,
    BadAddressVersionByte,
    NoCoinbaseViaMempool,
    NoSuchChainTip(ConsensusHash, BlockHeaderHash),
    ConflictingNonceInMempool,
    TooMuchChaining {
        max_nonce: u64,
        actual_nonce: u64,
        principal: PrincipalData,
        is_origin: bool,
    },
    BadTransactionVersion,
    TransferRecipientIsSender(PrincipalData),
    TransferAmountMustBePositive,
    DBError(db_error),
    Other(String),
}

impl MemPoolRejection {
    pub fn into_json(self, txid: &Txid) -> serde_json::Value {
        use self::MemPoolRejection::*;
        let (reason_code, reason_data) = match self {
            SerializationFailure(e) => ("Serialization", Some(json!({"message": e.to_string()}))),
            DeserializationFailure(e) => {
                ("Deserialization", Some(json!({"message": e.to_string()})))
            }
            TooMuchChaining {
                max_nonce,
                actual_nonce,
                principal,
                is_origin,
                ..
            } => (
                "TooMuchChaining",
                Some(
                    json!({"message": "Nonce would exceed chaining limit in mempool",
                                "expected": max_nonce,
                                "actual": actual_nonce,
                                "principal": principal.to_string(),
                                "is_origin": is_origin
                    }),
                ),
            ),
            BadTransactionVersion => ("BadTransactionVersion", None),
            FailedToValidate(e) => (
                "SignatureValidation",
                Some(json!({"message": e.to_string()})),
            ),
            FeeTooLow(actual, expected) => (
                "FeeTooLow",
                Some(json!({
                                                "expected": expected,
                                                "actual": actual})),
            ),
            TransferRecipientIsSender(recipient) => (
                "TransferRecipientCannotEqualSender",
                Some(json!({"recipient": recipient.to_string()})),
            ),
            TransferAmountMustBePositive => ("TransferAmountMustBePositive", None),
            BadNonces(TransactionNonceMismatch {
                expected,
                actual,
                principal,
                is_origin,
                ..
            }) => (
                "BadNonce",
                Some(json!({
                     "expected": expected,
                     "actual": actual,
                     "principal": principal.to_string(),
                     "is_origin": is_origin})),
            ),
            NotEnoughFunds(expected, actual) => (
                "NotEnoughFunds",
                Some(json!({
                    "expected": format!("0x{}", to_hex(&expected.to_be_bytes())),
                    "actual": format!("0x{}", to_hex(&actual.to_be_bytes()))
                })),
            ),
            NoSuchContract => ("NoSuchContract", None),
            NoSuchPublicFunction => ("NoSuchPublicFunction", None),
            BadFunctionArgument(e) => (
                "BadFunctionArgument",
                Some(json!({"message": e.to_string()})),
            ),
            ConflictingNonceInMempool => ("ConflictingNonceInMempool", None),
            ContractAlreadyExists(id) => (
                "ContractAlreadyExists",
                Some(json!({ "contract_identifier": id.to_string() })),
            ),
            PoisonMicroblocksDoNotConflict => ("PoisonMicroblocksDoNotConflict", None),
            NoAnchorBlockWithPubkeyHash(_h) => ("PoisonMicroblockHasUnknownPubKeyHash", None),
            InvalidMicroblocks => ("PoisonMicroblockIsInvalid", None),
            BadAddressVersionByte => ("BadAddressVersionByte", None),
            NoCoinbaseViaMempool => ("NoCoinbaseViaMempool", None),
            // this should never happen via the RPC interface
            NoSuchChainTip(..) => ("ServerFailureNoSuchChainTip", None),
            DBError(e) => (
                "ServerFailureDatabase",
                Some(json!({"message": e.to_string()})),
            ),
            Other(s) => ("ServerFailureOther", Some(json!({ "message": s }))),
        };
        let mut result = json!({
            "txid": format!("{}", txid.to_hex()),
            "error": "transaction rejected",
            "reason": reason_code,
        });
        if let Some(reason_data) = reason_data {
            result
                .as_object_mut()
                .unwrap()
                .insert("reason_data".to_string(), reason_data);
        }
        result
    }
}

impl From<db_error> for MemPoolRejection {
    fn from(e: db_error) -> MemPoolRejection {
        MemPoolRejection::DBError(e)
    }
}

// These constants are mempool acceptance heuristics, but
//  not part of the protocol consensus (i.e., a block
//  that includes a transaction that violates these won't
//  be invalid)
pub const MINIMUM_TX_FEE: u64 = 1;
pub const MINIMUM_TX_FEE_RATE_PER_BYTE: u64 = 1;

impl StagingBlock {
    pub fn is_first_mined(&self) -> bool {
        self.parent_anchored_block_hash == FIRST_STACKS_BLOCK_HASH
    }
}

impl FromRow<StagingMicroblock> for StagingMicroblock {
    fn from_row<'a>(row: &'a Row) -> Result<StagingMicroblock, db_error> {
        let anchored_block_hash: BlockHeaderHash =
            BlockHeaderHash::from_column(row, "anchored_block_hash")?;
        let consensus_hash: ConsensusHash = ConsensusHash::from_column(row, "consensus_hash")?;
        let microblock_hash: BlockHeaderHash =
            BlockHeaderHash::from_column(row, "microblock_hash")?;
        let parent_hash: BlockHeaderHash = BlockHeaderHash::from_column(row, "parent_hash")?;
        let sequence: u16 = row.get_unwrap("sequence");
        let processed_i64: i64 = row.get_unwrap("processed");
        let orphaned_i64: i64 = row.get_unwrap("orphaned");
        let block_data: Vec<u8> = vec![];

        let processed = processed_i64 != 0;
        let orphaned = orphaned_i64 != 0;

        Ok(StagingMicroblock {
            consensus_hash,
            anchored_block_hash,
            microblock_hash,
            parent_hash,
            sequence,
            processed,
            orphaned,
            block_data,
        })
    }
}

impl FromRow<StagingBlock> for StagingBlock {
    fn from_row<'a>(row: &'a Row) -> Result<StagingBlock, db_error> {
        let anchored_block_hash: BlockHeaderHash =
            BlockHeaderHash::from_column(row, "anchored_block_hash")?;
        let parent_anchored_block_hash: BlockHeaderHash =
            BlockHeaderHash::from_column(row, "parent_anchored_block_hash")?;
        let consensus_hash: ConsensusHash = ConsensusHash::from_column(row, "consensus_hash")?;
        let parent_consensus_hash: ConsensusHash =
            ConsensusHash::from_column(row, "parent_consensus_hash")?;
        let parent_microblock_hash: BlockHeaderHash =
            BlockHeaderHash::from_column(row, "parent_microblock_hash")?;
        let parent_microblock_seq: u16 = row.get_unwrap("parent_microblock_seq");
        let microblock_pubkey_hash: Hash160 = Hash160::from_column(row, "microblock_pubkey_hash")?;
        let height = u64::from_column(row, "height")?;
        let attachable_i64: i64 = row.get_unwrap("attachable");
        let processed_i64: i64 = row.get_unwrap("processed");
        let orphaned_i64: i64 = row.get_unwrap("orphaned");
        let commit_burn = u64::from_column(row, "commit_burn")?;
        let sortition_burn = u64::from_column(row, "sortition_burn")?;
        let block_data: Vec<u8> = vec![];

        let processed = processed_i64 != 0;
        let attachable = attachable_i64 != 0;
        let orphaned = orphaned_i64 != 0;

        Ok(StagingBlock {
            anchored_block_hash,
            parent_anchored_block_hash,
            consensus_hash,
            parent_consensus_hash,
            parent_microblock_hash,
            parent_microblock_seq,
            microblock_pubkey_hash,
            height,
            processed,
            attachable,
            orphaned,
            commit_burn,
            sortition_burn,
            block_data,
        })
    }
}

impl FromRow<StagingUserBurnSupport> for StagingUserBurnSupport {
    fn from_row<'a>(row: &'a Row) -> Result<StagingUserBurnSupport, db_error> {
        let anchored_block_hash: BlockHeaderHash =
            BlockHeaderHash::from_column(row, "anchored_block_hash")?;
        let consensus_hash: ConsensusHash = ConsensusHash::from_column(row, "consensus_hash")?;
        let address: StacksAddress = StacksAddress::from_column(row, "address")?;
        let burn_amount = u64::from_column(row, "burn_amount")?;
        let vtxindex: u32 = row.get_unwrap("vtxindex");

        Ok(StagingUserBurnSupport {
            anchored_block_hash,
            consensus_hash,
            address,
            burn_amount,
            vtxindex,
        })
    }
}

impl StagingMicroblock {
    #[cfg(test)]
    pub fn try_into_microblock(self) -> Result<StacksMicroblock, StagingMicroblock> {
        StacksMicroblock::consensus_deserialize(&mut &self.block_data[..]).map_err(|_e| self)
    }
}

impl BlockStreamData {
    pub fn new_block(index_block_hash: StacksBlockId) -> BlockStreamData {
        BlockStreamData {
            index_block_hash: index_block_hash,
            rowid: None,
            offset: 0,
            total_bytes: 0,

            is_microblock: false,
            microblock_hash: BlockHeaderHash([0u8; 32]),
            parent_index_block_hash: StacksBlockId([0u8; 32]),
            seq: 0,
            unconfirmed: false,
            num_mblocks_buf: [0u8; 4],
            num_mblocks_ptr: 0,
        }
    }

    pub fn new_microblock_confirmed(
        chainstate: &StacksChainState,
        tail_index_microblock_hash: StacksBlockId,
    ) -> Result<BlockStreamData, Error> {
        // look up parent
        let mblock_info = StacksChainState::load_staging_microblock_info_indexed(
            &chainstate.db(),
            &tail_index_microblock_hash,
        )?
        .ok_or(Error::NoSuchBlockError)?;

        let parent_index_block_hash = StacksBlockHeader::make_index_block_hash(
            &mblock_info.consensus_hash,
            &mblock_info.anchored_block_hash,
        );

        // need to send out the consensus_serialize()'ed array length before sending microblocks.
        // this is exactly what seq tells us, though.
        let num_mblocks_buf = ((mblock_info.sequence as u32) + 1).to_be_bytes();

        Ok(BlockStreamData {
            index_block_hash: StacksBlockId([0u8; 32]),
            rowid: None,
            offset: 0,
            total_bytes: 0,

            is_microblock: true,
            microblock_hash: mblock_info.microblock_hash,
            parent_index_block_hash: parent_index_block_hash,
            seq: mblock_info.sequence,
            unconfirmed: false,
            num_mblocks_buf: num_mblocks_buf,
            num_mblocks_ptr: 0,
        })
    }

    pub fn new_microblock_unconfirmed(
        chainstate: &StacksChainState,
        anchored_index_block_hash: StacksBlockId,
        seq: u16,
    ) -> Result<BlockStreamData, Error> {
        let mblock_info = StacksChainState::load_next_descendant_microblock(
            &chainstate.db(),
            &anchored_index_block_hash,
            seq,
        )?
        .ok_or(Error::NoSuchBlockError)?;

        Ok(BlockStreamData {
            index_block_hash: anchored_index_block_hash.clone(),
            rowid: None,
            offset: 0,
            total_bytes: 0,

            is_microblock: true,
            microblock_hash: mblock_info.block_hash(),
            parent_index_block_hash: anchored_index_block_hash,
            seq: seq,
            unconfirmed: true,
            num_mblocks_buf: [0u8; 4],
            num_mblocks_ptr: 4, // stops us from trying to send a length prefix
        })
    }

    pub fn stream_to<W: Write>(
        &mut self,
        chainstate: &mut StacksChainState,
        fd: &mut W,
        count: u64,
    ) -> Result<u64, Error> {
        if self.is_microblock {
            let mut num_written = 0;
            if !self.unconfirmed {
                // Confirmed microblocks are represented as a consensus-encoded vector of
                // microblocks, in reverse sequence order.
                // Write 4-byte length prefix first
                while self.num_mblocks_ptr < self.num_mblocks_buf.len() {
                    // stream length prefix
                    test_debug!(
                        "Confirmed microblock stream for {}: try to send length prefix {:?} (ptr={})",
                        &self.microblock_hash,
                        &self.num_mblocks_buf[self.num_mblocks_ptr..],
                        self.num_mblocks_ptr
                    );
                    let num_sent = match fd.write(&self.num_mblocks_buf[self.num_mblocks_ptr..]) {
                        Ok(0) => {
                            // done (disconnected)
                            test_debug!(
                                "Confirmed microblock stream for {}: wrote 0 bytes",
                                &self.microblock_hash
                            );
                            return Ok(num_written);
                        }
                        Ok(n) => {
                            self.num_mblocks_ptr += n;
                            n as u64
                        }
                        Err(e) => {
                            if e.kind() == io::ErrorKind::Interrupted {
                                // EINTR; try again
                                continue;
                            } else if e.kind() == io::ErrorKind::WouldBlock
                                || (cfg!(windows) && e.kind() == io::ErrorKind::TimedOut)
                            {
                                // blocked
                                return Ok(num_written);
                            } else {
                                return Err(Error::WriteError(e));
                            }
                        }
                    };
                    num_written += num_sent;
                    test_debug!(
                        "Confirmed microblock stream for {}: sent {} bytes ({} total)",
                        &self.microblock_hash,
                        num_sent,
                        num_written
                    );
                }
                StacksChainState::stream_microblocks_confirmed(&chainstate, fd, self, count)
                    .and_then(|bytes_sent| Ok(bytes_sent + num_written))
            } else {
                StacksChainState::stream_microblocks_unconfirmed(&chainstate, fd, self, count)
                    .and_then(|bytes_sent| Ok(bytes_sent + num_written))
            }
        } else {
            chainstate.stream_block(fd, self, count)
        }
    }
}

impl StacksChainState {
    /// Get the path to a block in the chunk store
    pub fn get_index_block_path(
        blocks_dir: &str,
        index_block_hash: &StacksBlockId,
    ) -> Result<String, Error> {
        let block_hash_bytes = index_block_hash.as_bytes();
        let mut block_path = PathBuf::from(blocks_dir);

        block_path.push(to_hex(&block_hash_bytes[0..2]));
        block_path.push(to_hex(&block_hash_bytes[2..4]));
        block_path.push(format!("{}", index_block_hash));

        let blocks_path_str = block_path
            .to_str()
            .ok_or_else(|| Error::DBError(db_error::ParseError))?
            .to_string();
        Ok(blocks_path_str)
    }

    /// Get the path to a block in the chunk store, given the burn header hash and block hash.
    pub fn get_block_path(
        blocks_dir: &str,
        consensus_hash: &ConsensusHash,
        block_hash: &BlockHeaderHash,
    ) -> Result<String, Error> {
        let index_block_hash = StacksBlockHeader::make_index_block_hash(consensus_hash, block_hash);
        StacksChainState::get_index_block_path(blocks_dir, &index_block_hash)
    }

    /// Make a directory tree for storing this block to the chunk store, and return the block's path
    fn make_block_dir(
        blocks_dir: &String,
        consensus_hash: &ConsensusHash,
        block_hash: &BlockHeaderHash,
    ) -> Result<String, Error> {
        let index_block_hash = StacksBlockHeader::make_index_block_hash(consensus_hash, block_hash);
        let block_hash_bytes = index_block_hash.as_bytes();
        let mut block_path = PathBuf::from(blocks_dir);

        block_path.push(to_hex(&block_hash_bytes[0..2]));
        block_path.push(to_hex(&block_hash_bytes[2..4]));

        let _ = StacksChainState::mkdirs(&block_path)?;

        block_path.push(format!("{}", to_hex(block_hash_bytes)));
        let blocks_path_str = block_path
            .to_str()
            .ok_or_else(|| Error::DBError(db_error::ParseError))?
            .to_string();
        Ok(blocks_path_str)
    }

    pub fn atomic_file_store<F>(
        path: &String,
        delete_on_error: bool,
        mut writer: F,
    ) -> Result<(), Error>
    where
        F: FnMut(&mut fs::File) -> Result<(), Error>,
    {
        let path_tmp = format!("{}.tmp", path);
        let mut fd = fs::OpenOptions::new()
            .read(false)
            .write(true)
            .create(true)
            .truncate(true)
            .open(&path_tmp)
            .map_err(|e| {
                if e.kind() == io::ErrorKind::NotFound {
                    error!("File not found: {:?}", &path_tmp);
                    Error::DBError(db_error::NotFoundError)
                } else {
                    error!("Failed to open {:?}: {:?}", &path_tmp, &e);
                    Error::DBError(db_error::IOError(e))
                }
            })?;

        writer(&mut fd).map_err(|e| {
            if delete_on_error {
                // abort
                let _ = fs::remove_file(&path_tmp);
            }
            e
        })?;

        fd.sync_all()
            .map_err(|e| Error::DBError(db_error::IOError(e)))?;

        // atomically put this file in place
        // TODO: this is atomic but not crash-consistent!  need to fsync the dir as well
        trace!("Rename {:?} to {:?}", &path_tmp, &path);
        fs::rename(&path_tmp, &path).map_err(|e| Error::DBError(db_error::IOError(e)))?;

        Ok(())
    }

    pub fn atomic_file_write(path: &String, bytes: &Vec<u8>) -> Result<(), Error> {
        StacksChainState::atomic_file_store(path, false, |ref mut fd| {
            fd.write_all(bytes)
                .map_err(|e| Error::DBError(db_error::IOError(e)))
        })
    }

    pub fn get_file_size(path: &String) -> Result<u64, Error> {
        let sz = match fs::metadata(path) {
            Ok(md) => md.len(),
            Err(e) => {
                if e.kind() == io::ErrorKind::NotFound {
                    return Err(Error::DBError(db_error::NotFoundError));
                } else {
                    error!("Failed to stat {:?}: {:?}", &path, &e);
                    return Err(Error::DBError(db_error::IOError(e)));
                }
            }
        };
        Ok(sz)
    }

    pub fn consensus_load<T: StacksMessageCodec>(path: &String) -> Result<T, Error> {
        let mut fd = fs::OpenOptions::new()
            .read(true)
            .write(false)
            .open(path)
            .map_err(|e| {
                if e.kind() == io::ErrorKind::NotFound {
                    Error::DBError(db_error::NotFoundError)
                } else {
                    Error::DBError(db_error::IOError(e))
                }
            })?;

        let mut bound_reader = BoundReader::from_reader(&mut fd, MAX_MESSAGE_LEN as u64);
        let inst = T::consensus_deserialize(&mut bound_reader).map_err(Error::NetError)?;
        Ok(inst)
    }

    /// Do we have a stored a block in the chunk store?
    pub fn has_block_indexed(
        blocks_dir: &String,
        index_block_hash: &StacksBlockId,
    ) -> Result<bool, Error> {
        let block_path = StacksChainState::get_index_block_path(blocks_dir, index_block_hash)?;
        match fs::metadata(block_path) {
            Ok(_) => Ok(true),
            Err(e) => {
                if e.kind() == io::ErrorKind::NotFound {
                    Ok(false)
                } else {
                    Err(Error::DBError(db_error::IOError(e)))
                }
            }
        }
    }

    /// Have we processed and stored a particular block?
    pub fn has_stored_block(
        blocks_db: &DBConn,
        blocks_dir: &String,
        consensus_hash: &ConsensusHash,
        block_hash: &BlockHeaderHash,
    ) -> Result<bool, Error> {
        let staging_status =
            StacksChainState::has_staging_block(blocks_db, consensus_hash, block_hash)?;
        let index_block_hash = StacksBlockHeader::make_index_block_hash(consensus_hash, block_hash);
        if staging_status {
            // not committed yet
            test_debug!(
                "Block {}/{} ({}) is staging",
                consensus_hash,
                block_hash,
                &index_block_hash
            );
            return Ok(false);
        }

        // only accepted if we stored it
        StacksChainState::has_block_indexed(blocks_dir, &index_block_hash)
    }

    /// Store a block to the chunk store, named by its hash
    pub fn store_block(
        blocks_dir: &String,
        consensus_hash: &ConsensusHash,
        block: &StacksBlock,
    ) -> Result<(), Error> {
        let block_hash = block.block_hash();
        let block_path = StacksChainState::make_block_dir(blocks_dir, consensus_hash, &block_hash)?;

        test_debug!(
            "Store {}/{} to {}",
            consensus_hash,
            &block_hash,
            &block_path
        );
        StacksChainState::atomic_file_store(&block_path, true, |ref mut fd| {
            block.consensus_serialize(fd).map_err(Error::NetError)
        })
    }

    /// Store an empty block to the chunk store, named by its hash.
    /// Used to mark an invalid block
    pub fn store_empty_block(
        blocks_path: &String,
        consensus_hash: &ConsensusHash,
        block_hash: &BlockHeaderHash,
    ) -> Result<(), Error> {
        let block_path =
            StacksChainState::make_block_dir(blocks_path, consensus_hash, &block_hash)?;
        StacksChainState::atomic_file_write(&block_path, &vec![])
    }

    /// Truncate an (invalid) block.  Frees up space while marking the block as processed so we
    /// don't process it again.
    fn free_block(
        blocks_path: &String,
        consensus_hash: &ConsensusHash,
        block_header_hash: &BlockHeaderHash,
    ) -> () {
        let block_path =
            StacksChainState::make_block_dir(blocks_path, consensus_hash, &block_header_hash)
                .expect("FATAL: failed to create block directory");

        fs::OpenOptions::new()
            .read(false)
            .write(true)
            .truncate(true)
            .open(&block_path)
            .expect(&format!(
                "FATAL: Failed to mark block path '{}' as free",
                &block_path
            ));
    }

    /// Free up all state for an invalid block
    pub fn free_block_state(
        blocks_path: &String,
        consensus_hash: &ConsensusHash,
        block_header: &StacksBlockHeader,
    ) -> () {
        StacksChainState::free_block(blocks_path, consensus_hash, &block_header.block_hash())
    }

    /// Get a list of all anchored blocks' hashes, and their burnchain headers
    pub fn list_blocks(
        blocks_conn: &DBConn,
    ) -> Result<Vec<(ConsensusHash, BlockHeaderHash)>, Error> {
        let list_block_sql = "SELECT * FROM staging_blocks ORDER BY height".to_string();
        let mut blocks = query_rows::<StagingBlock, _>(blocks_conn, &list_block_sql, NO_PARAMS)
            .map_err(Error::DBError)?;

        Ok(blocks
            .drain(..)
            .map(|b| (b.consensus_hash, b.anchored_block_hash))
            .collect())
    }

    /// Get all stacks block headers.  Great for testing!
    pub fn get_all_staging_block_headers(blocks_conn: &DBConn) -> Result<Vec<StagingBlock>, Error> {
        let sql = "SELECT * FROM staging_blocks ORDER BY height".to_string();
        query_rows::<StagingBlock, _>(blocks_conn, &sql, NO_PARAMS).map_err(Error::DBError)
    }

    /// Get a list of all microblocks' hashes, and their anchored blocks' hashes
    #[cfg(test)]
    pub fn list_microblocks(
        blocks_conn: &DBConn,
        blocks_dir: &String,
    ) -> Result<Vec<(ConsensusHash, BlockHeaderHash, Vec<BlockHeaderHash>)>, Error> {
        let mut blocks = StacksChainState::list_blocks(blocks_conn)?;
        let mut ret = vec![];

        for (consensus_hash, block_hash) in blocks.drain(..) {
            let list_microblock_sql = "SELECT * FROM staging_microblocks WHERE anchored_block_hash = ?1 AND consensus_hash = ?2 ORDER BY sequence".to_string();
            let list_microblock_args: [&dyn ToSql; 2] = [&block_hash, &consensus_hash];
            let mut microblocks = query_rows::<StagingMicroblock, _>(
                blocks_conn,
                &list_microblock_sql,
                &list_microblock_args,
            )
            .map_err(Error::DBError)?;

            let microblock_hashes = microblocks.drain(..).map(|mb| mb.microblock_hash).collect();
            ret.push((consensus_hash, block_hash, microblock_hashes));
        }

        Ok(ret)
    }

    /// Load up a blocks' bytes from the chunk store.
    /// Returns Ok(Some(bytes)) on success, if found.
    /// Returns Ok(none) if this block was found, but is known to be invalid
    /// Returns Err(...) on not found or I/O error
    pub fn load_block_bytes(
        blocks_dir: &String,
        consensus_hash: &ConsensusHash,
        block_hash: &BlockHeaderHash,
    ) -> Result<Option<Vec<u8>>, Error> {
        let block_path = StacksChainState::get_block_path(blocks_dir, consensus_hash, block_hash)?;
        let sz = StacksChainState::get_file_size(&block_path)?;
        if sz == 0 {
            debug!("Zero-sized block {}", block_hash);
            return Ok(None);
        }
        if sz > MAX_MESSAGE_LEN as u64 {
            debug!("Invalid block {}: too big", block_hash);
            return Ok(None);
        }

        let mut fd = fs::OpenOptions::new()
            .read(true)
            .write(false)
            .open(&block_path)
            .map_err(|e| {
                if e.kind() == io::ErrorKind::NotFound {
                    Error::DBError(db_error::NotFoundError)
                } else {
                    Error::DBError(db_error::IOError(e))
                }
            })?;

        let mut ret = vec![];
        fd.read_to_end(&mut ret)
            .map_err(|e| Error::DBError(db_error::IOError(e)))?;
        Ok(Some(ret))
    }

    /// Load up a block from the chunk store (staging or confirmed)
    /// Returns Ok(Some(block)) if found.
    /// Returns Ok(None) if this block was found, but is known to be invalid
    /// Returns Err(...) on not found or I/O error
    pub fn load_block(
        blocks_dir: &String,
        consensus_hash: &ConsensusHash,
        block_hash: &BlockHeaderHash,
    ) -> Result<Option<StacksBlock>, Error> {
        let block_path = StacksChainState::get_block_path(blocks_dir, consensus_hash, block_hash)?;
        let sz = StacksChainState::get_file_size(&block_path)?;
        if sz == 0 {
            debug!("Zero-sized block {}", &block_hash);
            return Ok(None);
        }

        let block: StacksBlock = StacksChainState::consensus_load(&block_path)?;
        Ok(Some(block))
    }

    /// Load up an anchored block header from the chunk store.
    /// Returns Ok(Some(blockheader)) if found.
    /// Returns Ok(None) if this block was found, but is known to be invalid
    /// Returns Err(...) on not found or I/O error
    pub fn load_block_header(
        blocks_dir: &String,
        consensus_hash: &ConsensusHash,
        block_hash: &BlockHeaderHash,
    ) -> Result<Option<StacksBlockHeader>, Error> {
        let block_path = StacksChainState::get_block_path(blocks_dir, consensus_hash, block_hash)?;
        let sz = StacksChainState::get_file_size(&block_path)?;
        if sz == 0 {
            debug!("Zero-sized block {}", &block_hash);
            return Ok(None);
        }

        let block_header: StacksBlockHeader = StacksChainState::consensus_load(&block_path)?;
        Ok(Some(block_header))
    }

    /// Closure for defaulting to an empty microblock stream if a microblock stream file is not found
    fn empty_stream(e: Error) -> Result<Option<Vec<StacksMicroblock>>, Error> {
        match e {
            Error::DBError(ref dbe) => match dbe {
                db_error::NotFoundError => Ok(Some(vec![])),
                _ => Err(e),
            },
            _ => Err(e),
        }
    }

    /// Load up a blob of data.
    /// Query should be structured to return rows of BLOBs
    fn load_block_data_blobs<P>(
        conn: &DBConn,
        sql_query: &String,
        sql_args: P,
    ) -> Result<Vec<Vec<u8>>, Error>
    where
        P: IntoIterator,
        P::Item: ToSql,
    {
        let mut stmt = conn
            .prepare(sql_query)
            .map_err(|e| Error::DBError(db_error::SqliteError(e)))?;

        let mut rows = stmt
            .query(sql_args)
            .map_err(|e| Error::DBError(db_error::SqliteError(e)))?;

        // gather
        let mut blobs = vec![];

        while let Some(row) = rows.next().map_err(|e| db_error::SqliteError(e))? {
            let next_blob: Vec<u8> = row.get_unwrap(0);
            blobs.push(next_blob);
        }

        Ok(blobs)
    }

    /// Load up a staging block or microblock's bytes, given its hash and which table to use
    /// Treat an empty array as None.
    fn inner_load_staging_block_bytes(
        block_conn: &DBConn,
        table: &str,
        block_hash: &BlockHeaderHash,
    ) -> Result<Option<Vec<u8>>, Error> {
        let sql = format!("SELECT block_data FROM {} WHERE block_hash = ?1", table);
        let args = [&block_hash];
        let mut blobs = StacksChainState::load_block_data_blobs(block_conn, &sql, &args)?;
        let len = blobs.len();
        match len {
            0 => Ok(None),
            1 => {
                let blob = blobs.pop().unwrap();
                if blob.len() == 0 {
                    // cleared
                    Ok(None)
                } else {
                    Ok(Some(blob))
                }
            }
            _ => {
                unreachable!("Got multiple blocks for the same block hash");
            }
        }
    }

    fn load_staging_microblock_bytes(
        block_conn: &DBConn,
        block_hash: &BlockHeaderHash,
    ) -> Result<Option<Vec<u8>>, Error> {
        StacksChainState::inner_load_staging_block_bytes(
            block_conn,
            "staging_microblocks_data",
            block_hash,
        )
    }

    fn has_blocks_with_microblock_pubkh(
        block_conn: &DBConn,
        pubkey_hash: &Hash160,
        minimum_block_height: i64,
    ) -> bool {
        let sql = "SELECT 1 FROM staging_blocks WHERE microblock_pubkey_hash = ?1 AND height >= ?2";
        let args: &[&dyn ToSql] = &[pubkey_hash, &minimum_block_height];
        block_conn
            .query_row(sql, args, |_r| Ok(()))
            .optional()
            .expect("DB CORRUPTION: block header DB corrupted!")
            .is_some()
    }

    /// Load up a preprocessed (queued) but still unprocessed block.
    pub fn load_staging_block(
        block_conn: &DBConn,
        blocks_path: &String,
        consensus_hash: &ConsensusHash,
        block_hash: &BlockHeaderHash,
    ) -> Result<Option<StagingBlock>, Error> {
        let sql = "SELECT * FROM staging_blocks WHERE anchored_block_hash = ?1 AND consensus_hash = ?2 AND orphaned = 0 AND processed = 0".to_string();
        let args: &[&dyn ToSql] = &[&block_hash, &consensus_hash];
        let mut rows =
            query_rows::<StagingBlock, _>(block_conn, &sql, args).map_err(Error::DBError)?;
        let len = rows.len();
        match len {
            0 => Ok(None),
            1 => {
                let mut staging_block = rows.pop().unwrap();

                // load up associated block data
                staging_block.block_data =
                    StacksChainState::load_block_bytes(blocks_path, consensus_hash, block_hash)?
                        .unwrap_or(vec![]);
                Ok(Some(staging_block))
            }
            _ => {
                // should be impossible since this is the primary key
                panic!("Got two or more block rows with same burn and block hashes");
            }
        }
    }

    /// Load up a preprocessed block from the staging DB, regardless of its processed status.
    /// Do not load the associated block.
    pub fn load_staging_block_info(
        block_conn: &DBConn,
        index_block_hash: &StacksBlockId,
    ) -> Result<Option<StagingBlock>, Error> {
        let sql = "SELECT * FROM staging_blocks WHERE index_block_hash = ?1 AND orphaned = 0";
        let args: &[&dyn ToSql] = &[&index_block_hash];
        query_row::<StagingBlock, _>(block_conn, sql, args).map_err(Error::DBError)
    }

    /// Get the parent microblock hash of a preprocessed block from the staging DB, regardless of its processed status.
    pub fn get_staging_block_parent_microblock_hash(
        block_conn: &DBConn,
        index_block_hash: &StacksBlockId,
    ) -> Result<Option<BlockHeaderHash>, Error> {
        let sql = "SELECT parent_microblock_hash FROM staging_blocks WHERE index_block_hash = ?1 AND orphaned = 0";
        block_conn
            .query_row(sql, &[index_block_hash], |row| row.get(0))
            .optional()
            .map_err(|e| Error::DBError(db_error::from(e)))
    }

    #[cfg(test)]
    fn load_staging_block_data(
        block_conn: &DBConn,
        blocks_path: &String,
        consensus_hash: &ConsensusHash,
        block_hash: &BlockHeaderHash,
    ) -> Result<Option<StacksBlock>, Error> {
        match StacksChainState::load_staging_block(
            block_conn,
            blocks_path,
            consensus_hash,
            block_hash,
        )? {
            Some(staging_block) => {
                if staging_block.block_data.len() == 0 {
                    return Ok(None);
                }

                match StacksBlock::consensus_deserialize(&mut &staging_block.block_data[..]) {
                    Ok(block) => Ok(Some(block)),
                    Err(e) => Err(Error::NetError(e)),
                }
            }
            None => Ok(None),
        }
    }

    /// Load up the list of users who burned for an unprocessed block.
    fn load_staging_block_user_supports(
        block_conn: &DBConn,
        consensus_hash: &ConsensusHash,
        block_hash: &BlockHeaderHash,
    ) -> Result<Vec<StagingUserBurnSupport>, Error> {
        let sql = "SELECT * FROM staging_user_burn_support WHERE anchored_block_hash = ?1 AND consensus_hash = ?2".to_string();
        let args: &[&dyn ToSql] = &[&block_hash, &consensus_hash];
        let rows = query_rows::<StagingUserBurnSupport, _>(block_conn, &sql, args)
            .map_err(Error::DBError)?;
        Ok(rows)
    }

    /// Load up a queued block's queued pubkey hash
    fn load_staging_block_pubkey_hash(
        block_conn: &DBConn,
        consensus_hash: &ConsensusHash,
        block_hash: &BlockHeaderHash,
    ) -> Result<Option<Hash160>, Error> {
        let sql = format!("SELECT microblock_pubkey_hash FROM staging_blocks WHERE anchored_block_hash = ?1 AND consensus_hash = ?2 AND processed = 0 AND orphaned = 0");
        let args: &[&dyn ToSql] = &[&block_hash, &consensus_hash];
        let rows =
            query_row_columns::<Hash160, _>(block_conn, &sql, args, "microblock_pubkey_hash")
                .map_err(Error::DBError)?;
        match rows.len() {
            0 => Ok(None),
            1 => Ok(Some(rows[0].clone())),
            _ => {
                // should be impossible since this is the primary key
                panic!("Got two or more block rows with same burn and block hashes");
            }
        }
    }

    /// Load up a block's microblock public key hash, staging or not
    fn load_block_pubkey_hash(
        block_conn: &DBConn,
        block_path: &String,
        consensus_hash: &ConsensusHash,
        block_hash: &BlockHeaderHash,
    ) -> Result<Option<Hash160>, Error> {
        let pubkey_hash = match StacksChainState::load_staging_block_pubkey_hash(
            block_conn,
            consensus_hash,
            block_hash,
        )? {
            Some(pubkey_hash) => pubkey_hash,
            None => {
                // maybe it's already processed?
                let header = match StacksChainState::load_block_header(
                    block_path,
                    consensus_hash,
                    block_hash,
                )? {
                    Some(block_header) => block_header,
                    None => {
                        // parent isn't available
                        return Ok(None);
                    }
                };
                header.microblock_pubkey_hash
            }
        };
        Ok(Some(pubkey_hash))
    }

    /// Load up a preprocessed microblock's staging info (processed or not), but via
    /// its parent anchored block's index block hash.
    /// Don't load the microblock itself.
    /// Ignores orphaned microblocks.
    pub fn load_staging_microblock_info(
        blocks_conn: &DBConn,
        parent_index_block_hash: &StacksBlockId,
        microblock_hash: &BlockHeaderHash,
    ) -> Result<Option<StagingMicroblock>, Error> {
        let sql = "SELECT * FROM staging_microblocks WHERE index_block_hash = ?1 AND microblock_hash = ?2 AND orphaned = 0 LIMIT 1";
        let args: &[&dyn ToSql] = &[&parent_index_block_hash, &microblock_hash];
        query_row::<StagingMicroblock, _>(blocks_conn, sql, args).map_err(Error::DBError)
    }

    /// Load up a preprocessed microblock's staging info (processed or not), via its index
    /// microblock hash.
    /// Don't load the microblock itself.
    /// Ignores orphaned microblocks.
    pub fn load_staging_microblock_info_indexed(
        blocks_conn: &DBConn,
        index_microblock_hash: &StacksBlockId,
    ) -> Result<Option<StagingMicroblock>, Error> {
        let sql = "SELECT * FROM staging_microblocks WHERE index_microblock_hash = ?1 AND orphaned = 0 LIMIT 1";
        let args: &[&dyn ToSql] = &[&index_microblock_hash];
        query_row::<StagingMicroblock, _>(blocks_conn, sql, args).map_err(Error::DBError)
    }

    /// Load up a preprocessed microblock (processed or not)
    pub fn load_staging_microblock(
        blocks_conn: &DBConn,
        parent_consensus_hash: &ConsensusHash,
        parent_block_hash: &BlockHeaderHash,
        microblock_hash: &BlockHeaderHash,
    ) -> Result<Option<StagingMicroblock>, Error> {
        let parent_index_hash =
            StacksBlockHeader::make_index_block_hash(parent_consensus_hash, parent_block_hash);
        match StacksChainState::load_staging_microblock_info(
            blocks_conn,
            &parent_index_hash,
            microblock_hash,
        )? {
            Some(mut staging_microblock) => {
                // load associated block data
                staging_microblock.block_data =
                    StacksChainState::load_staging_microblock_bytes(blocks_conn, microblock_hash)?
                        .unwrap_or(vec![]);
                Ok(Some(staging_microblock))
            }
            None => {
                // not present
                Ok(None)
            }
        }
    }

    /// Load up a microblock stream fork, given its parent block hash and burn header hash.
    /// Only returns Some(..) if the stream is contiguous.
    /// If processed_only is true, then only processed microblocks are loaded
    fn inner_load_microblock_stream_fork(
        blocks_conn: &DBConn,
        parent_consensus_hash: &ConsensusHash,
        parent_anchored_block_hash: &BlockHeaderHash,
        tip_microblock_hash: &BlockHeaderHash,
        processed_only: bool,
    ) -> Result<Option<Vec<StacksMicroblock>>, Error> {
        let mut ret = vec![];
        let mut mblock_hash = tip_microblock_hash.clone();
        let mut last_seq = u16::MAX;

        loop {
            let microblock =
                match StacksChainState::load_staging_microblock_bytes(blocks_conn, &mblock_hash)? {
                    Some(mblock_data) => StacksMicroblock::consensus_deserialize(
                        &mut &mblock_data[..],
                    )
                    .expect(&format!(
                        "CORRUPTION: failed to parse microblock data for {}/{}-{}",
                        parent_consensus_hash, parent_anchored_block_hash, &mblock_hash,
                    )),
                    None => {
                        test_debug!(
                            "No such microblock (processed={}): {}/{}-{} ({})",
                            processed_only,
                            parent_consensus_hash,
                            parent_anchored_block_hash,
                            &mblock_hash,
                            last_seq
                        );
                        return Ok(None);
                    }
                };

            if processed_only {
                if !StacksChainState::has_processed_microblocks_indexed(
                    blocks_conn,
                    &StacksBlockHeader::make_index_block_hash(
                        parent_consensus_hash,
                        &microblock.block_hash(),
                    ),
                )? {
                    debug!("Microblock {} is not processed", &microblock.block_hash());
                    return Ok(None);
                }
            }

            test_debug!(
                "Loaded microblock {}/{}-{} (parent={}, expect_seq={})",
                &parent_consensus_hash,
                &parent_anchored_block_hash,
                &microblock.block_hash(),
                &microblock.header.prev_block,
                last_seq.saturating_sub(1)
            );

            if last_seq < u16::MAX && microblock.header.sequence < u16::MAX {
                // should always decrease by 1
                assert_eq!(
                    microblock.header.sequence + 1,
                    last_seq,
                    "BUG: stored microblock {:?} ({}) with sequence {} (expected {})",
                    &microblock,
                    microblock.block_hash(),
                    microblock.header.sequence,
                    last_seq.saturating_sub(1)
                );
            }
            assert_eq!(mblock_hash, microblock.block_hash());

            mblock_hash = microblock.header.prev_block.clone();
            last_seq = microblock.header.sequence;
            ret.push(microblock);

            if mblock_hash == *parent_anchored_block_hash {
                break;
            }
        }
        ret.reverse();
        Ok(Some(ret))
    }

    /// Load up a microblock stream fork, even if its microblocks blocks aren't processed.
    pub fn load_microblock_stream_fork(
        blocks_conn: &DBConn,
        parent_consensus_hash: &ConsensusHash,
        parent_anchored_block_hash: &BlockHeaderHash,
        tip_microblock_hash: &BlockHeaderHash,
    ) -> Result<Option<Vec<StacksMicroblock>>, Error> {
        StacksChainState::inner_load_microblock_stream_fork(
            blocks_conn,
            parent_consensus_hash,
            parent_anchored_block_hash,
            tip_microblock_hash,
            false,
        )
    }

    /// Load up a microblock stream fork, but only if its microblocks are processed.
    pub fn load_processed_microblock_stream_fork(
        blocks_conn: &DBConn,
        parent_consensus_hash: &ConsensusHash,
        parent_anchored_block_hash: &BlockHeaderHash,
        tip_microblock_hash: &BlockHeaderHash,
    ) -> Result<Option<Vec<StacksMicroblock>>, Error> {
        StacksChainState::inner_load_microblock_stream_fork(
            blocks_conn,
            parent_consensus_hash,
            parent_anchored_block_hash,
            tip_microblock_hash,
            true,
        )
    }

    pub fn load_descendant_staging_microblock_stream(
        blocks_conn: &DBConn,
        parent_index_block_hash: &StacksBlockId,
        start_seq: u16,
        last_seq: u16,
    ) -> Result<Option<Vec<StacksMicroblock>>, Error> {
        let res = StacksChainState::load_descendant_staging_microblock_stream_with_poison(
            blocks_conn,
            parent_index_block_hash,
            start_seq,
            last_seq,
        )?;
        Ok(res.map(|(microblocks, _)| microblocks))
    }

    /// Load up a block's longest non-forked descendant microblock stream, given its block hash and burn header hash.
    /// Loads microblocks until a fork junction is found (if any), and drops all microblocks after
    /// it if found.  Ties are broken arbitrarily.
    ///
    /// DO NOT USE IN CONSENSUS CODE.
    pub fn load_descendant_staging_microblock_stream_with_poison(
        blocks_conn: &DBConn,
        parent_index_block_hash: &StacksBlockId,
        start_seq: u16,
        last_seq: u16,
    ) -> Result<Option<(Vec<StacksMicroblock>, Option<TransactionPayload>)>, Error> {
        assert!(last_seq >= start_seq);

        let sql = if start_seq == last_seq {
            // takes the same arguments as the range case below, but will
            "SELECT * FROM staging_microblocks WHERE index_block_hash = ?1 AND sequence == ?2 AND sequence == ?3 AND orphaned = 0 ORDER BY sequence ASC".to_string()
        } else {
            "SELECT * FROM staging_microblocks WHERE index_block_hash = ?1 AND sequence >= ?2 AND sequence < ?3 AND orphaned = 0 ORDER BY sequence ASC".to_string()
        };

        let args: &[&dyn ToSql] = &[parent_index_block_hash, &start_seq, &last_seq];
        let staging_microblocks =
            query_rows::<StagingMicroblock, _>(blocks_conn, &sql, args).map_err(Error::DBError)?;

        if staging_microblocks.len() == 0 {
            // haven't seen any microblocks that descend from this block yet
            test_debug!(
                "No microblocks built on {} up to {}",
                &parent_index_block_hash,
                last_seq
            );
            return Ok(None);
        }

        let mut ret = vec![];
        let mut tip: Option<StacksMicroblock> = None;
        let mut fork_poison = None;
        let mut expected_sequence = start_seq;

        // load associated staging microblock data, but best-effort.
        // Stop loading once we find a fork juncture.
        for i in 0..staging_microblocks.len() {
            let mblock_data = StacksChainState::load_staging_microblock_bytes(
                blocks_conn,
                &staging_microblocks[i].microblock_hash,
            )?
            .expect(&format!(
                "BUG: have record for {}-{} but no data",
                &parent_index_block_hash, &staging_microblocks[i].microblock_hash
            ));

            let mblock = match StacksMicroblock::consensus_deserialize(&mut &mblock_data[..]) {
                Ok(mb) => mb,
                Err(e) => {
                    // found an unparseable microblock. abort load
                    warn!(
                        "Failed to load {}-{} ({}): {:?}",
                        &parent_index_block_hash,
                        &staging_microblocks[i].microblock_hash,
                        staging_microblocks[i].sequence,
                        &e
                    );
                    break;
                }
            };

            if mblock.header.sequence > expected_sequence {
                warn!(
                    "Discontinuous microblock stream: expected seq {}, got {}",
                    expected_sequence, mblock.header.sequence
                );
                break;
            }

            // expect forks, so expected_sequence may not always increase
            expected_sequence =
                cmp::min(mblock.header.sequence, expected_sequence).saturating_add(1);

            if let Some(tip_mblock) = tip {
                if mblock.header.sequence == tip_mblock.header.sequence {
                    debug!(
                        "Microblock fork found off of {} at sequence {}",
                        &parent_index_block_hash, mblock.header.sequence
                    );
                    fork_poison = Some(TransactionPayload::PoisonMicroblock(
                        mblock.header,
                        tip_mblock.header,
                    ));
                    ret.pop(); // last microblock pushed (i.e. the tip) conflicts with mblock
                    break;
                }
            }

            tip = Some(mblock.clone());
            ret.push(mblock);
        }
        if fork_poison.is_none() && ret.len() == 0 {
            // just as if there were no blocks loaded
            Ok(None)
        } else {
            Ok(Some((ret, fork_poison)))
        }
    }

    /// Load up the next block in a microblock stream, assuming there is only one child.
    /// If there are zero children, or more than one child, then returns None.
    ///
    /// DO NOT USE IN CONSENSUS CODE.
    pub fn load_next_descendant_microblock(
        blocks_conn: &DBConn,
        parent_index_block_hash: &StacksBlockId,
        seq: u16,
    ) -> Result<Option<StacksMicroblock>, Error> {
        StacksChainState::load_descendant_staging_microblock_stream(
            blocks_conn,
            parent_index_block_hash,
            seq,
            seq,
        )
        .and_then(|list_opt| match list_opt {
            Some(mut list) => Ok(list.pop()),
            None => Ok(None),
        })
    }

    /// stacks_block _must_ have been committed, or this will return an error
    pub fn get_parent(&self, stacks_block: &StacksBlockId) -> Result<StacksBlockId, Error> {
        let sql = "SELECT parent_block_id FROM block_headers WHERE index_block_hash = ?";
        self.db()
            .query_row(sql, &[stacks_block], |row| row.get(0))
            .map_err(|e| Error::from(db_error::from(e)))
    }

    pub fn get_parent_consensus_hash(
        sort_ic: &SortitionDBConn,
        parent_block_hash: &BlockHeaderHash,
        my_consensus_hash: &ConsensusHash,
    ) -> Result<Option<ConsensusHash>, Error> {
        let sort_handle = SortitionHandleConn::open_reader_consensus(sort_ic, my_consensus_hash)?;

        // find all blocks that we have that could be this block's parent
        let sql = "SELECT * FROM snapshots WHERE winning_stacks_block_hash = ?1";
        let possible_parent_snapshots =
            query_rows::<BlockSnapshot, _>(&sort_handle, &sql, &[parent_block_hash])?;
        for possible_parent in possible_parent_snapshots.into_iter() {
            let burn_ancestor =
                sort_handle.get_block_snapshot(&possible_parent.burn_header_hash)?;
            if let Some(_ancestor) = burn_ancestor {
                // found!
                return Ok(Some(possible_parent.consensus_hash));
            }
        }
        return Ok(None);
    }

    /// Get an anchored block's parent block header.
    /// Doesn't matter if it's staging or not.
    pub fn load_parent_block_header(
        sort_ic: &SortitionDBConn,
        blocks_path: &String,
        consensus_hash: &ConsensusHash,
        anchored_block_hash: &BlockHeaderHash,
    ) -> Result<Option<(StacksBlockHeader, ConsensusHash)>, Error> {
        let header = match StacksChainState::load_block_header(
            blocks_path,
            consensus_hash,
            anchored_block_hash,
        )? {
            Some(hdr) => hdr,
            None => {
                return Ok(None);
            }
        };

        let sort_handle = SortitionHandleConn::open_reader_consensus(sort_ic, consensus_hash)?;

        // find all blocks that we have that could be this block's parent
        let sql = "SELECT * FROM snapshots WHERE winning_stacks_block_hash = ?1";
        let possible_parent_snapshots =
            query_rows::<BlockSnapshot, _>(&sort_handle, &sql, &[&header.parent_block])?;
        for possible_parent in possible_parent_snapshots.into_iter() {
            let burn_ancestor =
                sort_handle.get_block_snapshot(&possible_parent.burn_header_hash)?;
            if let Some(ancestor) = burn_ancestor {
                // found!
                let ret = StacksChainState::load_block_header(
                    blocks_path,
                    &ancestor.consensus_hash,
                    &ancestor.winning_stacks_block_hash,
                )?
                .map(|header| (header, ancestor.consensus_hash));

                return Ok(ret);
            }
        }
        return Ok(None);
    }

    /// Store a preprocessed block, queuing it up for subsequent processing.
    /// The caller should at least verify that the block is attached to some fork in the burn
    /// chain.
    fn store_staging_block<'a>(
        tx: &mut DBTx<'a>,
        blocks_path: &String,
        consensus_hash: &ConsensusHash,
        block: &StacksBlock,
        parent_consensus_hash: &ConsensusHash,
        commit_burn: u64,
        sortition_burn: u64,
        download_time: u64,
    ) -> Result<(), Error> {
        debug!(
            "Store anchored block {}/{}, parent in {}",
            consensus_hash,
            block.block_hash(),
            parent_consensus_hash
        );
        assert!(commit_burn < i64::max_value() as u64);
        assert!(sortition_burn < i64::max_value() as u64);

        let block_hash = block.block_hash();
        let index_block_hash =
            StacksBlockHeader::make_index_block_hash(&consensus_hash, &block_hash);

        let attachable = {
            // if this block has an unprocessed staging parent, then it's not attachable until its parent is.
            let has_parent_sql = "SELECT anchored_block_hash FROM staging_blocks WHERE anchored_block_hash = ?1 AND consensus_hash = ?2 AND processed = 0 AND orphaned = 0 LIMIT 1".to_string();
            let has_parent_args: &[&dyn ToSql] =
                &[&block.header.parent_block, &parent_consensus_hash];
            let rows = query_row_columns::<BlockHeaderHash, _>(
                &tx,
                &has_parent_sql,
                has_parent_args,
                "anchored_block_hash",
            )
            .map_err(Error::DBError)?;
            if rows.len() > 0 {
                // still have unprocessed parent -- this block is not attachable
                debug!(
                    "Store non-attachable anchored block {}/{}",
                    consensus_hash,
                    block.block_hash()
                );
                0
            } else {
                // no unprocessed parents -- this block is potentially attachable
                1
            }
        };

        // store block metadata
        let sql = "INSERT OR REPLACE INTO staging_blocks \
                   (anchored_block_hash, \
                   parent_anchored_block_hash, \
                   consensus_hash, \
                   parent_consensus_hash, \
                   parent_microblock_hash, \
                   parent_microblock_seq, \
                   microblock_pubkey_hash, \
                   height, \
                   attachable, \
                   processed, \
                   orphaned, \
                   commit_burn, \
                   sortition_burn, \
                   index_block_hash, \
                   arrival_time, \
                   processed_time, \
                   download_time) \
                   VALUES (?1, ?2, ?3, ?4, ?5, ?6, ?7, ?8, ?9, ?10, ?11, ?12, ?13, ?14, ?15, ?16, ?17)";
        let args: &[&dyn ToSql] = &[
            &block_hash,
            &block.header.parent_block,
            &consensus_hash,
            &parent_consensus_hash,
            &block.header.parent_microblock,
            &block.header.parent_microblock_sequence,
            &block.header.microblock_pubkey_hash,
            &u64_to_sql(block.header.total_work.work)?,
            &attachable,
            &0,
            &0,
            &u64_to_sql(commit_burn)?,
            &u64_to_sql(sortition_burn)?,
            &index_block_hash,
            &u64_to_sql(get_epoch_time_secs())?,
            &0,
            &u64_to_sql(download_time)?,
        ];

        tx.execute(&sql, args)
            .map_err(|e| Error::DBError(db_error::SqliteError(e)))?;

        StacksChainState::store_block(blocks_path, consensus_hash, block)?;

        // mark all children of this new block as unattachable -- need to attach this block first!
        // this should be done across all burnchains.
        let children_sql =
            "UPDATE staging_blocks SET attachable = 0 WHERE parent_anchored_block_hash = ?1";
        let children_args = [&block_hash];

        tx.execute(&children_sql, &children_args)
            .map_err(|e| Error::DBError(db_error::SqliteError(e)))?;

        Ok(())
    }

    /// Store a preprocessed microblock, queueing it up for subsequent processing.
    /// The caller should at least verify that this block was signed by the miner of the ancestor
    /// anchored block that this microblock builds off of.  Because microblocks may arrive out of
    /// order, this method does not check that.
    /// The consensus_hash and anchored_block_hash correspond to the _parent_ Stacks block.
    /// Microblocks ought to only be stored if they are first confirmed to have been signed.
    pub fn store_staging_microblock<'a>(
        tx: &mut DBTx<'a>,
        parent_consensus_hash: &ConsensusHash,
        parent_anchored_block_hash: &BlockHeaderHash,
        microblock: &StacksMicroblock,
    ) -> Result<(), Error> {
        test_debug!(
            "Store staging microblock {}/{}-{}",
            parent_consensus_hash,
            parent_anchored_block_hash,
            microblock.block_hash()
        );

        let mut microblock_bytes = vec![];
        microblock
            .consensus_serialize(&mut microblock_bytes)
            .map_err(Error::NetError)?;

        let index_block_hash = StacksBlockHeader::make_index_block_hash(
            parent_consensus_hash,
            parent_anchored_block_hash,
        );

        let index_microblock_hash = StacksBlockHeader::make_index_block_hash(
            parent_consensus_hash,
            &microblock.block_hash(),
        );

        // store microblock metadata
        let sql = "INSERT OR REPLACE INTO staging_microblocks (anchored_block_hash, consensus_hash, index_block_hash, microblock_hash, parent_hash, index_microblock_hash, sequence, processed, orphaned) VALUES (?1, ?2, ?3, ?4, ?5, ?6, ?7, ?8, ?9)";
        let args: &[&dyn ToSql] = &[
            &parent_anchored_block_hash,
            &parent_consensus_hash,
            &index_block_hash,
            &microblock.block_hash(),
            &microblock.header.prev_block,
            &index_microblock_hash,
            &microblock.header.sequence,
            &0,
            &0,
        ];

        tx.execute(&sql, args)
            .map_err(|e| Error::DBError(db_error::SqliteError(e)))?;

        // store microblock bytes
        let block_sql = "INSERT OR REPLACE INTO staging_microblocks_data \
                         (block_hash, block_data)
                         VALUES (?1, ?2)";
        let block_args: &[&dyn ToSql] = &[&microblock.block_hash(), &microblock_bytes];

        tx.execute(&block_sql, block_args)
            .map_err(|e| Error::DBError(db_error::SqliteError(e)))?;

        Ok(())
    }

    /// Store users who burned in support of a block
    fn store_staging_block_user_burn_supports<'a>(
        tx: &mut DBTx<'a>,
        consensus_hash: &ConsensusHash,
        block_hash: &BlockHeaderHash,
        burn_supports: &Vec<UserBurnSupportOp>,
    ) -> Result<(), Error> {
        for burn_support in burn_supports.iter() {
            assert!(burn_support.burn_fee < i64::max_value() as u64);
        }

        for burn_support in burn_supports.iter() {
            let sql = "INSERT OR REPLACE INTO staging_user_burn_support (anchored_block_hash, consensus_hash, address, burn_amount, vtxindex) VALUES (?1, ?2, ?3, ?4, ?5)";
            let args: &[&dyn ToSql] = &[
                &consensus_hash,
                &block_hash,
                &burn_support.address.to_string(),
                &u64_to_sql(burn_support.burn_fee)?,
                &burn_support.vtxindex,
            ];

            tx.execute(&sql, args)
                .map_err(|e| Error::DBError(db_error::SqliteError(e)))?;
        }

        Ok(())
    }

    /// Read all the i64 values from a query (possibly none).
    fn read_i64s(conn: &DBConn, query: &str, args: &[&dyn ToSql]) -> Result<Vec<i64>, Error> {
        let mut stmt = conn
            .prepare(query)
            .map_err(|e| Error::DBError(db_error::SqliteError(e)))?;
        let mut rows = stmt
            .query(args)
            .map_err(|e| Error::DBError(db_error::SqliteError(e)))?;

        // gather
        let mut row_data: Vec<i64> = vec![];
        while let Some(row) = rows.next().map_err(|e| db_error::SqliteError(e))? {
            let val_opt: Option<i64> = row.get_unwrap(0);
            if let Some(val) = val_opt {
                row_data.push(val);
            }
        }

        Ok(row_data)
    }

    /// Do we have a block queued up, and if so, is it being processed?.
    /// Return Some(processed) if the block is queued up -- true if processed, false if not
    /// Return None if the block is not queued up
    pub fn get_staging_block_status(
        blocks_conn: &DBConn,
        consensus_hash: &ConsensusHash,
        block_hash: &BlockHeaderHash,
    ) -> Result<Option<bool>, Error> {
        StacksChainState::read_i64s(blocks_conn, "SELECT processed FROM staging_blocks WHERE anchored_block_hash = ?1 AND consensus_hash = ?2", &[block_hash, consensus_hash])
            .and_then(|processed| {
                if processed.len() == 0 {
                    Ok(None)
                }
                else if processed.len() == 1 {
                    Ok(Some(processed[0] != 0))
                }
                else {
                    Err(Error::DBError(db_error::Overflow))
                }
            })
    }

    /// Is a block orphaned?
    pub fn is_block_orphaned(
        blocks_conn: &DBConn,
        consensus_hash: &ConsensusHash,
        block_hash: &BlockHeaderHash,
    ) -> Result<bool, Error> {
        StacksChainState::read_i64s(blocks_conn, "SELECT orphaned FROM staging_blocks WHERE anchored_block_hash = ?1 AND consensus_hash = ?2", &[block_hash, consensus_hash])
            .and_then(|orphaned| {
                if orphaned.len() == 0 {
                    Ok(false)
                }
                else if orphaned.len() == 1 {
                    Ok(orphaned[0] != 0)
                }
                else {
                    Err(Error::DBError(db_error::Overflow))
                }
            })
    }

    /// Do we have a microblock in the DB, and if so, has it been processed?
    /// The query takes the consensus hash and block hash of a block that _produced_ this stream.
    /// Return Some(processed) if the microblock is queued up.
    /// Return None if the microblock is not queued up.
    #[cfg(test)]
    pub fn get_microblock_status(
        &self,
        parent_consensus_hash: &ConsensusHash,
        parent_block_hash: &BlockHeaderHash,
        microblock_hash: &BlockHeaderHash,
    ) -> Result<Option<bool>, Error> {
        StacksChainState::read_i64s(&self.db(), "SELECT processed FROM staging_microblocks WHERE anchored_block_hash = ?1 AND microblock_hash = ?2 AND consensus_hash = ?3", &[&parent_block_hash, microblock_hash, &parent_consensus_hash])
            .and_then(|processed| {
                if processed.len() == 0 {
                    Ok(None)
                }
                else if processed.len() == 1 {
                    Ok(Some(processed[0] != 0))
                }
                else {
                    Err(Error::DBError(db_error::Overflow))
                }
            })
    }

    /// Given an anchor block's index hash, does it confirm any microblocks?
    /// Due to the way we process microblocks -- i.e. all microblocks between a parent/child anchor
    /// block are processed atomically -- it is sufficient to check that there exists a microblock
    /// that is the parent microblock of this block, and is processed.
    /// Used for RPC where the tail hash isn't known.
    pub fn has_processed_microblocks(
        &self,
        child_index_block_hash: &StacksBlockId,
    ) -> Result<bool, Error> {
        let (parent_consensus_hash, parent_block_hash) =
            match StacksChainState::get_parent_block_header_hashes(
                &self.db(),
                &child_index_block_hash,
            )? {
                Some(x) => x,
                None => {
                    // no parent stored, so no confirmed microblocks
                    return Ok(false);
                }
            };

        let parent_index_block_hash =
            StacksBlockHeader::make_index_block_hash(&parent_consensus_hash, &parent_block_hash);

        let parent_microblock_hash =
            match StacksChainState::get_staging_block_parent_microblock_hash(
                &self.db(),
                child_index_block_hash,
            )? {
                Some(x) => x,
                None => {
                    // no header record for this block, so it cannot have confirmed anything
                    return Ok(false);
                }
            };

        let sql = "SELECT 1 FROM staging_microblocks WHERE index_block_hash = ?1 AND microblock_hash = ?2 AND processed = 1 AND orphaned = 0";
        let args: &[&dyn ToSql] = &[&parent_index_block_hash, &parent_microblock_hash];
        let res = self
            .db()
            .query_row(sql, args, |_r| Ok(()))
            .optional()
            .expect("DB CORRUPTION: staging blocks DB corrupted!")
            .is_some();

        Ok(res)
    }

    /// Given an anchor block's index hash, and the last microblock hash in a hypothetical tail,
    /// does this anchor block confirm that tail?
    /// Due to the way we process microblocks -- i.e. all microblocks between a parent/child anchor
    /// block are processed atomically -- it is sufficient to check that there exists a microblock
    /// that is the parent microblock of this block, and is processed.
    pub fn has_processed_microblocks_at_tail(
        &self,
        child_index_block_hash: &StacksBlockId,
        parent_microblock_hash: &BlockHeaderHash,
    ) -> Result<bool, Error> {
        StacksChainState::read_i64s(self.db(), "SELECT staging_microblocks.processed
                                                FROM staging_blocks JOIN staging_microblocks ON staging_blocks.parent_anchored_block_hash = staging_microblocks.anchored_block_hash AND staging_blocks.parent_consensus_hash = staging_microblocks.consensus_hash
                                                WHERE staging_blocks.index_block_hash = ?1 AND staging_microblocks.microblock_hash = ?2", &[child_index_block_hash, &parent_microblock_hash])
            .and_then(|processed| {
                if processed.len() == 0 {
                    Ok(false)
                }
                else if processed.len() == 1 {
                    Ok(processed[0] != 0)
                }
                else {
                    Err(Error::DBError(db_error::Overflow))
                }
            })
    }

    /// Generate a blocks inventory message, given the output of
    /// SortitionDB::get_stacks_header_hashes().  Note that header_hashes must be less than or equal to
    /// pox_constants.reward_cycle_length, in order to generate a valid BlocksInvData payload.
    pub fn get_blocks_inventory(
        &self,
        header_hashes: &[(ConsensusHash, Option<BlockHeaderHash>)],
    ) -> Result<BlocksInvData, Error> {
        let mut block_bits = Vec::with_capacity(header_hashes.len());
        let mut microblock_bits = Vec::with_capacity(header_hashes.len());

        let mut block_bench_total = 0;
        let mut mblock_bench_total = 0;

        for (consensus_hash, stacks_header_hash_opt) in header_hashes.iter() {
            match stacks_header_hash_opt {
                None => {
                    test_debug!(
                        "Do not have any block in burn block {} in {}",
                        &consensus_hash,
                        &self.blocks_path
                    );
                    block_bits.push(false);
                    microblock_bits.push(false);
                }
                Some(ref stacks_header_hash) => {
                    let index_block_hash = StacksBlockHeader::make_index_block_hash(
                        consensus_hash,
                        stacks_header_hash,
                    );

                    let block_bench_start = get_epoch_time_ms();
                    let mut parent_microblock_hash = None;

                    match StacksChainState::load_block_header(
                        &self.blocks_path,
                        &consensus_hash,
                        &stacks_header_hash,
                    ) {
                        Ok(Some(hdr)) => {
                            test_debug!(
                                "Have anchored block {} in {}",
                                &index_block_hash,
                                &self.blocks_path
                            );
                            if hdr.parent_microblock != EMPTY_MICROBLOCK_PARENT_HASH {
                                parent_microblock_hash = Some(hdr.parent_microblock.clone());
                            }
                            block_bits.push(true);
                        }
                        _ => {
                            test_debug!("Do not have anchored block {}", &index_block_hash);
                            block_bits.push(false);
                        }
                    }

                    let block_bench_end = get_epoch_time_ms();
                    block_bench_total += block_bench_end.saturating_sub(block_bench_start);

                    let mblock_bench_begin = get_epoch_time_ms();
                    if let Some(parent_microblock) = parent_microblock_hash {
                        if self.has_processed_microblocks_at_tail(
                            &index_block_hash,
                            &parent_microblock,
                        )? {
                            test_debug!(
                                "Have processed microblocks confirmed by anchored block {}",
                                &index_block_hash,
                            );
                            microblock_bits.push(true);
                        } else {
                            test_debug!("Do not have processed microblocks confirmed by anchored block {} -- no index hash)", &index_block_hash);
                            microblock_bits.push(false);
                        }
                    } else {
                        test_debug!(
                            "Do not have processed microblocks confirmed by anchored block {}",
                            &index_block_hash
                        );
                        microblock_bits.push(false);
                    }

                    let mblock_bench_end = get_epoch_time_ms();
                    mblock_bench_total += mblock_bench_end.saturating_sub(mblock_bench_begin);
                }
            }
        }

        assert_eq!(block_bits.len(), microblock_bits.len());

        let block_bitvec = BlocksInvData::compress_bools(&block_bits);
        let microblocks_bitvec = BlocksInvData::compress_bools(&microblock_bits);

        debug!(
            "Time to evaluate {} entries: {}ms for blocks, {}ms for microblocks",
            header_hashes.len(),
            block_bench_total,
            mblock_bench_total
        );

        Ok(BlocksInvData {
            bitlen: block_bits.len() as u16,
            block_bitvec: block_bitvec,
            microblocks_bitvec: microblocks_bitvec,
        })
    }

    /// Do we have a staging block?  Return true if the block is present and marked as unprocessed;
    /// false otherwise
    pub fn has_staging_block(
        blocks_conn: &DBConn,
        consensus_hash: &ConsensusHash,
        block_hash: &BlockHeaderHash,
    ) -> Result<bool, Error> {
        match StacksChainState::get_staging_block_status(blocks_conn, consensus_hash, block_hash)? {
            Some(processed) => Ok(!processed),
            None => Ok(false),
        }
    }

    /// Delete a microblock's data from the DB
    fn delete_microblock_data<'a>(
        tx: &mut DBTx<'a>,
        microblock_hash: &BlockHeaderHash,
    ) -> Result<(), Error> {
        // clear out the block data from staging
        let clear_sql = "DELETE FROM staging_microblocks_data WHERE block_hash = ?1".to_string();
        let clear_args = [&microblock_hash];

        tx.execute(&clear_sql, &clear_args)
            .map_err(|e| Error::DBError(db_error::SqliteError(e)))?;

        Ok(())
    }

    /// Mark an anchored block as orphaned and both orphan and delete its descendant microblock data.
    /// The blocks database will eventually delete all orphaned data.
    fn delete_orphaned_epoch_data<'a>(
        tx: &mut DBTx<'a>,
        blocks_path: &String,
        consensus_hash: &ConsensusHash,
        anchored_block_hash: &BlockHeaderHash,
    ) -> Result<(), Error> {
        // This block is orphaned
        let update_block_sql = "UPDATE staging_blocks SET orphaned = 1, processed = 1, attachable = 0 WHERE consensus_hash = ?1 AND anchored_block_hash = ?2".to_string();
        let update_block_args: &[&dyn ToSql] = &[consensus_hash, anchored_block_hash];

        // All descendants of this processed block are never attachable.
        // Indicate this by marking all children as orphaned (but not procesed), across all burnchain forks.
        let update_children_sql = "UPDATE staging_blocks SET orphaned = 1, processed = 0, attachable = 0 WHERE parent_consensus_hash = ?1 AND parent_anchored_block_hash = ?2".to_string();
        let update_children_args: &[&dyn ToSql] = &[consensus_hash, anchored_block_hash];

        // find all orphaned microblocks, and delete the block data
        let find_orphaned_microblocks_sql = "SELECT microblock_hash FROM staging_microblocks WHERE consensus_hash = ?1 AND anchored_block_hash = ?2".to_string();
        let find_orphaned_microblocks_args: &[&dyn ToSql] = &[consensus_hash, anchored_block_hash];
        let orphaned_microblock_hashes = query_row_columns::<BlockHeaderHash, _>(
            tx,
            &find_orphaned_microblocks_sql,
            find_orphaned_microblocks_args,
            "microblock_hash",
        )
        .map_err(Error::DBError)?;

        // drop microblocks (this processes them)
        let update_microblock_children_sql = "UPDATE staging_microblocks SET orphaned = 1, processed = 1 WHERE consensus_hash = ?1 AND anchored_block_hash = ?2".to_string();
        let update_microblock_children_args: &[&dyn ToSql] = &[consensus_hash, anchored_block_hash];

        tx.execute(&update_block_sql, update_block_args)
            .map_err(|e| Error::DBError(db_error::SqliteError(e)))?;

        tx.execute(&update_children_sql, update_children_args)
            .map_err(|e| Error::DBError(db_error::SqliteError(e)))?;

        tx.execute(
            &update_microblock_children_sql,
            update_microblock_children_args,
        )
        .map_err(|e| Error::DBError(db_error::SqliteError(e)))?;

        for mblock_hash in orphaned_microblock_hashes {
            StacksChainState::delete_microblock_data(tx, &mblock_hash)?;
        }

        // mark the block as empty if we haven't already
        let block_path =
            StacksChainState::get_block_path(blocks_path, consensus_hash, anchored_block_hash)?;
        match fs::metadata(&block_path) {
            Ok(_) => {
                StacksChainState::free_block(blocks_path, consensus_hash, anchored_block_hash);
            }
            Err(_) => {
                StacksChainState::atomic_file_write(&block_path, &vec![])?;
            }
        }

        Ok(())
    }

    /// Clear out a staging block -- mark it as processed.
    /// Mark its children as attachable.
    /// Idempotent.
    /// sort_tx_opt is required if accept is true
    fn set_block_processed<'a, 'b>(
        tx: &mut DBTx<'a>,
        mut sort_tx_opt: Option<&mut SortitionHandleTx<'b>>,
        blocks_path: &String,
        consensus_hash: &ConsensusHash,
        anchored_block_hash: &BlockHeaderHash,
        accept: bool,
    ) -> Result<(), Error> {
        let sql = "SELECT * FROM staging_blocks WHERE consensus_hash = ?1 AND anchored_block_hash = ?2 AND orphaned = 0".to_string();
        let args: &[&dyn ToSql] = &[&consensus_hash, &anchored_block_hash];

        let has_stored_block = StacksChainState::has_stored_block(
            tx,
            blocks_path,
            consensus_hash,
            anchored_block_hash,
        )?;
        let _block_path =
            StacksChainState::make_block_dir(blocks_path, consensus_hash, anchored_block_hash)?;

        let rows = query_rows::<StagingBlock, _>(tx, &sql, args).map_err(Error::DBError)?;
        let block = match rows.len() {
            0 => {
                // not an error if this block was already orphaned
                let orphan_sql = "SELECT * FROM staging_blocks WHERE consensus_hash = ?1 AND anchored_block_hash = ?2 AND orphaned = 1".to_string();
                let orphan_args: &[&dyn ToSql] = &[&consensus_hash, &anchored_block_hash];
                let orphan_rows = query_rows::<StagingBlock, _>(tx, &orphan_sql, orphan_args)
                    .map_err(Error::DBError)?;
                if orphan_rows.len() == 1 {
                    return Ok(());
                } else {
                    test_debug!(
                        "No such block at {}/{}",
                        consensus_hash,
                        anchored_block_hash
                    );
                    return Err(Error::DBError(db_error::NotFoundError));
                }
            }
            1 => rows[0].clone(),
            _ => {
                // should never happen
                panic!("Multiple staging blocks with same burn hash and block hash");
            }
        };

        if !block.processed {
            if !has_stored_block {
                if accept {
                    debug!(
                        "Accept block {}/{} as {}",
                        consensus_hash,
                        anchored_block_hash,
                        StacksBlockHeader::make_index_block_hash(
                            &consensus_hash,
                            &anchored_block_hash
                        )
                    );
                } else {
                    debug!("Reject block {}/{}", consensus_hash, anchored_block_hash);
                }
            } else {
                debug!(
                    "Already stored block {}/{} ({})",
                    consensus_hash,
                    anchored_block_hash,
                    StacksBlockHeader::make_index_block_hash(&consensus_hash, &anchored_block_hash)
                );
            }
        } else {
            debug!(
                "Already processed block {}/{} ({})",
                consensus_hash,
                anchored_block_hash,
                StacksBlockHeader::make_index_block_hash(&consensus_hash, &anchored_block_hash)
            );
        }

        let update_sql = "UPDATE staging_blocks SET processed = 1, processed_time = ?1 WHERE consensus_hash = ?2 AND anchored_block_hash = ?3".to_string();
        let update_args: &[&dyn ToSql] = &[
            &u64_to_sql(get_epoch_time_secs())?,
            &consensus_hash,
            &anchored_block_hash,
        ];

        tx.execute(&update_sql, update_args)
            .map_err(|e| Error::DBError(db_error::SqliteError(e)))?;

        if accept {
            // if we accepted this block, then children of this processed block are now attachable.
            // Applies across all burnchain forks
            let update_children_sql =
                "UPDATE staging_blocks SET attachable = 1 WHERE parent_anchored_block_hash = ?1"
                    .to_string();
            let update_children_args = [&anchored_block_hash];

            tx.execute(&update_children_sql, &update_children_args)
                .map_err(|e| Error::DBError(db_error::SqliteError(e)))?;

            // mark this block as processed in the burn db too
            match sort_tx_opt {
                Some(ref mut sort_tx) => {
                    sort_tx.set_stacks_block_accepted(
                        consensus_hash,
                        &block.parent_anchored_block_hash,
                        &block.anchored_block_hash,
                        block.height,
                    )?;
                }
                None => {
                    if !cfg!(test) {
                        // not allowed in production
                        panic!("No burn DB transaction given to block processor");
                    }
                }
            }
        } else {
            // Otherwise, all descendants of this processed block are never attachable.
            // Mark this block's children as orphans, blow away its data, and blow away its descendant microblocks.
            test_debug!("Orphan block {}/{}", consensus_hash, anchored_block_hash);
            StacksChainState::delete_orphaned_epoch_data(
                tx,
                blocks_path,
                consensus_hash,
                anchored_block_hash,
            )?;
        }

        Ok(())
    }

    #[cfg(test)]
    fn set_block_orphaned<'a>(
        tx: &mut DBTx<'a>,
        blocks_path: &String,
        consensus_hash: &ConsensusHash,
        anchored_block_hash: &BlockHeaderHash,
    ) -> Result<(), Error> {
        // This block is orphaned
        let update_block_sql = "UPDATE staging_blocks SET orphaned = 1, processed = 1, attachable = 0 WHERE consensus_hash = ?1 AND anchored_block_hash = ?2".to_string();
        let update_block_args: &[&dyn ToSql] = &[consensus_hash, anchored_block_hash];

        // find all orphaned microblocks, and delete the block data
        let find_orphaned_microblocks_sql = "SELECT microblock_hash FROM staging_microblocks WHERE consensus_hash = ?1 AND anchored_block_hash = ?2".to_string();
        let find_orphaned_microblocks_args: &[&dyn ToSql] = &[consensus_hash, anchored_block_hash];
        let orphaned_microblock_hashes = query_row_columns::<BlockHeaderHash, _>(
            tx,
            &find_orphaned_microblocks_sql,
            find_orphaned_microblocks_args,
            "microblock_hash",
        )
        .map_err(Error::DBError)?;

        // drop microblocks (this processes them)
        let update_microblock_children_sql = "UPDATE staging_microblocks SET orphaned = 1, processed = 1 WHERE consensus_hash = ?1 AND anchored_block_hash = ?2".to_string();
        let update_microblock_children_args: &[&dyn ToSql] = &[consensus_hash, anchored_block_hash];

        tx.execute(&update_block_sql, update_block_args)
            .map_err(|e| Error::DBError(db_error::SqliteError(e)))?;

        /*
        tx.execute(
            &update_microblock_children_sql,
            update_microblock_children_args,
        )
        .map_err(|e| Error::DBError(db_error::SqliteError(e)))?;

        for mblock_hash in orphaned_microblock_hashes {
            StacksChainState::delete_microblock_data(tx, &mblock_hash)?;
        }
        */

        // mark the block as empty if we haven't already
        let block_path =
            StacksChainState::get_block_path(blocks_path, consensus_hash, anchored_block_hash)?;
        match fs::metadata(&block_path) {
            Ok(_) => {
                StacksChainState::free_block(blocks_path, consensus_hash, anchored_block_hash);
            }
            Err(_) => {
                StacksChainState::atomic_file_write(&block_path, &vec![])?;
            }
        }

        Ok(())
    }

    /// Drop a trail of staging microblocks.  Mark them as orphaned and delete their data.
    /// Also, orphan any anchored children blocks that build off of the now-orphaned microblocks.
    fn drop_staging_microblocks<'a>(
        tx: &mut DBTx<'a>,
        blocks_path: &String,
        consensus_hash: &ConsensusHash,
        anchored_block_hash: &BlockHeaderHash,
        invalid_block_hash: &BlockHeaderHash,
    ) -> Result<(), Error> {
        // find offending sequence
        let seq_sql = "SELECT sequence FROM staging_microblocks WHERE consensus_hash = ?1 AND anchored_block_hash = ?2 AND microblock_hash = ?3 AND processed = 0 AND orphaned = 0".to_string();
        let seq_args: &[&dyn ToSql] = &[&consensus_hash, &anchored_block_hash, &invalid_block_hash];
        let seq = match query_int::<_>(tx, &seq_sql, seq_args) {
            Ok(seq) => seq,
            Err(e) => match e {
                db_error::NotFoundError => {
                    // no microblocks to delete
                    return Ok(());
                }
                _ => {
                    return Err(Error::DBError(e));
                }
            },
        };

        test_debug!(
            "Drop staging microblocks {}/{} up to {} ({})",
            consensus_hash,
            anchored_block_hash,
            invalid_block_hash,
            seq
        );

        // drop staging children at and beyond the invalid block
        let update_microblock_children_sql = "UPDATE staging_microblocks SET orphaned = 1, processed = 1 WHERE anchored_block_hash = ?1 AND sequence >= ?2".to_string();
        let update_microblock_children_args: &[&dyn ToSql] = &[&anchored_block_hash, &seq];

        tx.execute(
            &update_microblock_children_sql,
            update_microblock_children_args,
        )
        .map_err(|e| Error::DBError(db_error::SqliteError(e)))?;

        // find all orphaned microblocks hashes, and delete the block data
        let find_orphaned_microblocks_sql = "SELECT microblock_hash FROM staging_microblocks WHERE anchored_block_hash = ?1 AND sequence >= ?2".to_string();
        let find_orphaned_microblocks_args: &[&dyn ToSql] = &[&anchored_block_hash, &seq];
        let orphaned_microblock_hashes = query_row_columns::<BlockHeaderHash, _>(
            tx,
            &find_orphaned_microblocks_sql,
            find_orphaned_microblocks_args,
            "microblock_hash",
        )
        .map_err(Error::DBError)?;

        // garbage-collect
        for mblock_hash in orphaned_microblock_hashes.iter() {
            StacksChainState::delete_microblock_data(tx, &mblock_hash)?;
        }

        for mblock_hash in orphaned_microblock_hashes.iter() {
            // orphan any staging blocks that build on the now-invalid microblocks
            let update_block_children_sql = "UPDATE staging_blocks SET orphaned = 1, processed = 0, attachable = 0 WHERE parent_microblock_hash = ?1".to_string();
            let update_block_children_args = [&mblock_hash];

            tx.execute(&update_block_children_sql, &update_block_children_args)
                .map_err(|e| Error::DBError(db_error::SqliteError(e)))?;
        }

        Ok(())
    }

    /// Mark a range of a stream of microblocks as confirmed.
    /// All the corresponding blocks must have been validated and proven contiguous.
    fn set_microblocks_processed<'a>(
        tx: &mut DBTx<'a>,
        child_consensus_hash: &ConsensusHash,
        child_anchored_block_hash: &BlockHeaderHash,
        last_microblock_hash: &BlockHeaderHash,
    ) -> Result<(), Error> {
        let child_index_block_hash = StacksBlockHeader::make_index_block_hash(
            child_consensus_hash,
            child_anchored_block_hash,
        );
        let (parent_consensus_hash, parent_block_hash) =
            match StacksChainState::get_parent_block_header_hashes(tx, &child_index_block_hash)? {
                Some(x) => x,
                None => {
                    return Ok(());
                }
            };
        let parent_index_hash =
            StacksBlockHeader::make_index_block_hash(&parent_consensus_hash, &parent_block_hash);

        let mut mblock_hash = last_microblock_hash.clone();
        let sql = "UPDATE staging_microblocks SET processed = 1 WHERE consensus_hash = ?1 AND anchored_block_hash = ?2 AND microblock_hash = ?3";

        loop {
            test_debug!("Set {}-{} processed", &parent_index_hash, &mblock_hash);

            // confirm this microblock
            let args: &[&dyn ToSql] = &[&parent_consensus_hash, &parent_block_hash, &mblock_hash];
            tx.execute(sql, args)
                .map_err(|e| Error::DBError(db_error::SqliteError(e)))?;

            // find the parent so we can confirm it as well
            let mblock_info_opt = StacksChainState::load_staging_microblock_info(
                tx,
                &parent_index_hash,
                &mblock_hash,
            )?;

            if let Some(mblock_info) = mblock_info_opt {
                if mblock_info.parent_hash == parent_block_hash {
                    // at head of stream
                    break;
                } else {
                    mblock_hash = mblock_info.parent_hash;
                }
            } else {
                // missing parent microblock -- caller should abort this DB transaction
                debug!(
                    "No such staging microblock {}/{}-{}",
                    &parent_consensus_hash, &parent_block_hash, &mblock_hash
                );
                return Err(Error::NoSuchBlockError);
            }
        }

        Ok(())
    }

    /// Is a particular microblock stored in the staging DB, given the index anchored block hash of the block
    /// that confirms it?
    pub fn has_staging_microblock_indexed(
        &self,
        child_index_block_hash: &StacksBlockId,
        seq: u16,
    ) -> Result<bool, Error> {
        let (parent_consensus_hash, parent_block_hash) =
            match StacksChainState::get_parent_block_header_hashes(
                &self.db(),
                &child_index_block_hash,
            )? {
                Some(x) => x,
                None => {
                    return Ok(false);
                }
            };
        let parent_index_block_hash =
            StacksBlockHeader::make_index_block_hash(&parent_consensus_hash, &parent_block_hash);
        StacksChainState::read_i64s(&self.db(), "SELECT processed FROM staging_microblocks WHERE index_block_hash = ?1 AND sequence = ?2", &[&parent_index_block_hash, &seq])
            .and_then(|processed| {
                if processed.len() == 0 {
                    Ok(false)
                }
                else if processed.len() == 1 {
                    Ok(processed[0] == 0)
                }
                else {
                    Err(Error::DBError(db_error::Overflow))
                }
            })
    }

    /// Do we have a particular microblock stream given its indexed tail microblock hash?
    /// Used by the RPC endpoint to determine if we can serve back a stream of microblocks.
    pub fn has_processed_microblocks_indexed(
        conn: &DBConn,
        index_microblock_hash: &StacksBlockId,
    ) -> Result<bool, Error> {
        let sql = "SELECT 1 FROM staging_microblocks WHERE index_microblock_hash = ?1 AND processed = 1 AND orphaned = 0";
        let args: &[&dyn ToSql] = &[index_microblock_hash];
        let res = conn
            .query_row(&sql, args, |_r| Ok(()))
            .optional()
            .expect("DB CORRUPTION: block header DB corrupted!")
            .is_some();
        Ok(res)
    }

    /// Given an index anchor block hash, get the index microblock hash for a confirmed microblock stream.
    pub fn get_confirmed_microblock_index_hash(
        &self,
        child_index_block_hash: &StacksBlockId,
    ) -> Result<Option<StacksBlockId>, Error> {
        // get parent's consensus hash and block hash
        let (parent_consensus_hash, _) = match StacksChainState::get_parent_block_header_hashes(
            &self.db(),
            child_index_block_hash,
        )? {
            Some(x) => x,
            None => {
                test_debug!("No such block: {:?}", &child_index_block_hash);
                return Ok(None);
            }
        };

        // get the child's staging block info
        let child_block_info =
            match StacksChainState::load_staging_block_info(&self.db(), child_index_block_hash)? {
                Some(hdr) => hdr,
                None => {
                    test_debug!("No such block: {:?}", &child_index_block_hash);
                    return Ok(None);
                }
            };

        Ok(Some(StacksBlockHeader::make_index_block_hash(
            &parent_consensus_hash,
            &child_block_info.parent_microblock_hash,
        )))
    }

    /// Do we have any unconfirmed microblocks at or after the given sequence number that descend
    /// from the anchored block identified by the given parent_index_block_hash?
    /// Does not consider whether or not they are valid.
    /// Used mainly for paging through unconfirmed microblocks in the RPC interface.
    pub fn has_any_staging_microblock_indexed(
        &self,
        parent_index_block_hash: &StacksBlockId,
        min_seq: u16,
    ) -> Result<bool, Error> {
        StacksChainState::read_i64s(&self.db(), "SELECT processed FROM staging_microblocks WHERE index_block_hash = ?1 AND sequence >= ?2 LIMIT 1", &[&parent_index_block_hash, &min_seq])
            .and_then(|processed| Ok(processed.len() > 0))
    }

    /// Do we have a given microblock as a descendant of a given anchored block?
    /// Does not consider whether or not it has been processed or is orphaned.
    /// Used by the relayer to decide whether or not a microblock should be relayed.
    /// Used by the microblock-preprocessor to decide whether or not to store the microblock.
    pub fn has_descendant_microblock_indexed(
        &self,
        parent_index_block_hash: &StacksBlockId,
        microblock_hash: &BlockHeaderHash,
    ) -> Result<bool, Error> {
        StacksChainState::read_i64s(&self.db(), "SELECT processed FROM staging_microblocks WHERE index_block_hash = ?1 AND microblock_hash = ?2 LIMIT 1", &[parent_index_block_hash, microblock_hash])
            .and_then(|processed| Ok(processed.len() > 0))
    }

    /// Do we have any microblock available to serve in any capacity, given its parent anchored block's
    /// index block hash?
    #[cfg(test)]
    fn has_microblocks_indexed(
        &self,
        parent_index_block_hash: &StacksBlockId,
    ) -> Result<bool, Error> {
        StacksChainState::read_i64s(
            &self.db(),
            "SELECT processed FROM staging_microblocks WHERE index_block_hash = ?1 LIMIT 1",
            &[&parent_index_block_hash],
        )
        .and_then(|processed| Ok(processed.len() > 0))
    }

    /// Given an index block hash, get the consensus hash and block hash
    fn inner_get_block_header_hashes(
        blocks_db: &DBConn,
        index_block_hash: &StacksBlockId,
        consensus_hash_col: &str,
        anchored_block_col: &str,
    ) -> Result<Option<(ConsensusHash, BlockHeaderHash)>, Error> {
        let sql = format!(
            "SELECT {},{} FROM staging_blocks WHERE index_block_hash = ?1",
            consensus_hash_col, anchored_block_col
        );
        let args = [index_block_hash as &dyn ToSql];

        blocks_db
            .query_row(&sql, &args, |row| {
                let anchored_block_hash = BlockHeaderHash::from_column(row, anchored_block_col)
                    .expect("Expected anchored_block_hash - database corrupted");
                let consensus_hash = ConsensusHash::from_column(row, consensus_hash_col)
                    .expect("Expected consensus_hash - database corrupted");
                Ok((consensus_hash, anchored_block_hash))
            })
            .optional()
            .map_err(|e| Error::DBError(db_error::SqliteError(e)))
    }

    /// Given an index block hash, get its consensus hash and block hash if it exists
    pub fn get_block_header_hashes(
        &self,
        index_block_hash: &StacksBlockId,
    ) -> Result<Option<(ConsensusHash, BlockHeaderHash)>, Error> {
        StacksChainState::inner_get_block_header_hashes(
            &self.db(),
            index_block_hash,
            "consensus_hash",
            "anchored_block_hash",
        )
    }

    /// Given an index block hash, get the parent consensus hash and block hash if it exists
    pub fn get_parent_block_header_hashes(
        blocks_conn: &DBConn,
        index_block_hash: &StacksBlockId,
    ) -> Result<Option<(ConsensusHash, BlockHeaderHash)>, Error> {
        StacksChainState::inner_get_block_header_hashes(
            blocks_conn,
            index_block_hash,
            "parent_consensus_hash",
            "parent_anchored_block_hash",
        )
    }

    /// Given an index microblock hash, get the microblock hash and its anchored block and
    /// consensus hash
    pub fn get_microblock_parent_header_hashes(
        blocks_conn: &DBConn,
        index_microblock_hash: &StacksBlockId,
    ) -> Result<Option<(ConsensusHash, BlockHeaderHash, BlockHeaderHash)>, Error> {
        let sql = format!("SELECT consensus_hash,anchored_block_hash,microblock_hash FROM staging_microblocks WHERE index_microblock_hash = ?1");
        let args = [index_microblock_hash as &dyn ToSql];

        blocks_conn
            .query_row(&sql, &args, |row| {
                let consensus_hash = ConsensusHash::from_column(row, "consensus_hash")
                    .expect("Expected consensus_hash - database corrupted");
                let anchored_block_hash = BlockHeaderHash::from_column(row, "anchored_block_hash")
                    .expect("Expected anchored_block_hash - database corrupted");
                let microblock_hash = BlockHeaderHash::from_column(row, "microblock_hash")
                    .expect("Expected microblock_hash - database corrupted");
                Ok((consensus_hash, anchored_block_hash, microblock_hash))
            })
            .optional()
            .map_err(|e| Error::DBError(db_error::SqliteError(e)))
    }

    /// Get the sqlite rowid for a staging microblock, given the hash of the microblock.
    /// Returns None if no such microblock.
    fn stream_microblock_get_rowid(
        blocks_conn: &DBConn,
        parent_index_block_hash: &StacksBlockId,
        microblock_hash: &BlockHeaderHash,
    ) -> Result<Option<i64>, Error> {
        let sql = "SELECT staging_microblocks_data.rowid FROM \
                   staging_microblocks JOIN staging_microblocks_data \
                   ON staging_microblocks.microblock_hash = staging_microblocks_data.block_hash \
                   WHERE staging_microblocks.index_block_hash = ?1 AND staging_microblocks.microblock_hash = ?2";
        let args = [
            parent_index_block_hash as &dyn ToSql,
            microblock_hash as &dyn ToSql,
        ];
        query_row(blocks_conn, sql, &args).map_err(Error::DBError)
    }

    /// Load up the metadata on a microblock stream (but don't get the data itself)
    /// DO NOT USE IN PRODUCTION -- doesn't work for microblock forks.
    #[cfg(test)]
    fn stream_microblock_get_info(
        blocks_conn: &DBConn,
        parent_index_block_hash: &StacksBlockId,
    ) -> Result<Vec<StagingMicroblock>, Error> {
        let sql = "SELECT * FROM staging_microblocks WHERE index_block_hash = ?1 ORDER BY sequence"
            .to_string();
        let args = [parent_index_block_hash as &dyn ToSql];
        let microblock_info =
            query_rows::<StagingMicroblock, _>(blocks_conn, &sql, &args).map_err(Error::DBError)?;
        Ok(microblock_info)
    }

    /// Stream data from one Read to one Write
    fn stream_data<W: Write, R: Read + Seek>(
        fd: &mut W,
        stream: &mut BlockStreamData,
        input: &mut R,
        count: u64,
    ) -> Result<u64, Error> {
        input
            .seek(SeekFrom::Start(stream.offset))
            .map_err(Error::ReadError)?;

        let mut buf = vec![0u8; count as usize];
        let nr = input.read(&mut buf).map_err(Error::ReadError)?;
        fd.write_all(&buf[0..nr]).map_err(Error::WriteError)?;

        stream.offset += nr as u64;
        stream.total_bytes += nr as u64;

        Ok(nr as u64)
    }

    /// Stream a single microblock's data from the staging database.
    /// If this method returns 0, it's because we're EOF on the blob.
    fn stream_one_microblock<W: Write>(
        blocks_conn: &DBConn,
        fd: &mut W,
        stream: &mut BlockStreamData,
        count: u64,
    ) -> Result<u64, Error> {
        let rowid = match stream.rowid {
            None => {
                // need to get rowid in order to get the blob
                match StacksChainState::stream_microblock_get_rowid(
                    blocks_conn,
                    &stream.parent_index_block_hash,
                    &stream.microblock_hash,
                )? {
                    Some(rid) => rid,
                    None => {
                        test_debug!("Microblock hash={:?} not in DB", &stream.microblock_hash,);
                        return Err(Error::NoSuchBlockError);
                    }
                }
            }
            Some(rid) => rid,
        };

        stream.rowid = Some(rowid);
        let mut blob = blocks_conn
            .blob_open(
                DatabaseName::Main,
                "staging_microblocks_data",
                "block_data",
                rowid,
                true,
            )
            .map_err(|e| {
                match e {
                    sqlite_error::SqliteFailure(_, _) => {
                        // blob got moved out of staging
                        Error::NoSuchBlockError
                    }
                    _ => Error::DBError(db_error::SqliteError(e)),
                }
            })?;

        let num_bytes = StacksChainState::stream_data(fd, stream, &mut blob, count)?;
        test_debug!(
            "Stream microblock rowid={} hash={} offset={} total_bytes={}, num_bytes={}",
            rowid,
            &stream.microblock_hash,
            stream.offset,
            stream.total_bytes,
            num_bytes
        );
        Ok(num_bytes)
    }

    /// Stream multiple microblocks from staging, moving in reverse order from the stream tail to the stream head.
    /// Returns total number of bytes written (will be equal to the number of bytes read).
    /// Returns 0 if we run out of microblocks in the staging db
    fn stream_microblocks_confirmed<W: Write>(
        chainstate: &StacksChainState,
        fd: &mut W,
        stream: &mut BlockStreamData,
        count: u64,
    ) -> Result<u64, Error> {
        let mut to_write = count;
        while to_write > 0 {
            let nw =
                StacksChainState::stream_one_microblock(&chainstate.db(), fd, stream, to_write)?;
            if nw == 0 {
                // EOF on microblock blob; move to the next one (its parent)
                let mblock_info = match StacksChainState::load_staging_microblock_info(
                    &chainstate.db(),
                    &stream.parent_index_block_hash,
                    &stream.microblock_hash,
                )? {
                    Some(x) => x,
                    None => {
                        // out of mblocks
                        debug!(
                            "Out of microblocks to stream after confirmed microblock {}",
                            &stream.microblock_hash
                        );
                        break;
                    }
                };

                let rowid = match StacksChainState::stream_microblock_get_rowid(
                    &chainstate.db(),
                    &stream.parent_index_block_hash,
                    &mblock_info.parent_hash,
                )? {
                    Some(rid) => rid,
                    None => {
                        // out of mblocks
                        debug!(
                            "No rowid found for confirmed stream microblock {}",
                            &mblock_info.parent_hash
                        );
                        break;
                    }
                };

                stream.offset = 0;
                stream.rowid = Some(rowid);
                stream.microblock_hash = mblock_info.parent_hash;
            } else {
                to_write = to_write
                    .checked_sub(nw)
                    .expect("BUG: wrote more data than called for");
            }
            debug!(
                "Streaming microblock={}: to_write={}, nw={}",
                &stream.microblock_hash, to_write, nw
            );
        }
        debug!(
            "Streamed confirmed microblocks: {} - {} = {}",
            count,
            to_write,
            count - to_write
        );
        Ok(count - to_write)
    }

    /// Stream block data from the chunk store.
    fn stream_data_from_chunk_store<W: Write>(
        blocks_path: &String,
        fd: &mut W,
        stream: &mut BlockStreamData,
        count: u64,
    ) -> Result<u64, Error> {
        let block_path =
            StacksChainState::get_index_block_path(blocks_path, &stream.index_block_hash)?;

        // The reason we open a file on each call to stream data is because we don't want to
        // exhaust the supply of file descriptors.  Maybe a future version of this code will do
        // something like cache the set of open files so we don't have to keep re-opening them.
        let mut file_fd = fs::OpenOptions::new()
            .read(true)
            .write(false)
            .create(false)
            .truncate(false)
            .open(&block_path)
            .map_err(|e| {
                if e.kind() == io::ErrorKind::NotFound {
                    error!("File not found: {:?}", &block_path);
                    Error::NoSuchBlockError
                } else {
                    Error::ReadError(e)
                }
            })?;

        StacksChainState::stream_data(fd, stream, &mut file_fd, count)
    }

    /// Stream block data from the chain state.
    /// Returns the number of bytes written, and updates `stream` to point to the next point to
    /// read.  Writes the bytes streamed to `fd`.
    pub fn stream_block<W: Write>(
        &mut self,
        fd: &mut W,
        stream: &mut BlockStreamData,
        count: u64,
    ) -> Result<u64, Error> {
        StacksChainState::stream_data_from_chunk_store(&self.blocks_path, fd, stream, count)
    }

    /// Stream unconfirmed microblocks from the staging DB.  Pull only from the staging DB.
    /// Returns the number of bytes written, and updates `stream` to point to the next point to
    /// read.  Wrties the bytes streamed to `fd`.
    pub fn stream_microblocks_unconfirmed<W: Write>(
        chainstate: &StacksChainState,
        fd: &mut W,
        stream: &mut BlockStreamData,
        count: u64,
    ) -> Result<u64, Error> {
        let mut to_write = count;
        while to_write > 0 {
            let nw =
                StacksChainState::stream_one_microblock(&chainstate.db(), fd, stream, to_write)?;
            if nw == 0 {
                // EOF on microblock blob; move to the next one
                let next_seq = match stream.seq {
                    u16::MAX => {
                        return Err(Error::NoSuchBlockError);
                    }
                    x => x + 1,
                };
                let next_mblock_hash = match StacksChainState::load_next_descendant_microblock(
                    &chainstate.db(),
                    &stream.index_block_hash,
                    next_seq,
                )? {
                    Some(mblock) => {
                        test_debug!(
                            "Switch to {}-{} ({})",
                            &stream.index_block_hash,
                            &mblock.block_hash(),
                            next_seq
                        );
                        mblock.block_hash()
                    }
                    None => {
                        // EOF on stream
                        break;
                    }
                };

                let rowid = match StacksChainState::stream_microblock_get_rowid(
                    &chainstate.db(),
                    &stream.parent_index_block_hash,
                    &next_mblock_hash,
                )? {
                    Some(rid) => rid,
                    None => {
                        // out of mblocks
                        break;
                    }
                };

                stream.offset = 0;
                stream.rowid = Some(rowid);
                stream.microblock_hash = next_mblock_hash;
                stream.seq = next_seq;
            } else {
                to_write = to_write
                    .checked_sub(nw)
                    .expect("BUG: wrote more data than called for");
            }
        }
        Ok(count - to_write)
    }

    fn extract_signed_microblocks(
        parent_anchored_block_header: &StacksBlockHeader,
        microblocks: &Vec<StacksMicroblock>,
    ) -> Vec<StacksMicroblock> {
        let mut signed_microblocks = vec![];
        for microblock in microblocks.iter() {
            let mut dup = microblock.clone();
            if dup
                .verify(&parent_anchored_block_header.microblock_pubkey_hash)
                .is_err()
            {
                warn!(
                    "Microblock {} not signed by {}",
                    microblock.block_hash(),
                    parent_anchored_block_header.microblock_pubkey_hash
                );
                continue;
            }
            signed_microblocks.push(microblock.clone());
        }
        signed_microblocks
    }

    /// Given a microblock stream, does it connect the parent and child anchored blocks?
    /// * verify that the blocks are a contiguous sequence, with no duplicate sequence numbers
    /// * verify that each microblock is signed by the parent anchor block's key
    /// The stream must be in order by sequence number, and there must be no duplicates.
    /// If the stream connects to the anchored block, then
    /// return the index in the given microblocks vec that corresponds to the highest valid
    /// block -- i.e. the microblock indicated by the anchored header as the parent.
    /// If there was a duplicate sequence number, then also return a poison-microblock
    /// transaction for the two headers with the lowest duplicate sequence number.
    /// Return None if the stream does not connect to this block (e.g. it's incomplete or the like)
    pub fn validate_parent_microblock_stream(
        parent_anchored_block_header: &StacksBlockHeader,
        anchored_block_header: &StacksBlockHeader,
        microblocks: &Vec<StacksMicroblock>,
        verify_signatures: bool,
    ) -> Option<(usize, Option<TransactionPayload>)> {
        if anchored_block_header.is_first_mined() {
            // there had better be zero microblocks
            if anchored_block_header.parent_microblock == EMPTY_MICROBLOCK_PARENT_HASH
                && anchored_block_header.parent_microblock_sequence == 0
            {
                return Some((0, None));
            } else {
                warn!(
                    "Block {} has no ancestor, and should have no microblock parents",
                    anchored_block_header.block_hash()
                );
                return None;
            }
        }

        let signed_microblocks = if verify_signatures {
            StacksChainState::extract_signed_microblocks(&parent_anchored_block_header, microblocks)
        } else {
            microblocks.clone()
        };

        if signed_microblocks.len() == 0 {
            if anchored_block_header.parent_microblock == EMPTY_MICROBLOCK_PARENT_HASH
                && anchored_block_header.parent_microblock_sequence == 0
            {
                // expected empty
                debug!(
                    "No microblocks between {} and {}",
                    parent_anchored_block_header.block_hash(),
                    anchored_block_header.block_hash()
                );
                return Some((0, None));
            } else {
                // did not expect empty
                warn!(
                    "Missing microblocks between {} and {}",
                    parent_anchored_block_header.block_hash(),
                    anchored_block_header.block_hash()
                );
                return None;
            }
        }

        if signed_microblocks[0].header.sequence != 0 {
            // discontiguous -- must start with seq 0
            warn!(
                "Discontiguous stream -- first microblock header sequence is {}",
                signed_microblocks[0].header.sequence
            );
            return None;
        }

        if signed_microblocks[0].header.prev_block != parent_anchored_block_header.block_hash() {
            // discontiguous -- not connected to parent
            warn!("Discontiguous stream -- does not connect to parent");
            return None;
        }

        // sanity check -- in order by sequence and no sequence duplicates
        for i in 1..signed_microblocks.len() {
            if signed_microblocks[i - 1].header.sequence > signed_microblocks[i].header.sequence {
                panic!("BUG: out-of-sequence microblock stream");
            }
            let cur_seq = (signed_microblocks[i - 1].header.sequence as u32) + 1;
            if cur_seq < (signed_microblocks[i].header.sequence as u32) {
                // discontiguous
                warn!(
                    "Discontiguous stream -- {} < {}",
                    cur_seq, signed_microblocks[i].header.sequence
                );
                return None;
            }
        }

        // sanity check -- all parent block hashes are unique.  If there are duplicates, then the
        // miner equivocated.
        let mut parent_hashes: HashMap<BlockHeaderHash, StacksMicroblockHeader> = HashMap::new();
        for i in 0..signed_microblocks.len() {
            let signed_microblock = &signed_microblocks[i];
            if parent_hashes.contains_key(&signed_microblock.header.prev_block) {
                debug!(
                    "Deliberate microblock fork: duplicate parent {}",
                    signed_microblock.header.prev_block
                );
                let conflicting_microblock_header = parent_hashes
                    .get(&signed_microblock.header.prev_block)
                    .unwrap();

                return Some((
                    i - 1,
                    Some(TransactionPayload::PoisonMicroblock(
                        signed_microblock.header.clone(),
                        conflicting_microblock_header.clone(),
                    )),
                ));
            }
            parent_hashes.insert(
                signed_microblock.header.prev_block.clone(),
                signed_microblock.header.clone(),
            );
        }

        // hashes are contiguous enough -- for each seqnum, there is a microblock with seqnum+1 with the
        // microblock at seqnum as its parent.  There may be more than one.
        for i in 1..signed_microblocks.len() {
            if signed_microblocks[i - 1].header.sequence == signed_microblocks[i].header.sequence
                && signed_microblocks[i - 1].block_hash() != signed_microblocks[i].block_hash()
            {
                // deliberate microblock fork
                debug!(
                    "Deliberate microblock fork at sequence {}",
                    signed_microblocks[i - 1].header.sequence
                );
                return Some((
                    i - 1,
                    Some(TransactionPayload::PoisonMicroblock(
                        signed_microblocks[i - 1].header.clone(),
                        signed_microblocks[i].header.clone(),
                    )),
                ));
            }

            if signed_microblocks[i - 1].block_hash() != signed_microblocks[i].header.prev_block {
                // discontiguous
                debug!("Discontinuous stream -- blocks not linked by hash");
                return None;
            }
        }

        if anchored_block_header.parent_microblock == EMPTY_MICROBLOCK_PARENT_HASH
            && anchored_block_header.parent_microblock_sequence == 0
        {
            // expected empty
            debug!(
                "Empty microblock stream between {} and {}",
                parent_anchored_block_header.block_hash(),
                anchored_block_header.block_hash()
            );
            return Some((0, None));
        }

        let mut end = 0;
        let mut connects = false;
        for i in 0..signed_microblocks.len() {
            if signed_microblocks[i].block_hash() == anchored_block_header.parent_microblock {
                end = i + 1;
                connects = true;
                break;
            }
        }

        if !connects {
            // discontiguous
            debug!(
                "Discontiguous stream: block {} does not connect to tail",
                anchored_block_header.block_hash()
            );
            return None;
        }

        return Some((end, None));
    }

    /// Validate an anchored block against the burn chain state.
    /// Returns Some(commit burn, total burn) if valid
    /// Returns None if not valid
    /// * consensus_hash is the PoX history hash of the burnchain block whose sortition
    /// (ostensibly) selected this block for inclusion.
    pub fn validate_anchored_block_burnchain(
        db_handle: &SortitionHandleConn,
        consensus_hash: &ConsensusHash,
        block: &StacksBlock,
        mainnet: bool,
        chain_id: u32,
    ) -> Result<Option<(u64, u64)>, Error> {
        // sortition-winning block commit for this block?
        let block_hash = block.block_hash();
        let (block_commit, stacks_chain_tip) = match db_handle
            .get_block_snapshot_of_parent_stacks_block(consensus_hash, &block_hash)
        {
            Ok(Some(bc)) => bc,
            Ok(None) => {
                // unsoliciated
                warn!(
                    "Received unsolicited block: {}/{}",
                    consensus_hash, block_hash
                );
                return Ok(None);
            }
            Err(db_error::InvalidPoxSortition) => {
                warn!(
                    "Received unsolicited block on non-canonical PoX fork: {}/{}",
                    consensus_hash, block_hash
                );
                return Ok(None);
            }
            Err(e) => {
                return Err(e.into());
            }
        };

        // burn chain tip that selected this commit's block
        let burn_chain_tip = db_handle
            .get_block_snapshot(&block_commit.burn_header_hash)?
            .expect("FATAL: have block commit but no block snapshot");

        // this is the penultimate burnchain snapshot with the VRF seed that this
        // block's miner had to prove on to generate the block-commit and block itself.
        let penultimate_sortition_snapshot = db_handle
            .get_block_snapshot_by_height(block_commit.block_height - 1)?
            .expect("FATAL: have block commit but no sortition snapshot");

        // key of the winning leader
        let leader_key = db_handle
            .get_leader_key_at(
                block_commit.key_block_ptr as u64,
                block_commit.key_vtxindex as u32,
            )?
            .expect("FATAL: have block commit but no leader key");

        // attaches to burn chain
        match block.header.validate_burnchain(
            &burn_chain_tip,
            &penultimate_sortition_snapshot,
            &leader_key,
            &block_commit,
            &stacks_chain_tip,
        ) {
            Ok(_) => {}
            Err(_) => {
                warn!(
                    "Invalid block, could not validate on burnchain: {}/{}",
                    consensus_hash, block_hash
                );

                return Ok(None);
            }
        };

        // static checks on transactions all pass
        let valid = block.validate_transactions_static(mainnet, chain_id);
        if !valid {
            warn!(
                "Invalid block, transactions failed static checks: {}/{}",
                consensus_hash, block_hash
            );
            return Ok(None);
        }

        let sortition_burns =
            SortitionDB::get_block_burn_amount(db_handle, &penultimate_sortition_snapshot)
                .expect("FATAL: have block commit but no total burns in its sortition");

        Ok(Some((block_commit.burn_fee, sortition_burns)))
    }

    /// Pre-process and store an anchored block to staging, queuing it up for
    /// subsequent processing once all of its ancestors have been processed.
    ///
    /// Caller must have called SortitionDB::expects_stacks_block() to determine if this block belongs
    /// to the blockchain.  The consensus_hash is the hash of the burnchain block whose sortition
    /// elected the given Stacks block.
    ///
    /// If we find the same Stacks block in two or more burnchain forks, insert it there too
    ///
    /// sort_ic: an indexed connection to a sortition DB
    /// consensus_hash: this is the consensus hash of the sortition that chose this block
    /// block: the actual block data for this anchored Stacks block
    /// parent_consensus_hash: this the consensus hash of the sortition that chose this Stack's block's parent
    pub fn preprocess_anchored_block(
        &mut self,
        sort_ic: &SortitionDBConn,
        consensus_hash: &ConsensusHash,
        block: &StacksBlock,
        parent_consensus_hash: &ConsensusHash,
        download_time: u64,
    ) -> Result<bool, Error> {
        debug!(
            "preprocess anchored block {}/{}",
            consensus_hash,
            block.block_hash()
        );

        let sort_handle = SortitionHandleConn::open_reader_consensus(sort_ic, consensus_hash)?;
        let mainnet = self.mainnet;
        let chain_id = self.chain_id;
        let blocks_path = self.blocks_path.clone();
        let mut block_tx = self.db_tx_begin()?;

        // already in queue or already processed?
        let index_block_hash =
            StacksBlockHeader::make_index_block_hash(consensus_hash, &block.block_hash());
        if StacksChainState::has_stored_block(
            &block_tx,
            &blocks_path,
            consensus_hash,
            &block.block_hash(),
        )? {
            debug!(
                "Block already stored and processed: {}/{} ({})",
                consensus_hash,
                &block.block_hash(),
                &index_block_hash
            );
            return Ok(false);
        } else if StacksChainState::has_staging_block(
            &block_tx,
            consensus_hash,
            &block.block_hash(),
        )? {
            debug!(
                "Block already stored (but not processed): {}/{} ({})",
                consensus_hash,
                &block.block_hash(),
                &index_block_hash
            );
            return Ok(false);
        } else if StacksChainState::has_block_indexed(&blocks_path, &index_block_hash)? {
            debug!(
                "Block already stored to chunk store: {}/{} ({})",
                consensus_hash,
                &block.block_hash(),
                &index_block_hash
            );
            return Ok(false);
        }

        // find all user burns that supported this block
        let user_burns = sort_handle.get_winning_user_burns_by_block()?;

        // does this block match the burnchain state? skip if not
        let validation_res = StacksChainState::validate_anchored_block_burnchain(
            &sort_handle,
            consensus_hash,
            block,
            mainnet,
            chain_id,
        )?;
        let (commit_burn, sortition_burn) = match validation_res {
            Some((commit_burn, sortition_burn)) => (commit_burn, sortition_burn),
            None => {
                let msg = format!(
                    "Invalid block {}: does not correspond to burn chain state",
                    block.block_hash()
                );
                warn!("{}", &msg);

                // orphan it
                StacksChainState::set_block_processed(
                    &mut block_tx,
                    None,
                    &blocks_path,
                    consensus_hash,
                    &block.block_hash(),
                    false,
                )?;

                block_tx.commit()?;
                return Err(Error::InvalidStacksBlock(msg));
            }
        };

        debug!("Storing staging block");

        // queue block up for processing
        StacksChainState::store_staging_block(
            &mut block_tx,
            &blocks_path,
            consensus_hash,
            &block,
            parent_consensus_hash,
            commit_burn,
            sortition_burn,
            download_time,
        )?;

        // store users who burned for this block so they'll get rewarded if we process it
        StacksChainState::store_staging_block_user_burn_supports(
            &mut block_tx,
            consensus_hash,
            &block.block_hash(),
            &user_burns,
        )?;

        block_tx.commit()?;

        // ready to go
        Ok(true)
    }

    /// Pre-process and store a microblock to staging, queueing it up for subsequent processing
    /// once all of its ancestors have been processed.
    ///
    /// The anchored block this microblock builds off of must have already been stored somewhere,
    /// staging or accepted, so we can verify the signature over this block.
    ///
    /// This method is `&mut self` to ensure that concurrent renames don't corrupt our chain state.
    ///
    /// If we find the same microblock in multiple burnchain forks, insert it into both.
    ///
    /// Return true if we stored the microblock.
    /// Return false if we did not store it (i.e. we already had it, we don't have its parent)
    /// Return Err(..) if the microblock is invalid, or we couldn't process it
    pub fn preprocess_streamed_microblock(
        &mut self,
        parent_consensus_hash: &ConsensusHash,
        parent_anchored_block_hash: &BlockHeaderHash,
        microblock: &StacksMicroblock,
    ) -> Result<bool, Error> {
        debug!(
            "preprocess microblock {}/{}-{}, parent {}",
            parent_consensus_hash,
            parent_anchored_block_hash,
            microblock.block_hash(),
            microblock.header.prev_block
        );

        let parent_index_hash = StacksBlockHeader::make_index_block_hash(
            parent_consensus_hash,
            parent_anchored_block_hash,
        );

        // already queued or already processed?
        if self.has_descendant_microblock_indexed(&parent_index_hash, &microblock.block_hash())? {
            debug!(
                "Microblock already stored and/or processed: {}/{} {} {}",
                parent_consensus_hash,
                &parent_anchored_block_hash,
                microblock.block_hash(),
                microblock.header.sequence
            );

            // try to process it nevertheless
            return Ok(false);
        }

        let mainnet = self.mainnet;
        let chain_id = self.chain_id;
        let blocks_path = self.blocks_path.clone();

        let mut blocks_tx = self.db_tx_begin()?;

        let pubkey_hash = if let Some(pubkh) = StacksChainState::load_block_pubkey_hash(
            &blocks_tx,
            &blocks_path,
            parent_consensus_hash,
            parent_anchored_block_hash,
        )? {
            pubkh
        } else {
            // don't have the parent
            return Ok(false);
        };

        let mut dup = microblock.clone();
        if let Err(e) = dup.verify(&pubkey_hash) {
            let msg = format!(
                "Invalid microblock {}: failed to verify signature with {}: {:?}",
                microblock.block_hash(),
                pubkey_hash,
                &e
            );
            warn!("{}", &msg);
            return Err(Error::InvalidStacksMicroblock(msg, microblock.block_hash()));
        }

        // static checks on transactions all pass
        let valid = microblock.validate_transactions_static(mainnet, chain_id);
        if !valid {
            let msg = format!(
                "Invalid microblock {}: one or more transactions failed static tests",
                microblock.block_hash()
            );
            warn!("{}", &msg);
            return Err(Error::InvalidStacksMicroblock(msg, microblock.block_hash()));
        }

        // add to staging
        StacksChainState::store_staging_microblock(
            &mut blocks_tx,
            parent_consensus_hash,
            parent_anchored_block_hash,
            microblock,
        )?;

        blocks_tx.commit()?;

        Ok(true)
    }

    /// Given a burnchain snapshot, a Stacks block and a microblock stream, preprocess them all.
    /// This does not work when forking
    #[cfg(test)]
    pub fn preprocess_stacks_epoch(
        &mut self,
        sort_ic: &SortitionDBConn,
        snapshot: &BlockSnapshot,
        block: &StacksBlock,
        microblocks: &Vec<StacksMicroblock>,
    ) -> Result<(), Error> {
        let parent_sn = {
            let db_handle = sort_ic.as_handle(&snapshot.sortition_id);
            let sn = match db_handle.get_block_snapshot(&snapshot.parent_burn_header_hash)? {
                Some(sn) => sn,
                None => {
                    return Err(Error::NoSuchBlockError);
                }
            };
            sn
        };

        self.preprocess_anchored_block(
            sort_ic,
            &snapshot.consensus_hash,
            block,
            &parent_sn.consensus_hash,
            5,
        )?;
        let block_hash = block.block_hash();
        for mblock in microblocks.iter() {
            self.preprocess_streamed_microblock(&snapshot.consensus_hash, &block_hash, mblock)?;
        }
        Ok(())
    }

    /// Get the coinbase at this burn block height, in microSTX
    pub fn get_coinbase_reward(burn_block_height: u64, first_burn_block_height: u64) -> u128 {
        /*
        From https://forum.stacks.org/t/pox-consensus-and-stx-future-supply

        """

        1000 STX for years 0-4
        500 STX for years 4-8
        250 STX for years 8-12
        125 STX in perpetuity


        From the Token Whitepaper:

        We expect that once native mining goes live, approximately 4383 blocks will be pro-
        cessed per month, or approximately 52,596 blocks will be processed per year.

        """
        */
        // this is saturating subtraction for the initial reward calculation
        //   where we are computing the coinbase reward for blocks that occur *before*
        //   the `first_burn_block_height`
        let effective_ht = burn_block_height.saturating_sub(first_burn_block_height);
        let blocks_per_year = 52596;
        let stx_reward = if effective_ht < blocks_per_year * 4 {
            1000
        } else if effective_ht < blocks_per_year * 8 {
            500
        } else if effective_ht < blocks_per_year * 12 {
            250
        } else {
            125
        };

        stx_reward * (MICROSTACKS_PER_STACKS as u128)
    }

    /// Create the block reward.
    /// `coinbase_reward_ustx` is the total coinbase reward for this block, including any
    ///    accumulated rewards from missed sortitions or initial mining rewards.
    fn make_scheduled_miner_reward(
        mainnet: bool,
        parent_block_hash: &BlockHeaderHash,
        parent_consensus_hash: &ConsensusHash,
        block: &StacksBlock,
        block_consensus_hash: &ConsensusHash,
        block_height: u64,
        anchored_fees: u128,
        streamed_fees: u128,
        stx_burns: u128,
        burnchain_commit_burn: u64,
        burnchain_sortition_burn: u64,
        coinbase_reward_ustx: u128,
    ) -> Result<MinerPaymentSchedule, Error> {
        let coinbase_tx = block.get_coinbase_tx().ok_or(Error::InvalidStacksBlock(
            "No coinbase transaction".to_string(),
        ))?;
        let miner_auth = coinbase_tx.get_origin();
        let miner_addr = if mainnet {
            miner_auth.address_mainnet()
        } else {
            miner_auth.address_testnet()
        };

        let miner_reward = MinerPaymentSchedule {
            address: miner_addr,
            block_hash: block.block_hash(),
            consensus_hash: block_consensus_hash.clone(),
            parent_block_hash: parent_block_hash.clone(),
            parent_consensus_hash: parent_consensus_hash.clone(),
            coinbase: coinbase_reward_ustx,
            tx_fees_anchored: anchored_fees,
            tx_fees_streamed: streamed_fees,
            stx_burns: stx_burns,
            burnchain_commit_burn: burnchain_commit_burn,
            burnchain_sortition_burn: burnchain_sortition_burn,
            miner: true,
            stacks_block_height: block_height,
            vtxindex: 0,
        };

        Ok(miner_reward)
    }

    /// Given a staging block, load up its parent microblock stream from staging.
    /// All of the parent anchored block's microblocks will be loaded, if we have them and they're
    /// not orphaned.
    /// Return Ok(Some(microblocks)) if we got microblocks (even if it's an empty stream)
    /// Return Ok(None) if there are no staging microblocks yet
    fn find_parent_microblock_stream(
        blocks_conn: &DBConn,
        staging_block: &StagingBlock,
    ) -> Result<Option<Vec<StacksMicroblock>>, Error> {
        if staging_block.parent_microblock_hash == EMPTY_MICROBLOCK_PARENT_HASH
            && staging_block.parent_microblock_seq == 0
        {
            // no parent microblocks, ever
            return Ok(Some(vec![]));
        }

        // find the microblock stream fork that this block confirms
        match StacksChainState::load_microblock_stream_fork(
            blocks_conn,
            &staging_block.parent_consensus_hash,
            &staging_block.parent_anchored_block_hash,
            &staging_block.parent_microblock_hash,
        )? {
            Some(microblocks) => {
                return Ok(Some(microblocks));
            }
            None => {
                // parent microblocks haven't arrived yet, or there are none
                debug!(
                    "No parent microblock stream for {}: expected a stream with tail {},{}",
                    staging_block.anchored_block_hash,
                    staging_block.parent_microblock_hash,
                    staging_block.parent_microblock_seq
                );
                return Ok(None);
            }
        }
    }

    /// Find a block that we accepted to staging, but had a parent that we ended up
    /// rejecting.  Garbage-collect its data.
    /// Call this method repeatedly to remove long chains of orphaned blocks and microblocks from
    /// staging.
    /// Returns true if an orphan block was processed
    fn process_next_orphaned_staging_block<'a>(
        blocks_tx: &mut DBTx<'a>,
        blocks_path: &String,
    ) -> Result<bool, Error> {
        test_debug!("Find next orphaned block");

        // go through staging blocks and see if any of them have not been processed yet, but are
        // orphaned
        let sql = "SELECT * FROM staging_blocks WHERE processed = 0 AND orphaned = 1 ORDER BY RANDOM() LIMIT 1".to_string();
        let mut rows =
            query_rows::<StagingBlock, _>(blocks_tx, &sql, NO_PARAMS).map_err(Error::DBError)?;
        if rows.len() == 0 {
            test_debug!("No orphans to remove");
            return Ok(false);
        }

        let orphan_block = rows.pop().unwrap();

        test_debug!(
            "Delete orphaned block {}/{} and its microblocks, and orphan its children",
            &orphan_block.consensus_hash,
            &orphan_block.anchored_block_hash
        );

        StacksChainState::delete_orphaned_epoch_data(
            blocks_tx,
            blocks_path,
            &orphan_block.consensus_hash,
            &orphan_block.anchored_block_hash,
        )?;
        Ok(true)
    }

    /// How many attachable staging blocks do we have, up to a limit, at or after the given
    /// timestamp?
    pub fn count_attachable_staging_blocks(
        blocks_conn: &DBConn,
        limit: u64,
        min_arrival_time: u64,
    ) -> Result<u64, Error> {
        let sql = "SELECT COUNT(*) FROM staging_blocks WHERE processed = 0 AND attachable = 1 AND orphaned = 0 AND arrival_time >= ?1 LIMIT ?2".to_string();
        let cnt = query_count(
            blocks_conn,
            &sql,
            &[&u64_to_sql(min_arrival_time)?, &u64_to_sql(limit)?],
        )
        .map_err(Error::DBError)?;
        Ok(cnt as u64)
    }

    /// How many processed staging blocks do we have, up to a limit, at or after the given
    /// timestamp?
    pub fn count_processed_staging_blocks(
        blocks_conn: &DBConn,
        limit: u64,
        min_arrival_time: u64,
    ) -> Result<u64, Error> {
        let sql = "SELECT COUNT(*) FROM staging_blocks WHERE processed = 1 AND orphaned = 0 AND processed_time > 0 AND processed_time >= ?1 LIMIT ?2".to_string();
        let cnt = query_count(
            blocks_conn,
            &sql,
            &[&u64_to_sql(min_arrival_time)?, &u64_to_sql(limit)?],
        )
        .map_err(Error::DBError)?;
        Ok(cnt as u64)
    }

    /// Measure how long a block waited in-between when it arrived and when it got processed.
    /// Includes both orphaned and accepted blocks.
    pub fn measure_block_wait_time(
        blocks_conn: &DBConn,
        start_height: u64,
        end_height: u64,
    ) -> Result<Vec<i64>, Error> {
        let sql = "SELECT processed_time - arrival_time FROM staging_blocks WHERE processed = 1 AND height >= ?1 AND height < ?2";
        let args: &[&dyn ToSql] = &[&u64_to_sql(start_height)?, &u64_to_sql(end_height)?];
        let list = query_rows::<i64, _>(blocks_conn, &sql, args)?;
        Ok(list)
    }

    /// Measure how long a block took to be downloaded (for blocks that we downloaded).
    /// Includes _all_ blocks.
    pub fn measure_block_download_time(
        blocks_conn: &DBConn,
        start_height: u64,
        end_height: u64,
    ) -> Result<Vec<i64>, Error> {
        let sql = "SELECT download_time FROM staging_blocks WHERE height >= ?1 AND height < ?2";
        let args: &[&dyn ToSql] = &[&u64_to_sql(start_height)?, &u64_to_sql(end_height)?];
        let list = query_rows::<i64, _>(blocks_conn, &sql, args)?;
        Ok(list)
    }

    /// Given access to the chain state (headers) and the staging blocks, find a staging block we
    /// can process, as well as its parent microblocks that it confirms
    /// Returns Some(microblocks, staging block) if we found a sequence of blocks to process.
    /// Returns None if not.
    fn find_next_staging_block<'a>(
        blocks_tx: &mut StacksDBTx<'a>,
        blocks_path: &String,
        sort_conn: &DBConn,
    ) -> Result<Option<(Vec<StacksMicroblock>, StagingBlock)>, Error> {
        test_debug!("Find next staging block");

        let mut to_delete = vec![];

        // put this in a block so stmt goes out of scope before we start to delete PoX-orphaned
        // blocks
        {
            // go through staging blocks and see if any of them match headers, are attachable, and are
            // recent (i.e. less than 10 minutes old)
            // pick randomly -- don't allow the network sender to choose the processing order!
            let sql = "SELECT * FROM staging_blocks WHERE processed = 0 AND attachable = 1 AND orphaned = 0 ORDER BY RANDOM()".to_string();
            let mut stmt = blocks_tx
                .prepare(&sql)
                .map_err(|e| Error::DBError(db_error::SqliteError(e)))?;

            let mut rows = stmt
                .query(NO_PARAMS)
                .map_err(|e| Error::DBError(db_error::SqliteError(e)))?;

            while let Some(row) = rows.next().map_err(|e| db_error::SqliteError(e))? {
                let mut candidate = StagingBlock::from_row(&row).map_err(Error::DBError)?;

                debug!(
                    "Consider block {}/{} whose parent is {}/{} with {} parent microblocks tailed at {}",
                    &candidate.consensus_hash,
                    &candidate.anchored_block_hash,
                    &candidate.parent_consensus_hash,
                    &candidate.parent_anchored_block_hash,
                    if candidate.parent_microblock_hash != BlockHeaderHash([0u8; 32]) { (candidate.parent_microblock_seq as u32) + 1 } else { 0 },
                    &candidate.parent_microblock_hash
                );

                let can_attach = {
                    if candidate.parent_anchored_block_hash == FIRST_STACKS_BLOCK_HASH {
                        // this block's parent is the boot code -- it's the first-ever block,
                        // so it can be processed immediately
                        true
                    } else {
                        // not the first-ever block.  Does this connect to a previously-accepted
                        // block in the headers database?
                        let hdr_sql = "SELECT * FROM block_headers WHERE block_hash = ?1 AND consensus_hash = ?2".to_string();
                        let hdr_args: &[&dyn ToSql] = &[
                            &candidate.parent_anchored_block_hash,
                            &candidate.parent_consensus_hash,
                        ];
                        let hdr_row = query_row_panic::<StacksHeaderInfo, _, _>(
                            blocks_tx,
                            &hdr_sql,
                            hdr_args,
                            || {
                                format!(
                                    "Stored the same block twice: {}/{}",
                                    &candidate.parent_anchored_block_hash,
                                    &candidate.parent_consensus_hash
                                )
                            },
                        )?;
                        match hdr_row {
                            Some(_) => {
                                debug!(
                                    "Have parent {}/{} for this block, will process",
                                    &candidate.parent_consensus_hash,
                                    &candidate.parent_anchored_block_hash
                                );
                                true
                            }
                            None => {
                                // no parent processed for this block
                                debug!(
                                    "No such parent {}/{} for block, cannot process",
                                    &candidate.parent_consensus_hash,
                                    &candidate.parent_anchored_block_hash
                                );
                                false
                            }
                        }
                    }
                };

                if can_attach {
                    // load up the block data
                    candidate.block_data = match StacksChainState::load_block_bytes(
                        blocks_path,
                        &candidate.consensus_hash,
                        &candidate.anchored_block_hash,
                    )? {
                        Some(bytes) => {
                            if bytes.len() == 0 {
                                error!(
                                    "CORRUPTION: No block data for {}/{}",
                                    &candidate.consensus_hash, &candidate.anchored_block_hash
                                );
                                panic!();
                            }
                            bytes
                        }
                        None => {
                            error!(
                                "CORRUPTION: No block data for {}/{}",
                                &candidate.consensus_hash, &candidate.anchored_block_hash
                            );
                            panic!();
                        }
                    };

                    // find its microblock parent stream
                    match StacksChainState::find_parent_microblock_stream(blocks_tx, &candidate)? {
                        Some(parent_staging_microblocks) => {
                            return Ok(Some((parent_staging_microblocks, candidate)));
                        }
                        None => {
                            // no microblock data yet, so we can't process this block
                            continue;
                        }
                    }
                } else {
                    // this can happen if a PoX reorg happens
                    // if this candidate is no longer on the main PoX fork, then delete it
                    let sn_opt = SortitionDB::get_block_snapshot_consensus(
                        sort_conn,
                        &candidate.consensus_hash,
                    )?;
                    if sn_opt.is_none() {
                        to_delete.push((
                            candidate.consensus_hash.clone(),
                            candidate.anchored_block_hash.clone(),
                        ));
                    } else if let Some(sn) = sn_opt {
                        if !sn.pox_valid {
                            to_delete.push((
                                candidate.consensus_hash.clone(),
                                candidate.anchored_block_hash.clone(),
                            ));
                        }
                    }
                }
            }
        }

        for (consensus_hash, anchored_block_hash) in to_delete.into_iter() {
            debug!("Orphan {}/{}: it does not connect to a previously-accepted block, because its consensus hash does not match an existing snapshot on the valid PoX fork.", &consensus_hash, &anchored_block_hash);
            let _ = StacksChainState::set_block_processed(
                blocks_tx,
                None,
                blocks_path,
                &consensus_hash,
                &anchored_block_hash,
                false,
            )
            .map_err(|e| {
                warn!(
                    "Failed to orphan {}/{}: {:?}",
                    &consensus_hash, &anchored_block_hash, &e
                );
                e
            });
        }

        // no blocks available
        Ok(None)
    }

    /// Process a stream of microblocks
    /// Return the fees and burns.
    pub fn process_microblocks_transactions(
        clarity_tx: &mut ClarityTx,
        microblocks: &Vec<StacksMicroblock>,
    ) -> Result<(u128, u128, Vec<StacksTransactionReceipt>), (Error, BlockHeaderHash)> {
        let mut fees = 0u128;
        let mut burns = 0u128;
        let mut receipts = vec![];
        for microblock in microblocks.iter() {
            debug!("Process microblock {}", &microblock.block_hash());
            for tx in microblock.txs.iter() {
                let (tx_fee, tx_receipt) =
                    StacksChainState::process_transaction(clarity_tx, tx, false)
                        .map_err(|e| (e, microblock.block_hash()))?;

                fees = fees.checked_add(tx_fee as u128).expect("Fee overflow");
                burns = burns
                    .checked_add(tx_receipt.stx_burned as u128)
                    .expect("Burns overflow");
                receipts.push(tx_receipt);
            }
        }
        Ok((fees, burns, receipts))
    }

    /// Process any Stacking-related bitcoin operations
    ///  that haven't been processed in this Stacks fork yet.
    pub fn process_stacking_ops(
        clarity_tx: &mut ClarityTx,
        operations: Vec<StackStxOp>,
    ) -> Vec<StacksTransactionReceipt> {
        let mut all_receipts = vec![];
        let mainnet = clarity_tx.config.mainnet;
        let mut cost_so_far = clarity_tx.cost_so_far();
        for stack_stx_op in operations.into_iter() {
            let StackStxOp {
                sender,
                reward_addr,
                stacked_ustx,
                num_cycles,
                block_height,
                txid,
                burn_header_hash,
                ..
            } = stack_stx_op;
            let result = clarity_tx.connection().as_transaction(|tx| {
                tx.run_contract_call(
                    &sender.into(),
                    None,
                    &boot_code_id("pox", mainnet),
                    "stack-stx",
                    &[
                        Value::UInt(stacked_ustx),
                        reward_addr.as_clarity_tuple().into(),
                        Value::UInt(u128::from(block_height)),
                        Value::UInt(u128::from(num_cycles)),
                    ],
                    |_, _| false,
                )
            });
            match result {
                Ok((value, _, events)) => {
                    if let Value::Response(ref resp) = value {
                        if !resp.committed {
                            debug!("StackStx burn op rejected by PoX contract.";
                                   "txid" => %txid,
                                   "burn_block" => %burn_header_hash,
                                   "contract_call_ecode" => %resp.data);
                        }
                        let mut execution_cost = clarity_tx.cost_so_far();
                        execution_cost
                            .sub(&cost_so_far)
                            .expect("BUG: cost declined between executions");
                        cost_so_far = clarity_tx.cost_so_far();

                        let receipt = StacksTransactionReceipt {
                            transaction: TransactionOrigin::Burn(txid),
                            events,
                            result: value,
                            post_condition_aborted: false,
                            stx_burned: 0,
                            contract_analysis: None,
                            execution_cost,
                        };

                        all_receipts.push(receipt);
                    } else {
                        unreachable!(
                            "BUG: Non-response value returned by Stacking STX burnchain op"
                        )
                    }
                }
                Err(e) => {
                    info!("StackStx burn op processing error.";
                           "error" => %format!("{:?}", e),
                           "txid" => %txid,
                           "burn_block" => %burn_header_hash);
                }
            };
        }

        all_receipts
    }

    /// Process any STX transfer bitcoin operations
    ///  that haven't been processed in this Stacks fork yet.
    pub fn process_transfer_ops(
        clarity_tx: &mut ClarityTx,
        mut operations: Vec<TransferStxOp>,
    ) -> Vec<StacksTransactionReceipt> {
        operations.sort_by_key(|op| op.vtxindex);
        let (all_receipts, _) =
            clarity_tx.with_temporary_cost_tracker(LimitedCostTracker::new_free(), |clarity_tx| {
                operations
                    .into_iter()
                    .filter_map(|transfer_stx_op| {
                        let TransferStxOp {
                            sender,
                            recipient,
                            transfered_ustx,
                            txid,
                            burn_header_hash,
                            memo,
                            ..
                        } = transfer_stx_op;
                        let result = clarity_tx.connection().as_transaction(|tx| {
                            tx.run_stx_transfer(
                                &sender.into(),
                                &recipient.into(),
                                transfered_ustx,
                                &BuffData { data: memo },
                            )
                        });
                        match result {
                            Ok((value, _, events)) => Some(StacksTransactionReceipt {
                                transaction: TransactionOrigin::Burn(txid),
                                events,
                                result: value,
                                post_condition_aborted: false,
                                stx_burned: 0,
                                contract_analysis: None,
                                execution_cost: ExecutionCost::zero(),
                            }),
                            Err(e) => {
                                info!("TransferStx burn op processing error.";
                              "error" => ?e,
                              "txid" => %txid,
                              "burn_block" => %burn_header_hash);
                                None
                            }
                        }
                    })
                    .collect()
            });

        all_receipts
    }

    /// Process a single anchored block.
    /// Return the fees and burns.
    fn process_block_transactions(
        clarity_tx: &mut ClarityTx,
        block: &StacksBlock,
    ) -> Result<(u128, u128, Vec<StacksTransactionReceipt>), Error> {
        let mut fees = 0u128;
        let mut burns = 0u128;
        let mut receipts = vec![];
        for tx in block.txs.iter() {
            let (tx_fee, tx_receipt) =
                StacksChainState::process_transaction(clarity_tx, tx, false)?;
            fees = fees.checked_add(tx_fee as u128).expect("Fee overflow");
            burns = burns
                .checked_add(tx_receipt.stx_burned as u128)
                .expect("Burns overflow");
            receipts.push(tx_receipt);
        }
        Ok((fees, burns, receipts))
    }

    /// Process a single matured miner reward.
    /// Grant it STX tokens.
    fn process_matured_miner_reward<'a>(
        clarity_tx: &mut ClarityTx<'a>,
        miner_reward: &MinerReward,
    ) -> Result<(), Error> {
        let miner_reward_total = miner_reward.total();
        clarity_tx
            .connection()
            .as_transaction(|x| {
                x.with_clarity_db(|ref mut db| {
                    let miner_principal = PrincipalData::Standard(StandardPrincipalData::from(
                        miner_reward.address.clone(),
                    ));
                    let mut snapshot = db.get_stx_balance_snapshot(&miner_principal);
                    snapshot.credit(miner_reward_total);

                    debug!(
                        "Balance available for {} is {} STX",
                        &miner_reward.address,
                        snapshot.get_available_balance();
                    );
                    snapshot.save();

                    Ok(())
                })
            })
            .map_err(Error::ClarityError)?;
        Ok(())
    }

    /// Process matured miner rewards for this block.
    /// Returns the number of liquid uSTX created -- i.e. the coinbase
    pub fn process_matured_miner_rewards<'a>(
        clarity_tx: &mut ClarityTx<'a>,
        miner_share: &MinerReward,
        users_share: &Vec<MinerReward>,
        parent_share: &MinerReward,
    ) -> Result<u128, Error> {
        let mut coinbase_reward = miner_share.coinbase;
        StacksChainState::process_matured_miner_reward(clarity_tx, miner_share)?;
        for reward in users_share.iter() {
            coinbase_reward += reward.coinbase;
            StacksChainState::process_matured_miner_reward(clarity_tx, reward)?;
        }

        // give the parent its confirmed share of the streamed microblocks
        assert_eq!(parent_share.total(), parent_share.tx_fees_streamed_produced);
        StacksChainState::process_matured_miner_reward(clarity_tx, parent_share)?;
        Ok(coinbase_reward)
    }

    /// Process all STX that unlock at this block height.
    /// Return the total number of uSTX unlocked in this block
    pub fn process_stx_unlocks<'a>(
        clarity_tx: &mut ClarityTx<'a>,
    ) -> Result<(u128, Vec<StacksTransactionEvent>), Error> {
        let mainnet = clarity_tx.config.mainnet;
        let lockup_contract_id = boot::boot_code_id("lockup", mainnet);
        clarity_tx
            .connection()
            .as_transaction(|tx_connection| {
                let result = tx_connection.with_clarity_db(|db| {
                    let block_height = Value::UInt(db.get_current_block_height().into());
                    let res = db.fetch_entry_unknown_descriptor(
                        &lockup_contract_id,
                        "lockups",
                        &block_height,
                    )?;
                    Ok(res)
                })?;

                let entries = match result {
                    Value::Optional(_) => match result.expect_optional() {
                        Some(Value::Sequence(SequenceData::List(entries))) => entries.data,
                        _ => return Ok((0, vec![])),
                    },
                    _ => return Ok((0, vec![])),
                };

                let mut total_minted = 0;
                let mut events = vec![];
                for entry in entries.into_iter() {
                    let schedule: TupleData = entry.expect_tuple();
                    let amount = schedule
                        .get("amount")
                        .expect("Lockup malformed")
                        .to_owned()
                        .expect_u128();
                    let recipient = schedule
                        .get("recipient")
                        .expect("Lockup malformed")
                        .to_owned()
                        .expect_principal();
                    total_minted += amount;
                    StacksChainState::account_credit(tx_connection, &recipient, amount as u64);
                    let event = STXEventType::STXMintEvent(STXMintEventData { recipient, amount });
                    events.push(StacksTransactionEvent::STXEvent(event));
                }
                Ok((total_minted, events))
            })
            .map_err(Error::ClarityError)
    }

    /// Given the list of matured miners, find the miner reward schedule that produced the parent
    /// of the block whose coinbase just matured.
    pub fn get_parent_matured_miner(
        stacks_tx: &mut StacksDBTx,
        mainnet: bool,
        latest_matured_miners: &Vec<MinerPaymentSchedule>,
    ) -> Result<MinerPaymentSchedule, Error> {
        let parent_miner = if let Some(ref miner) = latest_matured_miners.first().as_ref() {
            StacksChainState::get_scheduled_block_rewards_at_block(
                stacks_tx,
                &StacksBlockHeader::make_index_block_hash(
                    &miner.parent_consensus_hash,
                    &miner.parent_block_hash,
                ),
            )?
            .pop()
            .unwrap_or_else(|| {
                if miner.parent_consensus_hash == FIRST_BURNCHAIN_CONSENSUS_HASH
                    && miner.parent_block_hash == FIRST_STACKS_BLOCK_HASH
                {
                    MinerPaymentSchedule::genesis(mainnet)
                } else {
                    panic!(
                        "CORRUPTION: parent {}/{} of {}/{} not found in DB",
                        &miner.parent_consensus_hash,
                        &miner.parent_block_hash,
                        &miner.consensus_hash,
                        &miner.block_hash
                    );
                }
            })
        } else {
            MinerPaymentSchedule::genesis(mainnet)
        };

        Ok(parent_miner)
    }

    /// Process the next pre-processed staging block.
    /// We've already processed parent_chain_tip.  chain_tip refers to a block we have _not_
    /// processed yet.
    /// Returns a StacksHeaderInfo with the microblock stream and chain state index root hash filled in, corresponding to the next block to process.
    /// In addition, returns the list of transaction receipts for both the preceeding microblock
    /// stream that the block confirms, as well as the transaction receipts for the anchored
    /// block's transactions.  Finally, it returns the execution costs for the microblock stream
    /// and for the anchored block (separately).
    /// Returns None if we're out of blocks to process.
    fn append_block(
        chainstate_tx: &mut ChainstateTx,
        clarity_instance: &mut ClarityInstance,
        burn_dbconn: &mut SortitionHandleTx,
        parent_chain_tip: &StacksHeaderInfo,
        chain_tip_consensus_hash: &ConsensusHash,
        chain_tip_burn_header_hash: &BurnchainHeaderHash,
        chain_tip_burn_header_height: u32,
        chain_tip_burn_header_timestamp: u64,
        block: &StacksBlock,
        block_size: u64,
        microblocks: &Vec<StacksMicroblock>, // parent microblocks
        burnchain_commit_burn: u64,
        burnchain_sortition_burn: u64,
        user_burns: &Vec<StagingUserBurnSupport>,
    ) -> Result<StacksEpochReceipt, Error> {
        debug!(
            "Process block {:?} with {} transactions",
            &block.block_hash().to_hex(),
            block.txs.len()
        );

        let mainnet = chainstate_tx.get_config().mainnet;
        let next_block_height = block.header.total_work.work;

        // find matured miner rewards, so we can grant them within the Clarity DB tx.
        let latest_matured_miners = StacksChainState::get_scheduled_block_rewards(
            chainstate_tx.deref_mut(),
            &parent_chain_tip,
        )?;

        let matured_miner_parent = StacksChainState::get_parent_matured_miner(
            chainstate_tx.deref_mut(),
            mainnet,
            &latest_matured_miners,
        )?;

        let (
            scheduled_miner_reward,
            tx_receipts,
            microblock_execution_cost,
            block_execution_cost,
            matured_rewards,
            matured_rewards_info,
        ) = {
            let (parent_consensus_hash, parent_block_hash) = if block.is_first_mined() {
                // has to be the sentinal hashes if this block has no parent
                (
                    FIRST_BURNCHAIN_CONSENSUS_HASH.clone(),
                    FIRST_STACKS_BLOCK_HASH.clone(),
                )
            } else {
                (
                    parent_chain_tip.consensus_hash.clone(),
                    parent_chain_tip.anchored_header.block_hash(),
                )
            };

            let (last_microblock_hash, last_microblock_seq) = if microblocks.len() > 0 {
                let _first_mblock_hash = microblocks[0].block_hash();
                let num_mblocks = microblocks.len();
                let last_microblock_hash = microblocks[num_mblocks - 1].block_hash();
                let last_microblock_seq = microblocks[num_mblocks - 1].header.sequence;

                debug!(
                    "\n\nAppend {} microblocks {}/{}-{} off of {}/{}\n",
                    num_mblocks,
                    chain_tip_consensus_hash,
                    _first_mblock_hash,
                    last_microblock_hash,
                    parent_consensus_hash,
                    parent_block_hash
                );
                (last_microblock_hash, last_microblock_seq)
            } else {
                (EMPTY_MICROBLOCK_PARENT_HASH.clone(), 0)
            };

            if last_microblock_hash != block.header.parent_microblock
                || last_microblock_seq != block.header.parent_microblock_sequence
            {
                // the pre-processing step should prevent this from being reached
                panic!("BUG: received discontiguous headers for processing: {} (seq={}) does not connect to {} (microblock parent is {} (seq {}))",
                       last_microblock_hash, last_microblock_seq, block.block_hash(), block.header.parent_microblock, block.header.parent_microblock_sequence);
            }

            // get the burnchain block that precedes this block's sortition
            let parent_burn_hash = SortitionDB::get_block_snapshot_consensus(
                &burn_dbconn.tx(),
                &chain_tip_consensus_hash,
            )?
            .expect(
                "BUG: Failed to load snapshot for block snapshot during Stacks block processing",
            )
            .parent_burn_header_hash;
            let stacking_burn_ops =
                SortitionDB::get_stack_stx_ops(&burn_dbconn.tx(), &parent_burn_hash)?;
            let transfer_burn_ops =
                SortitionDB::get_transfer_stx_ops(&burn_dbconn.tx(), &parent_burn_hash)?;

            let parent_block_cost = StacksChainState::get_stacks_block_anchored_cost(
                &chainstate_tx.deref().deref(),
                &StacksBlockHeader::make_index_block_hash(
                    &parent_consensus_hash,
                    &parent_block_hash,
                ),
            )?
            .expect(&format!(
                "BUG: no execution cost found for parent block {}/{}",
                parent_consensus_hash, parent_block_hash
            ));

            let mut clarity_tx = StacksChainState::chainstate_block_begin(
                chainstate_tx,
                clarity_instance,
                burn_dbconn,
                &parent_consensus_hash,
                &parent_block_hash,
                &MINER_BLOCK_CONSENSUS_HASH,
                &MINER_BLOCK_HEADER_HASH,
            );

            debug!(
                "Parent block {}/{} cost {:?}",
                &parent_consensus_hash, &parent_block_hash, &parent_block_cost
            );
            clarity_tx.reset_cost(parent_block_cost.clone());

            let matured_miner_rewards_opt = match StacksChainState::find_mature_miner_rewards(
                &mut clarity_tx,
                parent_chain_tip,
                latest_matured_miners,
                matured_miner_parent,
            ) {
                Ok(miner_rewards_opt) => miner_rewards_opt,
                Err(e) => {
                    let msg = format!("Failed to load miner rewards: {:?}", &e);
                    warn!("{}", &msg);

                    clarity_tx.rollback_block();
                    return Err(Error::InvalidStacksBlock(msg));
                }
            };

            // validation check -- is this microblock public key hash new to this fork?  It must
            // be, or this block is invalid.
            match StacksChainState::has_microblock_pubkey_hash(
                &mut clarity_tx,
                &block.header.microblock_pubkey_hash,
            ) {
                Ok(Some(height)) => {
                    // already used
                    let msg = format!(
                        "Invalid stacks block {}/{} -- already used microblock pubkey hash {} at height {}",
                        chain_tip_consensus_hash,
                        block.block_hash(),
                        &block.header.microblock_pubkey_hash,
                        height
                    );
                    warn!("{}", &msg);

                    clarity_tx.rollback_block();
                    return Err(Error::InvalidStacksBlock(msg));
                }
                Ok(None) => {}
                Err(e) => {
                    let msg = format!(
                        "Failed to determine microblock if public key hash {} is used: {:?}",
                        &block.header.microblock_pubkey_hash, &e
                    );
                    warn!("{}", &msg);

                    clarity_tx.rollback_block();
                    return Err(e);
                }
            }

            // process microblock stream.
            // If we go over-budget, then we can't process this block either (which is by design)
            let (microblock_fees, microblock_burns, microblock_txs_receipts) =
                match StacksChainState::process_microblocks_transactions(
                    &mut clarity_tx,
                    &microblocks,
                ) {
                    Err((e, offending_mblock_header_hash)) => {
                        let msg = format!(
                            "Invalid Stacks microblocks {},{} (offender {}): {:?}",
                            block.header.parent_microblock,
                            block.header.parent_microblock_sequence,
                            offending_mblock_header_hash,
                            &e
                        );
                        warn!("{}", &msg);

                        clarity_tx.rollback_block();
                        return Err(Error::InvalidStacksMicroblock(
                            msg,
                            offending_mblock_header_hash,
                        ));
                    }
                    Ok((fees, burns, events)) => (fees, burns, events),
                };

            // find microblock cost
            let mut microblock_cost = clarity_tx.cost_so_far();
            microblock_cost
                .sub(&parent_block_cost)
                .expect("BUG: block_cost + microblock_cost < block_cost");

            // if we get here, then we need to reset the block-cost back to 0 since this begins the
            // epoch defined by this miner.
            clarity_tx.reset_cost(ExecutionCost::zero());

            debug!("Append block";
                   "block" => %format!("{}/{}", chain_tip_consensus_hash, block.block_hash()),
                   "parent_block" => %format!("{}/{}", parent_consensus_hash, parent_block_hash),
                   "stacks_height" => %block.header.total_work.work,
                   "total_burns" => %block.header.total_work.burn,
                   "microblock_parent" => %last_microblock_hash,
                   "microblock_parent_seq" => %last_microblock_seq,
                   "microblock_parent_count" => %microblocks.len());

            // process stacking operations from bitcoin ops
            let mut receipts =
                StacksChainState::process_stacking_ops(&mut clarity_tx, stacking_burn_ops);

            receipts.extend(StacksChainState::process_transfer_ops(
                &mut clarity_tx,
                transfer_burn_ops,
            ));

            // process anchored block
            let (block_fees, block_burns, txs_receipts) =
                match StacksChainState::process_block_transactions(&mut clarity_tx, &block) {
                    Err(e) => {
                        let msg = format!("Invalid Stacks block {}: {:?}", block.block_hash(), &e);
                        warn!("{}", &msg);

                        clarity_tx.rollback_block();
                        return Err(Error::InvalidStacksBlock(msg));
                    }
                    Ok((block_fees, block_burns, txs_receipts)) => {
                        (block_fees, block_burns, txs_receipts)
                    }
                };

            receipts.extend(txs_receipts.into_iter());

            let block_cost = clarity_tx.cost_so_far();

            // grant matured miner rewards
            let new_liquid_miner_ustx =
                if let Some((ref miner_reward, ref user_rewards, ref parent_miner_reward, _)) =
                    matured_miner_rewards_opt.as_ref()
                {
                    // grant in order by miner, then users
                    StacksChainState::process_matured_miner_rewards(
                        &mut clarity_tx,
                        miner_reward,
                        user_rewards,
                        parent_miner_reward,
                    )?
                } else {
                    0
                };

            clarity_tx.increment_ustx_liquid_supply(new_liquid_miner_ustx);

            // obtain reward info for receipt
            let (matured_rewards, matured_rewards_info) =
                if let Some((miner_reward, mut user_rewards, parent_reward, reward_ptr)) =
                    matured_miner_rewards_opt
                {
                    let mut ret = vec![];
                    ret.push(miner_reward);
                    ret.append(&mut user_rewards);
                    ret.push(parent_reward);
                    (ret, Some(reward_ptr))
                } else {
                    (vec![], None)
                };

            // total burns
            let total_burnt = block_burns
                .checked_add(microblock_burns)
                .expect("Overflow: Too many STX burnt");

            // unlock any uSTX
            let (new_unlocked_ustx, mut lockup_events) =
                StacksChainState::process_stx_unlocks(&mut clarity_tx)?;

            // if any, append lockups events to the coinbase receipt
            if lockup_events.len() > 0 {
                // Receipts are appended in order, so the first receipt should be
                // the one of the coinbase transaction
                if let Some(receipt) = receipts.get_mut(0) {
                    if receipt.is_coinbase_tx() {
                        receipt.events.append(&mut lockup_events);
                    }
                } else {
                    warn!("Unable to attach lockups events, first block's transaction is not a coinbase transaction")
                }
            }

            clarity_tx.increment_ustx_liquid_supply(new_unlocked_ustx);

            // record that this microblock public key hash was used at this height
            match StacksChainState::insert_microblock_pubkey_hash(
                &mut clarity_tx,
                block.header.total_work.work as u32,
                &block.header.microblock_pubkey_hash,
            ) {
                Ok(_) => {
                    debug!(
                        "Added microblock public key {} at height {}",
                        &block.header.microblock_pubkey_hash, block.header.total_work.work
                    );
                }
                Err(e) => {
                    let msg = format!(
                        "Failed to insert microblock pubkey hash {} at height {}: {:?}",
                        &block.header.microblock_pubkey_hash, block.header.total_work.work, &e
                    );
                    warn!("{}", &msg);

                    clarity_tx.rollback_block();
                    return Err(Error::InvalidStacksBlock(msg));
                }
            };

            let root_hash = clarity_tx.get_root_hash();
            if root_hash != block.header.state_index_root {
                let msg = format!(
                    "Block {} state root mismatch: expected {}, got {}",
                    block.block_hash(),
                    root_hash,
                    block.header.state_index_root
                );
                warn!("{}", &msg);

                clarity_tx.rollback_block();
                return Err(Error::InvalidStacksBlock(msg));
            }

            debug!("Reached state root {}", root_hash);

            // good to go!
            clarity_tx.commit_to_block(chain_tip_consensus_hash, &block.block_hash());

            // figure out if there any accumulated rewards by
            //   getting the snapshot that elected this block.
            let accumulated_rewards = SortitionDB::get_block_snapshot_consensus(
                burn_dbconn.tx(),
                chain_tip_consensus_hash,
            )?
            .expect("CORRUPTION: failed to load snapshot that elected processed block")
            .accumulated_coinbase_ustx;

            let coinbase_at_block = StacksChainState::get_coinbase_reward(
                chain_tip_burn_header_height as u64,
                burn_dbconn.context.first_block_height,
            );

            let total_coinbase = coinbase_at_block.saturating_add(accumulated_rewards);

            // calculate reward for this block's miner
            let scheduled_miner_reward = StacksChainState::make_scheduled_miner_reward(
                mainnet,
                &parent_block_hash,
                &parent_consensus_hash,
                &block,
                chain_tip_consensus_hash,
                next_block_height,
                block_fees,
                microblock_fees,
                total_burnt,
                burnchain_commit_burn,
                burnchain_sortition_burn,
                total_coinbase,
            )
            .expect("FATAL: parsed and processed a block without a coinbase");

            receipts.extend(microblock_txs_receipts.into_iter());

            (
                scheduled_miner_reward,
                receipts,
                microblock_cost,
                block_cost,
                matured_rewards,
                matured_rewards_info,
            )
        };

        let microblock_tail_opt = match microblocks.len() {
            0 => None,
            x => Some(microblocks[x - 1].header.clone()),
        };

        let new_tip = StacksChainState::advance_tip(
            &mut chainstate_tx.tx,
            &parent_chain_tip.anchored_header,
            &parent_chain_tip.consensus_hash,
            &block.header,
            chain_tip_consensus_hash,
            chain_tip_burn_header_hash,
            chain_tip_burn_header_height,
            chain_tip_burn_header_timestamp,
            microblock_tail_opt,
            &scheduled_miner_reward,
            user_burns,
            &block_execution_cost,
            block_size,
        )
        .expect("FATAL: failed to advance chain tip");

        chainstate_tx.log_transactions_processed(&new_tip.index_block_hash(), &tx_receipts);

        let epoch_receipt = StacksEpochReceipt {
            header: new_tip,
            tx_receipts,
            matured_rewards,
            matured_rewards_info,
            parent_microblocks_cost: microblock_execution_cost,
            anchored_block_cost: block_execution_cost,
        };

        Ok(epoch_receipt)
    }

    /// Verify that a Stacks anchored block attaches to its parent anchored block.
    /// * checks .header.total_work.work
    /// * checks .header.parent_block
    fn check_block_attachment(
        parent_block_header: &StacksBlockHeader,
        block_header: &StacksBlockHeader,
    ) -> bool {
        // must have the right height
        if parent_block_header
            .total_work
            .work
            .checked_add(1)
            .expect("Blockchain height overflow")
            != block_header.total_work.work
        {
            return false;
        }

        // must have right hash linkage
        if parent_block_header.block_hash() != block_header.parent_block {
            return false;
        }

        return true;
    }

    /// Get the parent header info for a block we're processing, if it's known.
    /// The header info will be pulled from the headers DB, so this method only succeeds if the
    /// parent block has been processed.
    /// If it's not known, return None.
    fn get_parent_header_info(
        chainstate_tx: &mut ChainstateTx,
        next_staging_block: &StagingBlock,
    ) -> Result<Option<StacksHeaderInfo>, Error> {
        let parent_block_header_info = match StacksChainState::get_anchored_block_header_info(
            &chainstate_tx.tx,
            &next_staging_block.parent_consensus_hash,
            &next_staging_block.parent_anchored_block_hash,
        )? {
            Some(parent_info) => {
                debug!(
                    "Found parent info {}/{}",
                    next_staging_block.parent_consensus_hash,
                    next_staging_block.parent_anchored_block_hash
                );
                parent_info
            }
            None => {
                if next_staging_block.is_first_mined() {
                    // this is the first-ever mined block
                    debug!("This is the first-ever block in this fork.  Parent is 00000000..00000000/00000000..00000000");
                    StacksChainState::get_anchored_block_header_info(
                        &chainstate_tx.tx,
                        &FIRST_BURNCHAIN_CONSENSUS_HASH,
                        &FIRST_STACKS_BLOCK_HASH,
                    )
                    .expect("FATAL: failed to load initial block header")
                    .expect("FATAL: initial block header not found in headers DB")
                } else {
                    // no parent stored
                    debug!(
                        "No parent block for {}/{} processed yet",
                        next_staging_block.consensus_hash, next_staging_block.anchored_block_hash
                    );
                    return Ok(None);
                }
            }
        };
        Ok(Some(parent_block_header_info))
    }

    /// Extract and parse the block from a loaded staging block, and verify its integrity.
    fn extract_stacks_block(next_staging_block: &StagingBlock) -> Result<StacksBlock, Error> {
        let block = {
            StacksBlock::consensus_deserialize(&mut &next_staging_block.block_data[..])
                .map_err(Error::NetError)?
        };

        let block_hash = block.block_hash();
        if block_hash != next_staging_block.anchored_block_hash {
            // database corruption
            error!(
                "Staging DB corruption: expected block {}, got {} from disk",
                next_staging_block.anchored_block_hash, block_hash
            );
            return Err(Error::DBError(db_error::Corruption));
        }
        Ok(block)
    }

    /// Given the list of microblocks produced by the given block's parent (and given the parent's
    /// header info), determine which branch connects to the given block.  If there are multiple
    /// branches, punish the parent.  Return the portion of the branch that actually connects to
    /// the given block.
    fn extract_connecting_microblocks(
        parent_block_header_info: &StacksHeaderInfo,
        next_staging_block: &StagingBlock,
        block: &StacksBlock,
        mut next_microblocks: Vec<StacksMicroblock>,
    ) -> Result<Vec<StacksMicroblock>, Error> {
        // NOTE: since we got the microblocks from staging, where their signatures were already
        // validated, we don't need to validate them again.
        let (microblock_terminus, _) = match StacksChainState::validate_parent_microblock_stream(
            &parent_block_header_info.anchored_header,
            &block.header,
            &next_microblocks,
            false,
        ) {
            Some((terminus, poison_opt)) => (terminus, poison_opt),
            None => {
                debug!(
                    "Stopping at block {}/{} -- discontiguous header stream",
                    next_staging_block.consensus_hash, next_staging_block.anchored_block_hash,
                );
                return Ok(vec![]);
            }
        };

        // do not consider trailing microblocks that this anchored block does _not_ confirm
        if microblock_terminus < next_microblocks.len() {
            debug!(
                "Truncate microblock stream from parent {}/{} from {} to {} items",
                parent_block_header_info.consensus_hash,
                parent_block_header_info.anchored_header.block_hash(),
                next_microblocks.len(),
                microblock_terminus
            );
            next_microblocks.truncate(microblock_terminus);
        }

        Ok(next_microblocks)
    }

    /// Find and process the next staging block.
    /// Return the next chain tip if we processed this block, or None if we couldn't.
    /// Return a poison microblock transaction payload if the microblock stream contains a
    /// deliberate miner fork (this is NOT consensus-critical information, but is instead meant for
    /// consumption by future miners).
    pub fn process_next_staging_block(
        &mut self,
        sort_tx: &mut SortitionHandleTx,
    ) -> Result<(Option<StacksEpochReceipt>, Option<TransactionPayload>), Error> {
        let blocks_path = self.blocks_path.clone();
        let (mut chainstate_tx, clarity_instance) = self.chainstate_tx_begin()?;

        // this is a transaction against both the headers and staging blocks databases!
        let (next_microblocks, next_staging_block) =
            match StacksChainState::find_next_staging_block(
                &mut chainstate_tx.tx,
                &blocks_path,
                sort_tx,
            )? {
                Some((next_microblocks, next_staging_block)) => {
                    (next_microblocks, next_staging_block)
                }
                None => {
                    // no more work to do!
                    debug!("No staging blocks");
                    return Ok((None, None));
                }
            };

        let (burn_header_hash, burn_header_height, burn_header_timestamp) =
            match SortitionDB::get_block_snapshot_consensus(
                sort_tx,
                &next_staging_block.consensus_hash,
            )? {
                Some(sn) => (
                    sn.burn_header_hash,
                    sn.block_height as u32,
                    sn.burn_header_timestamp,
                ),
                None => {
                    // shouldn't happen
                    panic!(
                        "CORRUPTION: staging block {}/{} does not correspond to a burn block",
                        &next_staging_block.consensus_hash, &next_staging_block.anchored_block_hash
                    );
                }
            };

        debug!(
            "Process staging block {}/{} in burn block {}, parent microblock {}",
            next_staging_block.consensus_hash,
            next_staging_block.anchored_block_hash,
            &burn_header_hash,
            &next_staging_block.parent_microblock_hash,
        );

        let parent_header_info = match StacksChainState::get_parent_header_info(
            &mut chainstate_tx,
            &next_staging_block,
        )? {
            Some(hinfo) => hinfo,
            None => return Ok((None, None)),
        };

        let block = StacksChainState::extract_stacks_block(&next_staging_block)?;
        let block_size = next_staging_block.block_data.len() as u64;

        // sanity check -- don't process this block again if we already did so
        if StacksChainState::has_stored_block(
            chainstate_tx.tx.deref().deref(),
            &blocks_path,
            &next_staging_block.consensus_hash,
            &next_staging_block.anchored_block_hash,
        )? {
            debug!(
                "Block already processed: {}/{}",
                &next_staging_block.consensus_hash, &next_staging_block.anchored_block_hash
            );

            // clear out
            StacksChainState::set_block_processed(
                chainstate_tx.deref_mut(),
                Some(sort_tx),
                &blocks_path,
                &next_staging_block.consensus_hash,
                &next_staging_block.anchored_block_hash,
                true,
            )?;
            chainstate_tx.commit().map_err(Error::DBError)?;

            return Ok((None, None));
        }

        // validation check -- the block must attach to its accepted parent
        if !StacksChainState::check_block_attachment(
            &parent_header_info.anchored_header,
            &block.header,
        ) {
            let msg = format!(
                "Invalid stacks block {}/{} -- does not attach to parent {}/{}",
                &next_staging_block.consensus_hash,
                block.block_hash(),
                parent_header_info.anchored_header.block_hash(),
                &parent_header_info.consensus_hash
            );
            warn!("{}", &msg);

            // clear out
            StacksChainState::set_block_processed(
                chainstate_tx.deref_mut(),
                None,
                &blocks_path,
                &next_staging_block.consensus_hash,
                &next_staging_block.anchored_block_hash,
                false,
            )?;
            chainstate_tx.commit().map_err(Error::DBError)?;

            return Err(Error::InvalidStacksBlock(msg));
        }

        // validation check -- validate parent microblocks and find the ones that connect the
        // block's parent to this block.
        let next_microblocks = StacksChainState::extract_connecting_microblocks(
            &parent_header_info,
            &next_staging_block,
            &block,
            next_microblocks,
        )?;
        let (last_microblock_hash, last_microblock_seq) = match next_microblocks.len() {
            0 => (EMPTY_MICROBLOCK_PARENT_HASH.clone(), 0),
            _ => {
                let l = next_microblocks.len();
                (
                    next_microblocks[l - 1].block_hash(),
                    next_microblocks[l - 1].header.sequence,
                )
            }
        };
        assert_eq!(
            next_staging_block.parent_microblock_hash,
            last_microblock_hash
        );
        assert_eq!(
            next_staging_block.parent_microblock_seq,
            last_microblock_seq
        );

        // find users that burned in support of this block, so we can calculate the miner reward
        let user_supports = StacksChainState::load_staging_block_user_supports(
            chainstate_tx.deref().deref(),
            &next_staging_block.consensus_hash,
            &next_staging_block.anchored_block_hash,
        )?;

        // attach the block to the chain state and calculate the next chain tip.
        // Execute the confirmed microblocks' transactions against the chain state, and then
        // execute the anchored block's transactions against the chain state.
        let epoch_receipt = match StacksChainState::append_block(
            &mut chainstate_tx,
            clarity_instance,
            sort_tx,
            &parent_header_info,
            &next_staging_block.consensus_hash,
            &burn_header_hash,
            burn_header_height,
            burn_header_timestamp,
            &block,
            block_size,
            &next_microblocks,
            next_staging_block.commit_burn,
            next_staging_block.sortition_burn,
            &user_supports,
        ) {
            Ok(next_chain_tip_info) => next_chain_tip_info,
            Err(e) => {
                // something's wrong with this epoch -- either a microblock was invalid, or the
                // anchored block was invalid.  Either way, the anchored block will _never be_
                // valid, so we can drop it from the chunk store and orphan all of its descendants.
                test_debug!(
                    "Failed to append {}/{}",
                    &next_staging_block.consensus_hash,
                    &block.block_hash()
                );
                StacksChainState::set_block_processed(
                    chainstate_tx.deref_mut(),
                    None,
                    &blocks_path,
                    &next_staging_block.consensus_hash,
                    &block.header.block_hash(),
                    false,
                )?;
                StacksChainState::free_block_state(
                    &blocks_path,
                    &next_staging_block.consensus_hash,
                    &block.header,
                );

                match e {
                    Error::InvalidStacksMicroblock(ref msg, ref header_hash) => {
                        // specifically, an ancestor microblock was invalid.  Drop any descendant microblocks --
                        // they're never going to be valid in _any_ fork, even if they have a clone
                        // in a neighboring burnchain fork.
                        error!(
                            "Parent microblock stream from {}/{} is invalid at microblock {}: {}",
                            parent_header_info.consensus_hash,
                            parent_header_info.anchored_header.block_hash(),
                            header_hash,
                            msg
                        );
                        StacksChainState::drop_staging_microblocks(
                            chainstate_tx.deref_mut(),
                            &blocks_path,
                            &parent_header_info.consensus_hash,
                            &parent_header_info.anchored_header.block_hash(),
                            header_hash,
                        )?;
                    }
                    _ => {
                        // block was invalid, but this means all the microblocks it confirmed are
                        // still (potentially) valid.  However, they are not confirmed yet, so
                        // leave them in the staging database.
                    }
                }

                chainstate_tx.commit().map_err(Error::DBError)?;

                return Err(e);
            }
        };

        assert_eq!(
            epoch_receipt.header.anchored_header.block_hash(),
            block.block_hash()
        );
        assert_eq!(
            epoch_receipt.header.consensus_hash,
            next_staging_block.consensus_hash
        );
        assert_eq!(
            epoch_receipt.header.anchored_header.parent_microblock,
            last_microblock_hash
        );
        assert_eq!(
            epoch_receipt
                .header
                .anchored_header
                .parent_microblock_sequence,
            last_microblock_seq
        );

        debug!(
            "Reached chain tip {}/{} from {}/{}",
            epoch_receipt.header.consensus_hash,
            epoch_receipt.header.anchored_header.block_hash(),
            next_staging_block.parent_consensus_hash,
            next_staging_block.parent_anchored_block_hash
        );

        if next_staging_block.parent_microblock_hash != EMPTY_MICROBLOCK_PARENT_HASH
            || next_staging_block.parent_microblock_seq != 0
        {
            // confirmed one or more parent microblocks
            StacksChainState::set_microblocks_processed(
                chainstate_tx.deref_mut(),
                &next_staging_block.consensus_hash,
                &next_staging_block.anchored_block_hash,
                &next_staging_block.parent_microblock_hash,
            )?;
        }

        StacksChainState::set_block_processed(
            chainstate_tx.deref_mut(),
            Some(sort_tx),
            &blocks_path,
            &epoch_receipt.header.consensus_hash,
            &epoch_receipt.header.anchored_header.block_hash(),
            true,
        )?;

        chainstate_tx.commit().map_err(Error::DBError)?;

        Ok((Some(epoch_receipt), None))
    }

    /// Process staging blocks at the canonical chain tip,
    ///  this only needs to be used in contexts that aren't
    ///  PoX aware (i.e., unit tests, and old stacks-node loops),
    /// Elsewhere, block processing is invoked by the ChainsCoordinator,
    ///  which handles tracking the chain tip itself
    #[cfg(test)]
    pub fn process_blocks_at_tip(
        &mut self,
        sort_db: &mut SortitionDB,
        max_blocks: usize,
    ) -> Result<Vec<(Option<StacksEpochReceipt>, Option<TransactionPayload>)>, Error> {
        let tx = sort_db.tx_begin_at_tip();
        self.process_blocks(tx, max_blocks)
    }

    /// Process some staging blocks, up to max_blocks.
    /// Return new chain tips, and optionally any poison microblock payloads for each chain tip
    /// found.  For each chain tip produced, return the header info, receipts, parent microblock
    /// stream execution cost, and block execution cost
    pub fn process_blocks(
        &mut self,
        mut sort_tx: SortitionHandleTx,
        max_blocks: usize,
    ) -> Result<Vec<(Option<StacksEpochReceipt>, Option<TransactionPayload>)>, Error> {
        debug!("Process up to {} blocks", max_blocks);

        let mut ret = vec![];

        if max_blocks == 0 {
            // nothing to do
            return Ok(vec![]);
        }

        for i in 0..max_blocks {
            // process up to max_blocks pending blocks
            match self.process_next_staging_block(&mut sort_tx) {
                Ok((next_tip_opt, next_microblock_poison_opt)) => match next_tip_opt {
                    Some(next_tip) => {
                        ret.push((Some(next_tip), next_microblock_poison_opt));
                    }
                    None => match next_microblock_poison_opt {
                        Some(poison) => {
                            ret.push((None, Some(poison)));
                        }
                        None => {
                            debug!("No more staging blocks -- processed {} in total", i);
                            break;
                        }
                    },
                },
                Err(Error::InvalidStacksBlock(msg)) => {
                    warn!("Encountered invalid block: {}", &msg);
                    continue;
                }
                Err(Error::InvalidStacksMicroblock(msg, hash)) => {
                    warn!("Encountered invalid microblock {}: {}", hash, &msg);
                    continue;
                }
                Err(Error::NetError(net_error::DeserializeError(msg))) => {
                    // happens if we load a zero-sized block (i.e. an invalid block)
                    warn!("Encountered invalid block: {}", &msg);
                    continue;
                }
                Err(e) => {
                    error!("Unrecoverable error when processing blocks: {:?}", &e);
                    return Err(e);
                }
            }
        }

        sort_tx.commit()?;

        let blocks_path = self.blocks_path.clone();
        let mut block_tx = self.db_tx_begin()?;
        for _ in 0..max_blocks {
            // delete up to max_blocks blocks
            let deleted =
                StacksChainState::process_next_orphaned_staging_block(&mut block_tx, &blocks_path)?;
            if !deleted {
                break;
            }
        }
        block_tx.commit()?;

        Ok(ret)
    }

    fn is_valid_address_version(mainnet: bool, version: u8) -> bool {
        if mainnet {
            version == C32_ADDRESS_VERSION_MAINNET_SINGLESIG
                || version == C32_ADDRESS_VERSION_MAINNET_MULTISIG
        } else {
            version == C32_ADDRESS_VERSION_TESTNET_SINGLESIG
                || version == C32_ADDRESS_VERSION_TESTNET_MULTISIG
        }
    }

    /// Get the highest processed block on the canonical burn chain.
    /// Break ties on lexigraphical ordering of the block hash
    /// (i.e. arbitrarily).  The staging block will be returned, but no block data will be filled
    /// in.
    pub fn get_stacks_chain_tip(
        &self,
        sortdb: &SortitionDB,
    ) -> Result<Option<StagingBlock>, Error> {
        let (consensus_hash, block_bhh) =
            SortitionDB::get_canonical_stacks_chain_tip_hash(sortdb.conn())?;
        let sql = "SELECT * FROM staging_blocks WHERE processed = 1 AND orphaned = 0 AND consensus_hash = ?1 AND anchored_block_hash = ?2";
        let args: &[&dyn ToSql] = &[&consensus_hash, &block_bhh];
        query_row(&self.db(), sql, args).map_err(Error::DBError)
    }

    /// Get the height of a staging block
    pub fn get_stacks_block_height(
        &self,
        consensus_hash: &ConsensusHash,
        block_hash: &BlockHeaderHash,
    ) -> Result<Option<u64>, Error> {
        let sql = "SELECT height FROM staging_blocks WHERE consensus_hash = ?1 AND anchored_block_hash = ?2";
        let args: &[&dyn ToSql] = &[consensus_hash, block_hash];
        query_row(&self.db(), sql, args).map_err(Error::DBError)
    }

    /// This runs checks for the validity of a transaction that
    ///   can be performed just by inspecting the transaction itself (i.e., without
    ///   consulting chain state).
    fn can_admit_mempool_semantic(
        tx: &StacksTransaction,
        is_mainnet: bool,
    ) -> Result<(), MemPoolRejection> {
        if is_mainnet != tx.is_mainnet() {
            return Err(MemPoolRejection::BadTransactionVersion);
        }
        match tx.payload {
            TransactionPayload::TokenTransfer(ref recipient, amount, ref _memo) => {
                let origin = PrincipalData::from(tx.origin_address());
                if &origin == recipient {
                    return Err(MemPoolRejection::TransferRecipientIsSender(origin));
                }
                if amount == 0 {
                    return Err(MemPoolRejection::TransferAmountMustBePositive);
                }
                if !StacksChainState::is_valid_address_version(is_mainnet, recipient.version()) {
                    return Err(MemPoolRejection::BadAddressVersionByte);
                }
                Ok(())
            }
            _ => Ok(()),
        }
    }

    /// Check to see if a transaction can be (potentially) appended on top of a given chain tip.
    /// Note that this only checks the transaction against the _anchored chain tip_, not the
    /// unconfirmed microblock stream trailing off of it.
    pub fn will_admit_mempool_tx(
        &mut self,
        current_consensus_hash: &ConsensusHash,
        current_block: &BlockHeaderHash,
        tx: &StacksTransaction,
        tx_size: u64,
    ) -> Result<(), MemPoolRejection> {
        let is_mainnet = self.clarity_state.is_mainnet();
        StacksChainState::can_admit_mempool_semantic(tx, is_mainnet)?;

        let conf = self.config();
        let staging_height =
            match self.get_stacks_block_height(current_consensus_hash, current_block) {
                Ok(Some(height)) => height,
                Ok(None) => {
                    if *current_consensus_hash == FIRST_BURNCHAIN_CONSENSUS_HASH {
                        0
                    } else {
                        return Err(MemPoolRejection::NoSuchChainTip(
                            current_consensus_hash.clone(),
                            current_block.clone(),
                        ));
                    }
                }
                Err(_e) => {
                    panic!("DB CORRUPTION: failed to query block height");
                }
            };

        let has_microblock_pubk = match tx.payload {
            TransactionPayload::PoisonMicroblock(ref microblock_header_1, _) => {
                let microblock_pkh_1 = microblock_header_1
                    .check_recover_pubkey()
                    .map_err(|_e| MemPoolRejection::InvalidMicroblocks)?;

                StacksChainState::has_blocks_with_microblock_pubkh(
                    &self.db(),
                    &microblock_pkh_1,
                    staging_height as i64,
                )
            }
            _ => false, // unused
        };

        let current_tip =
            StacksChainState::get_parent_index_block(current_consensus_hash, current_block);
        let res = match self.with_read_only_clarity_tx(&NULL_BURN_STATE_DB, &current_tip, |conn| {
            StacksChainState::can_include_tx(conn, &conf, has_microblock_pubk, tx, tx_size)
        }) {
            Some(r) => r,
            None => Err(MemPoolRejection::NoSuchChainTip(
                current_consensus_hash.clone(),
                current_block.clone(),
            )),
        };

        match res {
            Ok(x) => Ok(x),
            Err(MemPoolRejection::BadNonces(mismatch_error)) => {
                // try again, but against the _unconfirmed_ chain tip, if we
                // (a) have one, and (b) the expected nonce is less than the given one.
                if self.unconfirmed_state.is_some()
                    && mismatch_error.expected < mismatch_error.actual
                {
                    debug!("Transaction {} is unminable in the confirmed chain tip due to nonce {} != {}; trying the unconfirmed chain tip",
                           &tx.txid(), mismatch_error.expected, mismatch_error.actual);
                    self.with_read_only_unconfirmed_clarity_tx(&NULL_BURN_STATE_DB, |conn| {
                        StacksChainState::can_include_tx(
                            conn,
                            &conf,
                            has_microblock_pubk,
                            tx,
                            tx_size,
                        )
                    })
                    .map_err(|_| {
                        MemPoolRejection::NoSuchChainTip(
                            current_consensus_hash.clone(),
                            current_block.clone(),
                        )
                    })?
                    .expect("BUG: do not have unconfirmed state, despite being Some(..)")
                } else {
                    Err(MemPoolRejection::BadNonces(mismatch_error))
                }
            }
            Err(e) => Err(e),
        }
    }

    /// Given an outstanding clarity connection, can we append the tx to the chain state?
    /// Used when mining transactions.
    fn can_include_tx<T: ClarityConnection>(
        clarity_connection: &mut T,
        chainstate_config: &DBConfig,
        has_microblock_pubkey: bool,
        tx: &StacksTransaction,
        tx_size: u64,
    ) -> Result<(), MemPoolRejection> {
        // 1: must parse (done)

        // 2: it must be validly signed.
        StacksChainState::process_transaction_precheck(&chainstate_config, &tx)
            .map_err(|e| MemPoolRejection::FailedToValidate(e))?;

        // 3: it must pay a tx fee
        let fee = tx.get_tx_fee();

        if fee < MINIMUM_TX_FEE || fee / tx_size < MINIMUM_TX_FEE_RATE_PER_BYTE {
            return Err(MemPoolRejection::FeeTooLow(
                fee,
                cmp::max(MINIMUM_TX_FEE, tx_size * MINIMUM_TX_FEE_RATE_PER_BYTE),
            ));
        }

        // 4: the account nonces must be correct
        let (origin, payer) =
            match StacksChainState::check_transaction_nonces(clarity_connection, &tx, true) {
                Ok(x) => x,
                // if errored, check if MEMPOOL_TX_CHAINING would admit this TX
                Err((e, (origin, payer))) => {
                    // if the nonce is less than expected, then TX_CHAINING would not allow in any case
                    if e.actual < e.expected {
                        return Err(e.into());
                    }

                    let tx_origin_nonce = tx.get_origin().nonce();

                    let origin_max_nonce = origin.nonce + 1 + MAXIMUM_MEMPOOL_TX_CHAINING;
                    if origin_max_nonce < tx_origin_nonce {
                        return Err(MemPoolRejection::TooMuchChaining {
                            max_nonce: origin_max_nonce,
                            actual_nonce: tx_origin_nonce,
                            principal: tx.origin_address().into(),
                            is_origin: true,
                        });
                    }

                    if let Some(sponsor_addr) = tx.sponsor_address() {
                        let tx_sponsor_nonce = tx.get_payer().nonce();
                        let sponsor_max_nonce = payer.nonce + 1 + MAXIMUM_MEMPOOL_TX_CHAINING;
                        if sponsor_max_nonce < tx_sponsor_nonce {
                            return Err(MemPoolRejection::TooMuchChaining {
                                max_nonce: sponsor_max_nonce,
                                actual_nonce: tx_sponsor_nonce,
                                principal: sponsor_addr.into(),
                                is_origin: false,
                            });
                        }
                    }
                    (origin, payer)
                }
            };

        if !StacksChainState::is_valid_address_version(
            chainstate_config.mainnet,
            origin.principal.version(),
        ) || !StacksChainState::is_valid_address_version(
            chainstate_config.mainnet,
            payer.principal.version(),
        ) {
            return Err(MemPoolRejection::BadAddressVersionByte);
        }

        let block_height = clarity_connection
            .with_clarity_db_readonly(|ref mut db| db.get_current_burnchain_block_height() as u64);

        // 5: the paying account must have enough funds
        if !payer
            .stx_balance
            .can_transfer_at_burn_block(fee as u128, block_height)
        {
            match &tx.payload {
                TransactionPayload::TokenTransfer(..) => {
                    // pass: we'll return a total_spent failure below.
                }
                _ => {
                    return Err(MemPoolRejection::NotEnoughFunds(
                        fee as u128,
                        payer.stx_balance.amount_unlocked,
                    ));
                }
            }
        }

        // 6: payload-specific checks
        match &tx.payload {
            TransactionPayload::TokenTransfer(addr, amount, _memo) => {
                // version byte matches?
                if !StacksChainState::is_valid_address_version(
                    chainstate_config.mainnet,
                    addr.version(),
                ) {
                    return Err(MemPoolRejection::BadAddressVersionByte);
                }

                // got the funds?
                let total_spent = (*amount as u128) + if origin == payer { fee as u128 } else { 0 };
                if !origin
                    .stx_balance
                    .can_transfer_at_burn_block(total_spent, block_height)
                {
                    return Err(MemPoolRejection::NotEnoughFunds(
                        total_spent,
                        origin
                            .stx_balance
                            .get_available_balance_at_burn_block(block_height),
                    ));
                }
            }
            TransactionPayload::ContractCall(TransactionContractCall {
                address,
                contract_name,
                function_name,
                function_args,
            }) => {
                // version byte matches?
                if !StacksChainState::is_valid_address_version(
                    chainstate_config.mainnet,
                    address.version,
                ) {
                    return Err(MemPoolRejection::BadAddressVersionByte);
                }

                let contract_identifier =
                    QualifiedContractIdentifier::new(address.clone().into(), contract_name.clone());

                clarity_connection.with_analysis_db_readonly(|db| {
                    let function_type = db
                        .get_public_function_type(&contract_identifier, &function_name)
                        .map_err(|_e| MemPoolRejection::NoSuchContract)?
                        .ok_or_else(|| MemPoolRejection::NoSuchPublicFunction)?;
                    function_type
                        .check_args_by_allowing_trait_cast(db, &function_args)
                        .map_err(|e| MemPoolRejection::BadFunctionArgument(e))
                })?;
            }
            TransactionPayload::SmartContract(TransactionSmartContract { name, code_body: _ }) => {
                let contract_identifier =
                    QualifiedContractIdentifier::new(tx.origin_address().into(), name.clone());

                let exists = clarity_connection
                    .with_analysis_db_readonly(|db| db.has_contract(&contract_identifier));

                if exists {
                    return Err(MemPoolRejection::ContractAlreadyExists(contract_identifier));
                }
            }
            TransactionPayload::PoisonMicroblock(microblock_header_1, microblock_header_2) => {
                if microblock_header_1.sequence != microblock_header_2.sequence
                    || microblock_header_1.prev_block != microblock_header_2.prev_block
                    || microblock_header_1.version != microblock_header_2.version
                {
                    return Err(MemPoolRejection::PoisonMicroblocksDoNotConflict);
                }

                let microblock_pkh_1 = microblock_header_1
                    .check_recover_pubkey()
                    .map_err(|_e| MemPoolRejection::InvalidMicroblocks)?;
                let microblock_pkh_2 = microblock_header_2
                    .check_recover_pubkey()
                    .map_err(|_e| MemPoolRejection::InvalidMicroblocks)?;

                if microblock_pkh_1 != microblock_pkh_2 {
                    return Err(MemPoolRejection::PoisonMicroblocksDoNotConflict);
                }

                if !has_microblock_pubkey {
                    return Err(MemPoolRejection::NoAnchorBlockWithPubkeyHash(
                        microblock_pkh_1,
                    ));
                }
            }
            TransactionPayload::Coinbase(_) => return Err(MemPoolRejection::NoCoinbaseViaMempool),
        };

        Ok(())
    }
}

#[cfg(test)]
pub mod test {
    use super::*;
    use chainstate::stacks::db::test::*;
    use chainstate::stacks::db::*;
    use chainstate::stacks::miner::test::*;
    use chainstate::stacks::test::*;
    use chainstate::stacks::Error as chainstate_error;
    use chainstate::stacks::*;

    use burnchains::*;
    use chainstate::burn::db::sortdb::*;
    use chainstate::burn::*;
    use std::fs;
    use util::db::Error as db_error;
    use util::db::*;
    use util::hash::*;
    use util::retry::*;

    use core::mempool::*;
    use net::test::*;

    use rand::thread_rng;
    use rand::Rng;

    pub fn make_empty_coinbase_block(mblock_key: &StacksPrivateKey) -> StacksBlock {
        let privk = StacksPrivateKey::from_hex(
            "59e4d5e18351d6027a37920efe53c2f1cbadc50dca7d77169b7291dff936ed6d01",
        )
        .unwrap();
        let auth = TransactionAuth::from_p2pkh(&privk).unwrap();
        let proof_bytes = hex_bytes("9275df67a68c8745c0ff97b48201ee6db447f7c93b23ae24cdc2400f52fdb08a1a6ac7ec71bf9c9c76e96ee4675ebff60625af28718501047bfd87b810c2d2139b73c23bd69de66360953a642c2a330a").unwrap();
        let proof = VRFProof::from_bytes(&proof_bytes[..].to_vec()).unwrap();

        let mut tx_coinbase = StacksTransaction::new(
            TransactionVersion::Testnet,
            auth,
            TransactionPayload::Coinbase(CoinbasePayload([0u8; 32])),
        );
        tx_coinbase.anchor_mode = TransactionAnchorMode::OnChainOnly;
        let mut tx_signer = StacksTransactionSigner::new(&tx_coinbase);

        tx_signer.sign_origin(&privk).unwrap();

        let tx_coinbase_signed = tx_signer.get_tx().unwrap();
        let txs = vec![tx_coinbase_signed];

        let work_score = StacksWorkScore {
            burn: 123,
            work: 456,
        };

        let parent_header = StacksBlockHeader {
            version: 0x01,
            total_work: StacksWorkScore {
                burn: 234,
                work: 567,
            },
            proof: proof.clone(),
            parent_block: BlockHeaderHash([5u8; 32]),
            parent_microblock: BlockHeaderHash([6u8; 32]),
            parent_microblock_sequence: 4,
            tx_merkle_root: Sha512Trunc256Sum([7u8; 32]),
            state_index_root: TrieHash([8u8; 32]),
            microblock_pubkey_hash: Hash160([9u8; 20]),
        };

        let parent_microblock_header = StacksMicroblockHeader {
            version: 0x12,
            sequence: 0x34,
            prev_block: BlockHeaderHash([0x0au8; 32]),
            tx_merkle_root: Sha512Trunc256Sum([0x0bu8; 32]),
            signature: MessageSignature([0x0cu8; 65]),
        };

        let mblock_pubkey_hash =
            Hash160::from_node_public_key(&StacksPublicKey::from_private(mblock_key));
        let mut block = StacksBlock::from_parent(
            &parent_header,
            &parent_microblock_header,
            txs.clone(),
            &work_score,
            &proof,
            &TrieHash([2u8; 32]),
            &mblock_pubkey_hash,
        );
        block.header.version = 0x24;
        block
    }

    pub fn make_16k_block(mblock_key: &StacksPrivateKey) -> StacksBlock {
        let privk = StacksPrivateKey::from_hex(
            "59e4d5e18351d6027a37920efe53c2f1cbadc50dca7d77169b7291dff936ed6d01",
        )
        .unwrap();
        let auth = TransactionAuth::from_p2pkh(&privk).unwrap();
        let proof_bytes = hex_bytes("9275df67a68c8745c0ff97b48201ee6db447f7c93b23ae24cdc2400f52fdb08a1a6ac7ec71bf9c9c76e96ee4675ebff60625af28718501047bfd87b810c2d2139b73c23bd69de66360953a642c2a330a").unwrap();
        let proof = VRFProof::from_bytes(&proof_bytes[..].to_vec()).unwrap();

        let mut tx_coinbase = StacksTransaction::new(
            TransactionVersion::Testnet,
            auth.clone(),
            TransactionPayload::Coinbase(CoinbasePayload([0u8; 32])),
        );
        tx_coinbase.anchor_mode = TransactionAnchorMode::OnChainOnly;
        let mut tx_signer = StacksTransactionSigner::new(&tx_coinbase);

        tx_signer.sign_origin(&privk).unwrap();

        let tx_coinbase_signed = tx_signer.get_tx().unwrap();

        // 16k + 8 contract
        let contract_16k = {
            let mut parts = vec![];
            parts.push("(begin ".to_string());
            for i in 0..1024 {
                parts.push("(print \"abcdef\")".to_string()); // 16 bytes
            }
            parts.push(")".to_string());
            parts.join("")
        };

        let mut tx_big_contract = StacksTransaction::new(
            TransactionVersion::Testnet,
            auth.clone(),
            TransactionPayload::new_smart_contract(
                &format!("hello-world-{}", &thread_rng().gen::<u32>()),
                &contract_16k.to_string(),
            )
            .unwrap(),
        );

        tx_big_contract.anchor_mode = TransactionAnchorMode::OnChainOnly;
        let mut tx_signer = StacksTransactionSigner::new(&tx_big_contract);
        tx_signer.sign_origin(&privk).unwrap();

        let tx_big_contract_signed = tx_signer.get_tx().unwrap();

        let txs = vec![tx_coinbase_signed, tx_big_contract_signed];

        let work_score = StacksWorkScore {
            burn: 123,
            work: 456,
        };

        let parent_header = StacksBlockHeader {
            version: 0x01,
            total_work: StacksWorkScore {
                burn: 234,
                work: 567,
            },
            proof: proof.clone(),
            parent_block: BlockHeaderHash([5u8; 32]),
            parent_microblock: BlockHeaderHash([6u8; 32]),
            parent_microblock_sequence: 4,
            tx_merkle_root: Sha512Trunc256Sum([7u8; 32]),
            state_index_root: TrieHash([8u8; 32]),
            microblock_pubkey_hash: Hash160([9u8; 20]),
        };

        let parent_microblock_header = StacksMicroblockHeader {
            version: 0x12,
            sequence: 0x34,
            prev_block: BlockHeaderHash([0x0au8; 32]),
            tx_merkle_root: Sha512Trunc256Sum([0x0bu8; 32]),
            signature: MessageSignature([0x0cu8; 65]),
        };

        let mblock_pubkey_hash =
            Hash160::from_node_public_key(&StacksPublicKey::from_private(mblock_key));
        let mut block = StacksBlock::from_parent(
            &parent_header,
            &parent_microblock_header,
            txs.clone(),
            &work_score,
            &proof,
            &TrieHash([2u8; 32]),
            &mblock_pubkey_hash,
        );
        block.header.version = 0x24;
        block
    }

    pub fn make_sample_microblock_stream_fork(
        privk: &StacksPrivateKey,
        base: &BlockHeaderHash,
        initial_seq: u16,
    ) -> Vec<StacksMicroblock> {
        let mut all_txs = vec![];
        let mut microblocks: Vec<StacksMicroblock> = vec![];

        let mut rng = thread_rng();
        for i in 0..49 {
            let random_bytes = rng.gen::<[u8; 8]>();
            let random_bytes_str = to_hex(&random_bytes);
            let auth = TransactionAuth::from_p2pkh(&privk).unwrap();

            // 16k + 8 contract
            let contract_16k = {
                let mut parts = vec![];
                parts.push("(begin ".to_string());
                for i in 0..1024 {
                    parts.push("(print \"abcdef\")".to_string()); // 16 bytes
                }
                parts.push(")".to_string());
                parts.join("")
            };

            let mut tx_big_contract = StacksTransaction::new(
                TransactionVersion::Testnet,
                auth.clone(),
                TransactionPayload::new_smart_contract(
                    &format!("hello-world-{}", &thread_rng().gen::<u32>()),
                    &contract_16k.to_string(),
                )
                .unwrap(),
            );

            tx_big_contract.anchor_mode = TransactionAnchorMode::OffChainOnly;
            let mut tx_signer = StacksTransactionSigner::new(&tx_big_contract);
            tx_signer.sign_origin(&privk).unwrap();

            let tx_big_contract_signed = tx_signer.get_tx().unwrap();
            all_txs.push(tx_big_contract_signed);
        }

        // make microblocks with 3 transactions each (or fewer)
        for i in 0..(all_txs.len() / 3) {
            let txs = vec![
                all_txs[3 * i].clone(),
                all_txs[3 * i + 1].clone(),
                all_txs[3 * i + 2].clone(),
            ];

            let txid_vecs = txs.iter().map(|tx| tx.txid().as_bytes().to_vec()).collect();

            let merkle_tree = MerkleTree::<Sha512Trunc256Sum>::new(&txid_vecs);
            let tx_merkle_root = merkle_tree.root();

            let prev_block = if i == 0 {
                base.clone()
            } else {
                let l = microblocks.len();
                microblocks[l - 1].block_hash()
            };

            let header = StacksMicroblockHeader {
                version: 0x12,
                sequence: initial_seq + (i as u16),
                prev_block: prev_block,
                tx_merkle_root: tx_merkle_root,
                signature: MessageSignature([0u8; 65]),
            };

            let mut mblock = StacksMicroblock {
                header: header,
                txs: txs,
            };

            mblock.sign(privk).unwrap();
            microblocks.push(mblock);
        }

        microblocks
    }

    pub fn make_sample_microblock_stream(
        privk: &StacksPrivateKey,
        anchored_block_hash: &BlockHeaderHash,
    ) -> Vec<StacksMicroblock> {
        make_sample_microblock_stream_fork(privk, anchored_block_hash, 0)
    }

    fn resign_microblocks(
        microblocks: &mut Vec<StacksMicroblock>,
        privk: &StacksPrivateKey,
    ) -> BlockHeaderHash {
        for i in 0..microblocks.len() {
            microblocks[i].header.signature = MessageSignature([0u8; 65]);
            microblocks[i].sign(privk).unwrap();
            if i + 1 < microblocks.len() {
                microblocks[i + 1].header.prev_block = microblocks[i].block_hash();
            }
        }
        let l = microblocks.len();
        microblocks[l - 1].block_hash()
    }

    fn assert_block_staging_not_processed(
        chainstate: &mut StacksChainState,
        consensus_hash: &ConsensusHash,
        block: &StacksBlock,
    ) -> () {
        assert!(StacksChainState::load_staging_block_data(
            &chainstate.db(),
            &chainstate.blocks_path,
            consensus_hash,
            &block.block_hash()
        )
        .unwrap()
        .is_some());
        assert_eq!(
            StacksChainState::load_staging_block_data(
                &chainstate.db(),
                &chainstate.blocks_path,
                consensus_hash,
                &block.block_hash()
            )
            .unwrap()
            .unwrap(),
            *block
        );
        assert_eq!(
            StacksChainState::get_staging_block_status(
                &chainstate.db(),
                consensus_hash,
                &block.block_hash()
            )
            .unwrap()
            .unwrap(),
            false
        );

        let index_block_hash =
            StacksBlockHeader::make_index_block_hash(consensus_hash, &block.block_hash());
        assert!(
            StacksChainState::has_block_indexed(&chainstate.blocks_path, &index_block_hash)
                .unwrap()
        );
    }

    fn assert_block_not_stored(
        chainstate: &mut StacksChainState,
        consensus_hash: &ConsensusHash,
        block: &StacksBlock,
    ) -> () {
        assert!(!StacksChainState::has_stored_block(
            &chainstate.db(),
            &chainstate.blocks_path,
            consensus_hash,
            &block.block_hash()
        )
        .unwrap());
        assert_eq!(
            StacksChainState::load_staging_block_pubkey_hash(
                &chainstate.db(),
                consensus_hash,
                &block.block_hash()
            )
            .unwrap()
            .unwrap(),
            block.header.microblock_pubkey_hash
        );
    }

    fn assert_block_stored_rejected(
        chainstate: &mut StacksChainState,
        consensus_hash: &ConsensusHash,
        block: &StacksBlock,
    ) -> () {
        assert!(StacksChainState::has_stored_block(
            &chainstate.db(),
            &chainstate.blocks_path,
            consensus_hash,
            &block.block_hash()
        )
        .unwrap());
        assert!(StacksChainState::load_block(
            &chainstate.blocks_path,
            consensus_hash,
            &block.block_hash()
        )
        .unwrap()
        .is_none());
        assert!(StacksChainState::load_block_header(
            &chainstate.blocks_path,
            consensus_hash,
            &block.block_hash()
        )
        .unwrap()
        .is_none());
        assert!(StacksChainState::load_staging_block_pubkey_hash(
            &chainstate.db(),
            consensus_hash,
            &block.block_hash()
        )
        .unwrap()
        .is_none());

        assert_eq!(
            StacksChainState::get_staging_block_status(
                &chainstate.db(),
                consensus_hash,
                &block.block_hash()
            )
            .unwrap()
            .unwrap(),
            true
        );
        assert!(StacksChainState::load_staging_block_data(
            &chainstate.db(),
            &chainstate.blocks_path,
            consensus_hash,
            &block.block_hash()
        )
        .unwrap()
        .is_none());

        let index_block_hash =
            StacksBlockHeader::make_index_block_hash(consensus_hash, &block.block_hash());
        assert!(
            StacksChainState::has_block_indexed(&chainstate.blocks_path, &index_block_hash)
                .unwrap()
        );
    }

    fn assert_block_stored_not_staging(
        chainstate: &mut StacksChainState,
        consensus_hash: &ConsensusHash,
        block: &StacksBlock,
    ) -> () {
        assert!(StacksChainState::has_stored_block(
            &chainstate.db(),
            &chainstate.blocks_path,
            consensus_hash,
            &block.block_hash()
        )
        .unwrap());
        assert!(StacksChainState::load_block(
            &chainstate.blocks_path,
            consensus_hash,
            &block.block_hash()
        )
        .unwrap()
        .is_some());
        assert_eq!(
            StacksChainState::load_block(
                &chainstate.blocks_path,
                consensus_hash,
                &block.block_hash()
            )
            .unwrap()
            .unwrap(),
            *block
        );
        assert_eq!(
            StacksChainState::load_block_header(
                &chainstate.blocks_path,
                consensus_hash,
                &block.block_hash()
            )
            .unwrap()
            .unwrap(),
            block.header
        );
        assert!(StacksChainState::load_staging_block_pubkey_hash(
            &chainstate.db(),
            consensus_hash,
            &block.block_hash()
        )
        .unwrap()
        .is_none());

        assert_eq!(
            StacksChainState::get_staging_block_status(
                &chainstate.db(),
                consensus_hash,
                &block.block_hash()
            )
            .unwrap()
            .unwrap(),
            true
        );
        assert!(StacksChainState::load_staging_block_data(
            &chainstate.db(),
            &chainstate.blocks_path,
            consensus_hash,
            &block.block_hash()
        )
        .unwrap()
        .is_none());

        let index_block_hash =
            StacksBlockHeader::make_index_block_hash(consensus_hash, &block.block_hash());
        assert!(
            StacksChainState::has_block_indexed(&chainstate.blocks_path, &index_block_hash)
                .unwrap()
        );
    }

    pub fn store_staging_block(
        chainstate: &mut StacksChainState,
        consensus_hash: &ConsensusHash,
        block: &StacksBlock,
        parent_consensus_hash: &ConsensusHash,
        commit_burn: u64,
        sortition_burn: u64,
    ) {
        let blocks_path = chainstate.blocks_path.clone();
        let mut tx = chainstate.db_tx_begin().unwrap();
        StacksChainState::store_staging_block(
            &mut tx,
            &blocks_path,
            consensus_hash,
            block,
            parent_consensus_hash,
            commit_burn,
            sortition_burn,
            5,
        )
        .unwrap();
        tx.commit().unwrap();

        let index_block_hash =
            StacksBlockHeader::make_index_block_hash(consensus_hash, &block.block_hash());
        assert!(
            StacksChainState::has_block_indexed(&chainstate.blocks_path, &index_block_hash)
                .unwrap()
        );
    }

    pub fn store_staging_microblock(
        chainstate: &mut StacksChainState,
        parent_consensus_hash: &ConsensusHash,
        parent_anchored_block_hash: &BlockHeaderHash,
        microblock: &StacksMicroblock,
    ) {
        let mut tx = chainstate.db_tx_begin().unwrap();
        StacksChainState::store_staging_microblock(
            &mut tx,
            parent_consensus_hash,
            parent_anchored_block_hash,
            microblock,
        )
        .unwrap();
        tx.commit().unwrap();

        let parent_index_block_hash = StacksBlockHeader::make_index_block_hash(
            parent_consensus_hash,
            parent_anchored_block_hash,
        );
        assert!(chainstate
            .has_microblocks_indexed(&parent_index_block_hash)
            .unwrap());
    }

    pub fn set_block_processed(
        chainstate: &mut StacksChainState,
        consensus_hash: &ConsensusHash,
        anchored_block_hash: &BlockHeaderHash,
        accept: bool,
    ) {
        let index_block_hash =
            StacksBlockHeader::make_index_block_hash(consensus_hash, anchored_block_hash);
        assert!(
            StacksChainState::has_block_indexed(&chainstate.blocks_path, &index_block_hash)
                .unwrap()
        );
        let blocks_path = chainstate.blocks_path.clone();

        let mut tx = chainstate.db_tx_begin().unwrap();
        StacksChainState::set_block_processed(
            &mut tx,
            None,
            &blocks_path,
            consensus_hash,
            anchored_block_hash,
            accept,
        )
        .unwrap();
        tx.commit().unwrap();

        assert!(
            StacksChainState::has_block_indexed(&chainstate.blocks_path, &index_block_hash)
                .unwrap()
        );
    }

    pub fn set_block_orphaned(
        chainstate: &mut StacksChainState,
        consensus_hash: &ConsensusHash,
        anchored_block_hash: &BlockHeaderHash,
    ) {
        let blocks_path = chainstate.blocks_path.clone();

        let mut tx = chainstate.db_tx_begin().unwrap();
        StacksChainState::set_block_orphaned(
            &mut tx,
            &blocks_path,
            consensus_hash,
            anchored_block_hash,
        )
        .unwrap();
        tx.commit().unwrap();
    }

    pub fn set_microblocks_processed(
        chainstate: &mut StacksChainState,
        child_consensus_hash: &ConsensusHash,
        child_anchored_block_hash: &BlockHeaderHash,
        tail_microblock_hash: &BlockHeaderHash,
    ) {
        let child_index_block_hash = StacksBlockHeader::make_index_block_hash(
            child_consensus_hash,
            child_anchored_block_hash,
        );
        let (parent_consensus_hash, parent_block_hash) =
            StacksChainState::get_parent_block_header_hashes(
                &chainstate.db(),
                &child_index_block_hash,
            )
            .unwrap()
            .unwrap();
        let parent_index_block_hash =
            StacksBlockHeader::make_index_block_hash(&parent_consensus_hash, &parent_block_hash);

        let parent_microblock_index_hash =
            StacksBlockHeader::make_index_block_hash(&parent_consensus_hash, &tail_microblock_hash);

        let mut tx = chainstate.db_tx_begin().unwrap();

        StacksChainState::set_microblocks_processed(
            &mut tx,
            child_consensus_hash,
            child_anchored_block_hash,
            &tail_microblock_hash,
        )
        .unwrap();
        tx.commit().unwrap();

        assert!(chainstate
            .has_microblocks_indexed(&parent_index_block_hash)
            .unwrap());
        assert!(StacksChainState::has_processed_microblocks_indexed(
            chainstate.db(),
            &parent_microblock_index_hash
        )
        .unwrap());
    }

    fn process_next_orphaned_staging_block(chainstate: &mut StacksChainState) -> bool {
        let blocks_path = chainstate.blocks_path.clone();
        let mut tx = chainstate.db_tx_begin().unwrap();
        let res =
            StacksChainState::process_next_orphaned_staging_block(&mut tx, &blocks_path).unwrap();
        tx.commit().unwrap();
        res
    }

    fn drop_staging_microblocks(
        chainstate: &mut StacksChainState,
        consensus_hash: &ConsensusHash,
        anchored_block_hash: &BlockHeaderHash,
        invalid_microblock: &BlockHeaderHash,
    ) {
        let blocks_path = chainstate.blocks_path.clone();
        let mut tx = chainstate.db_tx_begin().unwrap();
        StacksChainState::drop_staging_microblocks(
            &mut tx,
            &blocks_path,
            consensus_hash,
            anchored_block_hash,
            invalid_microblock,
        )
        .unwrap();
        tx.commit().unwrap();
    }

    #[test]
    fn stacks_db_block_load_store_empty() {
        let chainstate =
            instantiate_chainstate(false, 0x80000000, "stacks_db_block_load_store_empty");

        let path = StacksChainState::get_block_path(
            &chainstate.blocks_path,
            &ConsensusHash([1u8; 20]),
            &BlockHeaderHash([2u8; 32]),
        )
        .unwrap();
        assert!(fs::metadata(&path).is_err());
        assert!(!StacksChainState::has_stored_block(
            &chainstate.db(),
            &chainstate.blocks_path,
            &ConsensusHash([1u8; 20]),
            &BlockHeaderHash([2u8; 32])
        )
        .unwrap());

        StacksChainState::store_empty_block(
            &chainstate.blocks_path,
            &ConsensusHash([1u8; 20]),
            &BlockHeaderHash([2u8; 32]),
        )
        .unwrap();
        assert!(fs::metadata(&path).is_ok());
        assert!(StacksChainState::has_stored_block(
            &chainstate.db(),
            &chainstate.blocks_path,
            &ConsensusHash([1u8; 20]),
            &BlockHeaderHash([2u8; 32])
        )
        .unwrap());
        assert!(StacksChainState::load_block(
            &chainstate.blocks_path,
            &ConsensusHash([1u8; 20]),
            &BlockHeaderHash([2u8; 32])
        )
        .unwrap()
        .is_none());
    }

    #[test]
    fn stacks_db_block_load_store() {
        let chainstate = instantiate_chainstate(false, 0x80000000, "stacks_db_block_load_store");
        let privk = StacksPrivateKey::from_hex(
            "eb05c83546fdd2c79f10f5ad5434a90dd28f7e3acb7c092157aa1bc3656b012c01",
        )
        .unwrap();

        let mut block = make_empty_coinbase_block(&privk);

        // don't worry about freeing microblcok state yet
        block.header.parent_microblock_sequence = 0;
        block.header.parent_microblock = EMPTY_MICROBLOCK_PARENT_HASH.clone();

        let path = StacksChainState::get_block_path(
            &chainstate.blocks_path,
            &ConsensusHash([1u8; 20]),
            &block.block_hash(),
        )
        .unwrap();
        assert!(fs::metadata(&path).is_err());
        assert!(!StacksChainState::has_stored_block(
            &chainstate.db(),
            &chainstate.blocks_path,
            &ConsensusHash([1u8; 20]),
            &block.block_hash()
        )
        .unwrap());

        StacksChainState::store_block(&chainstate.blocks_path, &ConsensusHash([1u8; 20]), &block)
            .unwrap();
        assert!(fs::metadata(&path).is_ok());
        assert!(StacksChainState::has_stored_block(
            &chainstate.db(),
            &chainstate.blocks_path,
            &ConsensusHash([1u8; 20]),
            &block.block_hash()
        )
        .unwrap());
        assert!(StacksChainState::load_block(
            &chainstate.blocks_path,
            &ConsensusHash([1u8; 20]),
            &block.block_hash()
        )
        .unwrap()
        .is_some());
        assert_eq!(
            StacksChainState::load_block(
                &chainstate.blocks_path,
                &ConsensusHash([1u8; 20]),
                &block.block_hash()
            )
            .unwrap()
            .unwrap(),
            block
        );
        assert_eq!(
            StacksChainState::load_block_header(
                &chainstate.blocks_path,
                &ConsensusHash([1u8; 20]),
                &block.block_hash()
            )
            .unwrap()
            .unwrap(),
            block.header
        );

        StacksChainState::free_block_state(
            &chainstate.blocks_path,
            &ConsensusHash([1u8; 20]),
            &block.header,
        );

        assert!(StacksChainState::has_stored_block(
            &chainstate.db(),
            &chainstate.blocks_path,
            &ConsensusHash([1u8; 20]),
            &block.block_hash()
        )
        .unwrap());
        assert!(StacksChainState::load_block(
            &chainstate.blocks_path,
            &ConsensusHash([1u8; 20]),
            &block.block_hash()
        )
        .unwrap()
        .is_none());
        assert!(StacksChainState::load_block_header(
            &chainstate.blocks_path,
            &ConsensusHash([1u8; 20]),
            &block.block_hash()
        )
        .unwrap()
        .is_none());
    }

    #[test]
    fn stacks_db_staging_block_load_store_accept() {
        let mut chainstate = instantiate_chainstate(
            false,
            0x80000000,
            "stacks_db_staging_block_load_store_accept",
        );
        let privk = StacksPrivateKey::from_hex(
            "eb05c83546fdd2c79f10f5ad5434a90dd28f7e3acb7c092157aa1bc3656b012c01",
        )
        .unwrap();

        let block = make_empty_coinbase_block(&privk);

        assert!(StacksChainState::load_staging_block_data(
            &chainstate.db(),
            &chainstate.blocks_path,
            &ConsensusHash([2u8; 20]),
            &block.block_hash()
        )
        .unwrap()
        .is_none());

        store_staging_block(
            &mut chainstate,
            &ConsensusHash([2u8; 20]),
            &block,
            &ConsensusHash([1u8; 20]),
            1,
            2,
        );

        assert_block_staging_not_processed(&mut chainstate, &ConsensusHash([2u8; 20]), &block);
        assert_block_not_stored(&mut chainstate, &ConsensusHash([2u8; 20]), &block);

        set_block_processed(
            &mut chainstate,
            &ConsensusHash([2u8; 20]),
            &block.block_hash(),
            true,
        );

        assert_block_stored_not_staging(&mut chainstate, &ConsensusHash([2u8; 20]), &block);

        // should be idempotent
        set_block_processed(
            &mut chainstate,
            &ConsensusHash([2u8; 20]),
            &block.block_hash(),
            true,
        );

        assert_block_stored_not_staging(&mut chainstate, &ConsensusHash([2u8; 20]), &block);
    }

    #[test]
    fn stacks_db_staging_block_load_store_reject() {
        let mut chainstate = instantiate_chainstate(
            false,
            0x80000000,
            "stacks_db_staging_block_load_store_reject",
        );
        let privk = StacksPrivateKey::from_hex(
            "eb05c83546fdd2c79f10f5ad5434a90dd28f7e3acb7c092157aa1bc3656b012c01",
        )
        .unwrap();

        let block = make_empty_coinbase_block(&privk);

        assert!(StacksChainState::load_staging_block_data(
            &chainstate.db(),
            &chainstate.blocks_path,
            &ConsensusHash([2u8; 20]),
            &block.block_hash()
        )
        .unwrap()
        .is_none());

        store_staging_block(
            &mut chainstate,
            &ConsensusHash([2u8; 20]),
            &block,
            &ConsensusHash([1u8; 20]),
            1,
            2,
        );

        assert_block_staging_not_processed(&mut chainstate, &ConsensusHash([2u8; 20]), &block);
        assert_block_not_stored(&mut chainstate, &ConsensusHash([2u8; 20]), &block);

        set_block_processed(
            &mut chainstate,
            &ConsensusHash([2u8; 20]),
            &block.block_hash(),
            false,
        );

        assert_block_stored_rejected(&mut chainstate, &ConsensusHash([2u8; 20]), &block);

        // should be idempotent
        set_block_processed(
            &mut chainstate,
            &ConsensusHash([2u8; 20]),
            &block.block_hash(),
            false,
        );

        assert_block_stored_rejected(&mut chainstate, &ConsensusHash([2u8; 20]), &block);
    }

    #[test]
    fn stacks_db_load_store_microblock_stream() {
        let mut chainstate =
            instantiate_chainstate(false, 0x80000000, "stacks_db_load_store_microblock_stream");
        let privk = StacksPrivateKey::from_hex(
            "eb05c83546fdd2c79f10f5ad5434a90dd28f7e3acb7c092157aa1bc3656b012c01",
        )
        .unwrap();

        let block = make_empty_coinbase_block(&privk);
        let microblocks = make_sample_microblock_stream(&privk, &block.block_hash());

        assert!(!StacksChainState::has_stored_block(
            &chainstate.db(),
            &chainstate.blocks_path,
            &ConsensusHash([2u8; 20]),
            &microblocks[0].block_hash()
        )
        .unwrap());

        assert!(StacksChainState::load_microblock_stream_fork(
            &chainstate.db(),
            &ConsensusHash([2u8; 20]),
            &block.block_hash(),
            &microblocks.last().as_ref().unwrap().block_hash(),
        )
        .unwrap()
        .is_none());

        for mblock in microblocks.iter() {
            store_staging_microblock(
                &mut chainstate,
                &ConsensusHash([2u8; 20]),
                &block.block_hash(),
                mblock,
            );
        }

        assert_eq!(
            StacksChainState::load_microblock_stream_fork(
                &chainstate.db(),
                &ConsensusHash([2u8; 20]),
                &block.block_hash(),
                &microblocks.last().as_ref().unwrap().block_hash(),
            )
            .unwrap()
            .unwrap(),
            microblocks
        );

        // not processed
        assert!(StacksChainState::load_processed_microblock_stream_fork(
            &chainstate.db(),
            &ConsensusHash([2u8; 20]),
            &block.block_hash(),
            &microblocks.last().as_ref().unwrap().block_hash(),
        )
        .unwrap()
        .is_none());
    }

    #[test]
    fn stacks_db_staging_microblock_stream_load_store_confirm_all() {
        let mut chainstate = instantiate_chainstate(
            false,
            0x80000000,
            "stacks_db_staging_microblock_stream_load_store_confirm_all",
        );
        let privk = StacksPrivateKey::from_hex(
            "eb05c83546fdd2c79f10f5ad5434a90dd28f7e3acb7c092157aa1bc3656b012c01",
        )
        .unwrap();

        let block = make_empty_coinbase_block(&privk);
        let microblocks = make_sample_microblock_stream(&privk, &block.block_hash());
        let mut child_block = make_empty_coinbase_block(&privk);

        child_block.header.parent_block = block.block_hash();
        child_block.header.parent_microblock = microblocks.last().as_ref().unwrap().block_hash();
        child_block.header.parent_microblock_sequence =
            microblocks.last().as_ref().unwrap().header.sequence;

        assert!(StacksChainState::load_staging_microblock(
            &chainstate.db(),
            &ConsensusHash([2u8; 20]),
            &block.block_hash(),
            &microblocks[0].block_hash()
        )
        .unwrap()
        .is_none());

        assert!(StacksChainState::load_descendant_staging_microblock_stream(
            &chainstate.db(),
            &StacksBlockHeader::make_index_block_hash(
                &ConsensusHash([2u8; 20]),
                &block.block_hash()
            ),
            0,
            u16::max_value()
        )
        .unwrap()
        .is_none());

        store_staging_block(
            &mut chainstate,
            &ConsensusHash([2u8; 20]),
            &block,
            &ConsensusHash([1u8; 20]),
            1,
            2,
        );
        for mb in microblocks.iter() {
            store_staging_microblock(
                &mut chainstate,
                &ConsensusHash([2u8; 20]),
                &block.block_hash(),
                mb,
            );
        }
        store_staging_block(
            &mut chainstate,
            &ConsensusHash([3u8; 20]),
            &child_block,
            &ConsensusHash([2u8; 20]),
            1,
            2,
        );

        // block should be stored to staging
        assert_block_staging_not_processed(&mut chainstate, &ConsensusHash([2u8; 20]), &block);
        assert_block_staging_not_processed(
            &mut chainstate,
            &ConsensusHash([3u8; 20]),
            &child_block,
        );

        // microblock stream should be stored to staging
        assert!(StacksChainState::load_staging_microblock(
            &chainstate.db(),
            &ConsensusHash([2u8; 20]),
            &block.block_hash(),
            &microblocks[0].block_hash()
        )
        .unwrap()
        .is_some());

        assert_eq!(
            StacksChainState::load_staging_microblock(
                &chainstate.db(),
                &ConsensusHash([2u8; 20]),
                &block.block_hash(),
                &microblocks[0].block_hash()
            )
            .unwrap()
            .unwrap()
            .try_into_microblock()
            .unwrap(),
            microblocks[0]
        );
        assert_eq!(
            StacksChainState::load_descendant_staging_microblock_stream(
                &chainstate.db(),
                &StacksBlockHeader::make_index_block_hash(
                    &ConsensusHash([2u8; 20]),
                    &block.block_hash()
                ),
                0,
                u16::max_value()
            )
            .unwrap()
            .unwrap(),
            microblocks
        );

        // block should _not_ be in the chunk store
        assert_block_not_stored(&mut chainstate, &ConsensusHash([2u8; 20]), &block);

        // microblocks present
        assert_eq!(
            StacksChainState::load_microblock_stream_fork(
                &chainstate.db(),
                &ConsensusHash([2u8; 20]),
                &block.block_hash(),
                &microblocks.last().as_ref().unwrap().block_hash(),
            )
            .unwrap()
            .unwrap(),
            microblocks
        );

        // microblocks not processed yet
        assert!(StacksChainState::load_processed_microblock_stream_fork(
            &chainstate.db(),
            &ConsensusHash([2u8; 20]),
            &block.block_hash(),
            &microblocks.last().as_ref().unwrap().block_hash(),
        )
        .unwrap()
        .is_none());

        set_block_processed(
            &mut chainstate,
            &ConsensusHash([2u8; 20]),
            &block.block_hash(),
            true,
        );
        set_block_processed(
            &mut chainstate,
            &ConsensusHash([3u8; 20]),
            &child_block.block_hash(),
            true,
        );
        set_microblocks_processed(
            &mut chainstate,
            &ConsensusHash([3u8; 20]),
            &child_block.block_hash(),
            &microblocks.last().as_ref().unwrap().block_hash(),
        );

        // block should be stored to chunk store now
        assert_block_stored_not_staging(&mut chainstate, &ConsensusHash([2u8; 20]), &block);
        assert_block_stored_not_staging(&mut chainstate, &ConsensusHash([3u8; 20]), &child_block);

        assert_eq!(
            StacksChainState::load_microblock_stream_fork(
                &chainstate.db(),
                &ConsensusHash([2u8; 20]),
                &block.block_hash(),
                &microblocks.last().as_ref().unwrap().block_hash(),
            )
            .unwrap()
            .unwrap(),
            microblocks
        );

        // microblocks should be absent from staging
        for mb in microblocks.iter() {
            assert!(chainstate
                .get_microblock_status(
                    &ConsensusHash([2u8; 20]),
                    &block.block_hash(),
                    &mb.block_hash()
                )
                .unwrap()
                .is_some());
            assert_eq!(
                chainstate
                    .get_microblock_status(
                        &ConsensusHash([2u8; 20]),
                        &block.block_hash(),
                        &mb.block_hash()
                    )
                    .unwrap()
                    .unwrap(),
                true
            );
        }

        // but we should still load the full stream if asked
        assert!(StacksChainState::load_descendant_staging_microblock_stream(
            &chainstate.db(),
            &StacksBlockHeader::make_index_block_hash(
                &ConsensusHash([2u8; 20]),
                &block.block_hash()
            ),
            0,
            u16::max_value()
        )
        .unwrap()
        .is_some());
        assert_eq!(
            StacksChainState::load_descendant_staging_microblock_stream(
                &chainstate.db(),
                &StacksBlockHeader::make_index_block_hash(
                    &ConsensusHash([2u8; 20]),
                    &block.block_hash()
                ),
                0,
                u16::max_value()
            )
            .unwrap()
            .unwrap(),
            microblocks
        );
    }

    #[test]
    fn stacks_db_staging_microblock_stream_load_store_partial_confirm() {
        let mut chainstate = instantiate_chainstate(
            false,
            0x80000000,
            "stacks_db_staging_microblock_stream_load_store_partial_confirm",
        );
        let privk = StacksPrivateKey::from_hex(
            "eb05c83546fdd2c79f10f5ad5434a90dd28f7e3acb7c092157aa1bc3656b012c01",
        )
        .unwrap();

        let block = make_empty_coinbase_block(&privk);
        let microblocks = make_sample_microblock_stream(&privk, &block.block_hash());
        let mut child_block = make_empty_coinbase_block(&privk);

        child_block.header.parent_block = block.block_hash();
        child_block.header.parent_microblock = microblocks.first().as_ref().unwrap().block_hash();
        child_block.header.parent_microblock_sequence =
            microblocks.first().as_ref().unwrap().header.sequence;

        assert!(StacksChainState::load_staging_microblock(
            &chainstate.db(),
            &ConsensusHash([2u8; 20]),
            &block.block_hash(),
            &microblocks[0].block_hash()
        )
        .unwrap()
        .is_none());
        assert!(StacksChainState::load_descendant_staging_microblock_stream(
            &chainstate.db(),
            &StacksBlockHeader::make_index_block_hash(
                &ConsensusHash([2u8; 20]),
                &block.block_hash()
            ),
            0,
            u16::max_value()
        )
        .unwrap()
        .is_none());

        store_staging_block(
            &mut chainstate,
            &ConsensusHash([2u8; 20]),
            &block,
            &ConsensusHash([1u8; 20]),
            1,
            2,
        );
        for mb in microblocks.iter() {
            store_staging_microblock(
                &mut chainstate,
                &ConsensusHash([2u8; 20]),
                &block.block_hash(),
                mb,
            );
        }
        store_staging_block(
            &mut chainstate,
            &ConsensusHash([3u8; 20]),
            &child_block,
            &ConsensusHash([2u8; 20]),
            1,
            2,
        );

        // block should be stored to staging
        assert_block_staging_not_processed(&mut chainstate, &ConsensusHash([2u8; 20]), &block);
        assert_block_staging_not_processed(
            &mut chainstate,
            &ConsensusHash([3u8; 20]),
            &child_block,
        );
        assert_block_not_stored(&mut chainstate, &ConsensusHash([2u8; 20]), &block);
        assert_block_not_stored(&mut chainstate, &ConsensusHash([3u8; 20]), &child_block);

        // microblock stream should be stored to staging
        assert!(StacksChainState::load_staging_microblock(
            &chainstate.db(),
            &ConsensusHash([2u8; 20]),
            &block.block_hash(),
            &microblocks[0].block_hash()
        )
        .unwrap()
        .is_some());
        assert_eq!(
            StacksChainState::load_staging_microblock(
                &chainstate.db(),
                &ConsensusHash([2u8; 20]),
                &block.block_hash(),
                &microblocks[0].block_hash()
            )
            .unwrap()
            .unwrap()
            .try_into_microblock()
            .unwrap(),
            microblocks[0]
        );
        assert_eq!(
            StacksChainState::load_descendant_staging_microblock_stream(
                &chainstate.db(),
                &StacksBlockHeader::make_index_block_hash(
                    &ConsensusHash([2u8; 20]),
                    &block.block_hash()
                ),
                0,
                u16::max_value()
            )
            .unwrap()
            .unwrap(),
            microblocks
        );
        assert_eq!(
            StacksChainState::load_microblock_stream_fork(
                &chainstate.db(),
                &ConsensusHash([2u8; 20]),
                &block.block_hash(),
                &microblocks.last().as_ref().unwrap().block_hash(),
            )
            .unwrap()
            .unwrap(),
            microblocks
        );

        // not processed
        assert!(StacksChainState::load_processed_microblock_stream_fork(
            &chainstate.db(),
            &ConsensusHash([2u8; 20]),
            &block.block_hash(),
            &microblocks.last().as_ref().unwrap().block_hash(),
        )
        .unwrap()
        .is_none());

        // confirm the 0th microblock, but not the 1st or later.
        // do not confirm the block.
        set_block_processed(
            &mut chainstate,
            &ConsensusHash([2u8; 20]),
            &block.block_hash(),
            true,
        );
        set_block_processed(
            &mut chainstate,
            &ConsensusHash([3u8; 20]),
            &child_block.block_hash(),
            true,
        );
        set_microblocks_processed(
            &mut chainstate,
            &ConsensusHash([3u8; 20]),
            &child_block.block_hash(),
            &microblocks[0].block_hash(),
        );

        // block should be processed in staging, but the data should not be in the staging DB
        assert_block_stored_not_staging(&mut chainstate, &ConsensusHash([2u8; 20]), &block);
        assert_block_stored_not_staging(&mut chainstate, &ConsensusHash([3u8; 20]), &child_block);

        // microblocks should not be in the chunk store, except for block 0 which was confirmed
        assert_eq!(
            StacksChainState::load_microblock_stream_fork(
                &chainstate.db(),
                &ConsensusHash([2u8; 20]),
                &block.block_hash(),
                &microblocks.last().as_ref().unwrap().block_hash(),
            )
            .unwrap()
            .unwrap(),
            microblocks
        );

        assert_eq!(
            StacksChainState::load_processed_microblock_stream_fork(
                &chainstate.db(),
                &ConsensusHash([2u8; 20]),
                &block.block_hash(),
                &microblocks.first().as_ref().unwrap().block_hash(),
            )
            .unwrap()
            .unwrap(),
            vec![microblocks[0].clone()]
        );

        assert_eq!(
            StacksChainState::load_processed_microblock_stream_fork(
                &chainstate.db(),
                &ConsensusHash([2u8; 20]),
                &block.block_hash(),
                &microblocks[1].block_hash(),
            )
            .unwrap(),
            None
        );

        // microblocks should be present in staging, except for block 0
        for mb in microblocks.iter() {
            assert!(chainstate
                .get_microblock_status(
                    &ConsensusHash([2u8; 20]),
                    &block.block_hash(),
                    &mb.block_hash()
                )
                .unwrap()
                .is_some());

            if mb.header.sequence == 0 {
                assert_eq!(
                    chainstate
                        .get_microblock_status(
                            &ConsensusHash([2u8; 20]),
                            &block.block_hash(),
                            &mb.block_hash()
                        )
                        .unwrap()
                        .unwrap(),
                    true
                );
            } else {
                // not processed since seq=0 was the last block to be accepted
                assert_eq!(
                    chainstate
                        .get_microblock_status(
                            &ConsensusHash([2u8; 20]),
                            &block.block_hash(),
                            &mb.block_hash()
                        )
                        .unwrap()
                        .unwrap(),
                    false
                );
            }
        }

        // can load the entire stream still
        assert!(StacksChainState::load_descendant_staging_microblock_stream(
            &chainstate.db(),
            &StacksBlockHeader::make_index_block_hash(
                &ConsensusHash([2u8; 20]),
                &block.block_hash()
            ),
            0,
            u16::max_value()
        )
        .unwrap()
        .is_some());
        assert_eq!(
            StacksChainState::load_descendant_staging_microblock_stream(
                &chainstate.db(),
                &StacksBlockHeader::make_index_block_hash(
                    &ConsensusHash([2u8; 20]),
                    &block.block_hash()
                ),
                0,
                u16::max_value()
            )
            .unwrap()
            .unwrap(),
            microblocks
        );
    }

    #[test]
    fn stacks_db_staging_microblock_stream_load_continuous_streams() {
        let mut chainstate = instantiate_chainstate(
            false,
            0x80000000,
            "stacks_db_staging_microblock_stream_load_continuous_streams",
        );
        let privk = StacksPrivateKey::from_hex(
            "eb05c83546fdd2c79f10f5ad5434a90dd28f7e3acb7c092157aa1bc3656b012c01",
        )
        .unwrap();

        let block = make_empty_coinbase_block(&privk);
        let microblocks = make_sample_microblock_stream(&privk, &block.block_hash());
        let mut child_block = make_empty_coinbase_block(&privk);

        child_block.header.parent_block = block.block_hash();
        child_block.header.parent_microblock = microblocks.first().as_ref().unwrap().block_hash();
        child_block.header.parent_microblock_sequence =
            microblocks.first().as_ref().unwrap().header.sequence;

        assert!(StacksChainState::load_staging_microblock(
            &chainstate.db(),
            &ConsensusHash([2u8; 20]),
            &block.block_hash(),
            &microblocks[0].block_hash()
        )
        .unwrap()
        .is_none());
        assert!(StacksChainState::load_descendant_staging_microblock_stream(
            &chainstate.db(),
            &StacksBlockHeader::make_index_block_hash(
                &ConsensusHash([2u8; 20]),
                &block.block_hash()
            ),
            0,
            u16::max_value()
        )
        .unwrap()
        .is_none());

        store_staging_block(
            &mut chainstate,
            &ConsensusHash([2u8; 20]),
            &block,
            &ConsensusHash([1u8; 20]),
            1,
            2,
        );

        // don't store the first microblock, but store the rest
        for (i, mb) in microblocks.iter().enumerate() {
            if i > 0 {
                store_staging_microblock(
                    &mut chainstate,
                    &ConsensusHash([2u8; 20]),
                    &block.block_hash(),
                    mb,
                );
            }
        }
        store_staging_block(
            &mut chainstate,
            &ConsensusHash([3u8; 20]),
            &child_block,
            &ConsensusHash([2u8; 20]),
            1,
            2,
        );

        // block should be stored to staging
        assert_block_staging_not_processed(&mut chainstate, &ConsensusHash([2u8; 20]), &block);
        assert_block_staging_not_processed(
            &mut chainstate,
            &ConsensusHash([3u8; 20]),
            &child_block,
        );
        assert_block_not_stored(&mut chainstate, &ConsensusHash([2u8; 20]), &block);
        assert_block_not_stored(&mut chainstate, &ConsensusHash([3u8; 20]), &child_block);

        // missing head
        assert!(StacksChainState::load_staging_microblock(
            &chainstate.db(),
            &ConsensusHash([2u8; 20]),
            &block.block_hash(),
            &microblocks[0].block_hash()
        )
        .unwrap()
        .is_none());

        // subsequent microblock stream should be stored to staging
        assert!(StacksChainState::load_staging_microblock(
            &chainstate.db(),
            &ConsensusHash([2u8; 20]),
            &block.block_hash(),
            &microblocks[1].block_hash()
        )
        .unwrap()
        .is_some());
        assert_eq!(
            StacksChainState::load_staging_microblock(
                &chainstate.db(),
                &ConsensusHash([2u8; 20]),
                &block.block_hash(),
                &microblocks[1].block_hash()
            )
            .unwrap()
            .unwrap()
            .try_into_microblock()
            .unwrap(),
            microblocks[1]
        );

        // can't load descendent stream because missing head
        assert!(StacksChainState::load_descendant_staging_microblock_stream(
            &chainstate.db(),
            &StacksBlockHeader::make_index_block_hash(
                &ConsensusHash([2u8; 20]),
                &block.block_hash()
            ),
            0,
            u16::max_value()
        )
        .unwrap()
        .is_none());
    }

    #[test]
    fn stacks_db_validate_parent_microblock_stream() {
        let privk = StacksPrivateKey::from_hex(
            "eb05c83546fdd2c79f10f5ad5434a90dd28f7e3acb7c092157aa1bc3656b012c01",
        )
        .unwrap();
        let block = make_empty_coinbase_block(&privk);
        let microblocks = make_sample_microblock_stream(&privk, &block.block_hash());
        let num_mblocks = microblocks.len();

        let proof_bytes = hex_bytes("9275df67a68c8745c0ff97b48201ee6db447f7c93b23ae24cdc2400f52fdb08a1a6ac7ec71bf9c9c76e96ee4675ebff60625af28718501047bfd87b810c2d2139b73c23bd69de66360953a642c2a330a").unwrap();
        let proof = VRFProof::from_bytes(&proof_bytes[..].to_vec()).unwrap();

        let child_block_header = StacksBlockHeader {
            version: 0x01,
            total_work: StacksWorkScore {
                burn: 234,
                work: 567,
            },
            proof: proof.clone(),
            parent_block: block.block_hash(),
            parent_microblock: microblocks[num_mblocks - 1].block_hash(),
            parent_microblock_sequence: microblocks[num_mblocks - 1].header.sequence,
            tx_merkle_root: Sha512Trunc256Sum([7u8; 32]),
            state_index_root: TrieHash([8u8; 32]),
            microblock_pubkey_hash: Hash160([9u8; 20]),
        };

        // contiguous, non-empty stream
        {
            let res = StacksChainState::validate_parent_microblock_stream(
                &block.header,
                &child_block_header,
                &microblocks,
                true,
            );
            assert!(res.is_some());

            let (cutoff, poison_opt) = res.unwrap();
            assert!(poison_opt.is_none());
            assert_eq!(cutoff, num_mblocks);
        }

        // empty stream
        {
            let mut child_block_header_empty = child_block_header.clone();
            child_block_header_empty.parent_microblock = EMPTY_MICROBLOCK_PARENT_HASH.clone();
            child_block_header_empty.parent_microblock_sequence = 0;

            let res = StacksChainState::validate_parent_microblock_stream(
                &block.header,
                &child_block_header_empty,
                &vec![],
                true,
            );
            assert!(res.is_some());

            let (cutoff, poison_opt) = res.unwrap();
            assert!(poison_opt.is_none());
            assert_eq!(cutoff, 0);
        }

        // non-empty stream, but child drops all microblocks
        {
            let mut child_block_header_empty = child_block_header.clone();
            child_block_header_empty.parent_microblock = EMPTY_MICROBLOCK_PARENT_HASH.clone();
            child_block_header_empty.parent_microblock_sequence = 0;

            let res = StacksChainState::validate_parent_microblock_stream(
                &block.header,
                &child_block_header_empty,
                &microblocks,
                true,
            );
            assert!(res.is_some());

            let (cutoff, poison_opt) = res.unwrap();
            assert!(poison_opt.is_none());
            assert_eq!(cutoff, 0);
        }

        // non-empty stream, but child drops some microblocks
        {
            for i in 0..num_mblocks - 1 {
                let mut child_block_header_trunc = child_block_header.clone();
                child_block_header_trunc.parent_microblock = microblocks[i].block_hash();
                child_block_header_trunc.parent_microblock_sequence =
                    microblocks[i].header.sequence;

                let res = StacksChainState::validate_parent_microblock_stream(
                    &block.header,
                    &child_block_header_trunc,
                    &microblocks,
                    true,
                );
                assert!(res.is_some());

                let (cutoff, poison_opt) = res.unwrap();
                assert!(poison_opt.is_none());
                assert_eq!(cutoff, i + 1);
            }
        }

        // non-empty stream, but child does not identify any block as its parent
        {
            let mut child_block_header_broken = child_block_header.clone();
            child_block_header_broken.parent_microblock = BlockHeaderHash([1u8; 32]);
            child_block_header_broken.parent_microblock_sequence = 5;

            let res = StacksChainState::validate_parent_microblock_stream(
                &block.header,
                &child_block_header_broken,
                &microblocks,
                true,
            );
            assert!(res.is_none());
        }

        // non-empty stream, but missing first microblock
        {
            let mut broken_microblocks = vec![];
            for i in 1..num_mblocks {
                broken_microblocks.push(microblocks[i].clone());
            }

            let mut new_child_block_header = child_block_header.clone();
            new_child_block_header.parent_microblock =
                resign_microblocks(&mut broken_microblocks, &privk);

            let res = StacksChainState::validate_parent_microblock_stream(
                &block.header,
                &new_child_block_header,
                &broken_microblocks,
                true,
            );
            assert!(res.is_none());
        }

        // non-empty stream, but missing intermediate microblock
        {
            let mut broken_microblocks = vec![];
            let missing = num_mblocks / 2;
            for i in 0..num_mblocks {
                if i != missing {
                    broken_microblocks.push(microblocks[i].clone());
                }
            }

            let mut new_child_block_header = child_block_header.clone();
            new_child_block_header.parent_microblock =
                resign_microblocks(&mut broken_microblocks, &privk);

            let res = StacksChainState::validate_parent_microblock_stream(
                &block.header,
                &new_child_block_header,
                &broken_microblocks,
                true,
            );
            assert!(res.is_none());
        }

        // nonempty stream, but discontiguous first microblock (doesn't connect to parent block)
        {
            let mut broken_microblocks = microblocks.clone();
            broken_microblocks[0].header.prev_block = BlockHeaderHash([1u8; 32]);

            let mut new_child_block_header = child_block_header.clone();
            new_child_block_header.parent_microblock =
                resign_microblocks(&mut broken_microblocks, &privk);

            let res = StacksChainState::validate_parent_microblock_stream(
                &block.header,
                &new_child_block_header,
                &broken_microblocks,
                true,
            );
            assert!(res.is_none());
        }

        // nonempty stream, but discontiguous first microblock (wrong sequence)
        {
            let mut broken_microblocks = microblocks.clone();
            broken_microblocks[0].header.sequence = 1;

            let mut new_child_block_header = child_block_header.clone();
            new_child_block_header.parent_microblock =
                resign_microblocks(&mut broken_microblocks, &privk);

            let res = StacksChainState::validate_parent_microblock_stream(
                &block.header,
                &new_child_block_header,
                &broken_microblocks,
                true,
            );
            assert!(res.is_none());
        }

        // nonempty stream, but discontiguous hash chain
        {
            let mut broken_microblocks = microblocks.clone();

            let mut new_child_block_header = child_block_header.clone();

            for i in 0..broken_microblocks.len() {
                broken_microblocks[i].header.signature = MessageSignature([0u8; 65]);
                broken_microblocks[i].sign(&privk).unwrap();
                if i + 1 < broken_microblocks.len() {
                    if i != num_mblocks / 2 {
                        broken_microblocks[i + 1].header.prev_block =
                            broken_microblocks[i].block_hash();
                    } else {
                        broken_microblocks[i + 1].header.prev_block = BlockHeaderHash([1u8; 32]);
                    }
                }
            }
            let l = broken_microblocks.len();
            new_child_block_header.parent_microblock = broken_microblocks[l - 1].block_hash();

            let res = StacksChainState::validate_parent_microblock_stream(
                &block.header,
                &new_child_block_header,
                &broken_microblocks,
                true,
            );
            assert!(res.is_none());
        }

        // nonempty string, but bad signature
        {
            let mut broken_microblocks = microblocks.clone();
            broken_microblocks[num_mblocks / 2].header.signature = MessageSignature([1u8; 65]);

            let res = StacksChainState::validate_parent_microblock_stream(
                &block.header,
                &child_block_header,
                &broken_microblocks,
                true,
            );
            assert!(res.is_none());
        }

        // deliberate miner fork
        {
            let mut broken_microblocks = microblocks.clone();
            let mut forked_microblocks = vec![];

            let mut new_child_block_header = child_block_header.clone();
            let mut conflicting_microblock = microblocks[0].clone();

            for i in 0..broken_microblocks.len() {
                broken_microblocks[i].header.signature = MessageSignature([0u8; 65]);
                broken_microblocks[i].sign(&privk).unwrap();
                if i + 1 < broken_microblocks.len() {
                    broken_microblocks[i + 1].header.prev_block =
                        broken_microblocks[i].block_hash();
                }

                forked_microblocks.push(broken_microblocks[i].clone());
                if i == num_mblocks / 2 {
                    conflicting_microblock = broken_microblocks[i].clone();

                    let extra_tx = {
                        let auth = TransactionAuth::from_p2pkh(&privk).unwrap();
                        let tx_smart_contract = StacksTransaction::new(
                            TransactionVersion::Testnet,
                            auth.clone(),
                            TransactionPayload::new_smart_contract(
                                &"name-contract".to_string(),
                                &format!("conflicting smart contract {}", i),
                            )
                            .unwrap(),
                        );
                        let mut tx_signer = StacksTransactionSigner::new(&tx_smart_contract);
                        tx_signer.sign_origin(&privk).unwrap();
                        tx_signer.get_tx().unwrap()
                    };

                    conflicting_microblock.txs.push(extra_tx);

                    let txid_vecs = conflicting_microblock
                        .txs
                        .iter()
                        .map(|tx| tx.txid().as_bytes().to_vec())
                        .collect();

                    let merkle_tree = MerkleTree::<Sha512Trunc256Sum>::new(&txid_vecs);

                    conflicting_microblock.header.tx_merkle_root = merkle_tree.root();

                    conflicting_microblock.sign(&privk).unwrap();
                    forked_microblocks.push(conflicting_microblock.clone());
                }
            }

            let l = broken_microblocks.len();
            new_child_block_header.parent_microblock = broken_microblocks[l - 1].block_hash();

            let res = StacksChainState::validate_parent_microblock_stream(
                &block.header,
                &child_block_header,
                &forked_microblocks,
                true,
            );
            assert!(res.is_some());

            let (cutoff, poison_opt) = res.unwrap();
            assert_eq!(cutoff, num_mblocks / 2);
            assert!(poison_opt.is_some());

            let poison = poison_opt.unwrap();
            match poison {
                TransactionPayload::PoisonMicroblock(ref h1, ref h2) => {
                    assert_eq!(*h2, forked_microblocks[num_mblocks / 2].header);
                    assert_eq!(*h1, conflicting_microblock.header);
                }
                _ => {
                    assert!(false);
                }
            }
        }
    }

    #[test]
    fn stacks_db_staging_block_load_store_accept_attachable() {
        let mut chainstate = instantiate_chainstate(
            false,
            0x80000000,
            "stacks_db_staging_block_load_store_accept_attachable",
        );
        let privk = StacksPrivateKey::from_hex(
            "eb05c83546fdd2c79f10f5ad5434a90dd28f7e3acb7c092157aa1bc3656b012c01",
        )
        .unwrap();

        let block_1 = make_empty_coinbase_block(&privk);
        let mut block_2 = make_empty_coinbase_block(&privk);
        let mut block_3 = make_empty_coinbase_block(&privk);
        let mut block_4 = make_empty_coinbase_block(&privk);

        block_2.header.parent_block = block_1.block_hash();
        block_3.header.parent_block = block_2.block_hash();
        block_4.header.parent_block = block_3.block_hash();

        let consensus_hashes = vec![
            ConsensusHash([2u8; 20]),
            ConsensusHash([3u8; 20]),
            ConsensusHash([4u8; 20]),
            ConsensusHash([5u8; 20]),
        ];

        let parent_consensus_hashes = vec![
            ConsensusHash([1u8; 20]),
            ConsensusHash([2u8; 20]),
            ConsensusHash([3u8; 20]),
            ConsensusHash([4u8; 20]),
        ];

        let blocks = &[&block_1, &block_2, &block_3, &block_4];

        // store each block
        for ((block, consensus_hash), parent_consensus_hash) in blocks
            .iter()
            .zip(&consensus_hashes)
            .zip(&parent_consensus_hashes)
        {
            assert!(StacksChainState::load_staging_block_data(
                &chainstate.db(),
                &chainstate.blocks_path,
                consensus_hash,
                &block.block_hash()
            )
            .unwrap()
            .is_none());
            store_staging_block(
                &mut chainstate,
                consensus_hash,
                block,
                parent_consensus_hash,
                1,
                2,
            );
            assert_block_staging_not_processed(&mut chainstate, consensus_hash, block);
        }

        // first block is attachable, but all the rest are not
        assert_eq!(
            StacksChainState::load_staging_block(
                &chainstate.db(),
                &chainstate.blocks_path,
                &consensus_hashes[0],
                &block_1.block_hash()
            )
            .unwrap()
            .unwrap()
            .attachable,
            true
        );

        for (block, consensus_hash) in blocks[1..].iter().zip(&consensus_hashes[1..]) {
            assert_eq!(
                StacksChainState::load_staging_block(
                    &chainstate.db(),
                    &chainstate.blocks_path,
                    consensus_hash,
                    &block.block_hash()
                )
                .unwrap()
                .unwrap()
                .attachable,
                false
            );
        }

        // process all blocks, and check that processing a parent makes the child attachable
        for (i, (block, consensus_hash)) in blocks.iter().zip(&consensus_hashes).enumerate() {
            // child block is not attachable
            if i + 1 < consensus_hashes.len() {
                let child_consensus_hash = &consensus_hashes[i + 1];
                let child_block = &blocks[i + 1];
                assert_eq!(
                    StacksChainState::load_staging_block(
                        &chainstate.db(),
                        &chainstate.blocks_path,
                        child_consensus_hash,
                        &child_block.block_hash()
                    )
                    .unwrap()
                    .unwrap()
                    .attachable,
                    false
                );
            }

            // block not stored yet
            assert_block_not_stored(&mut chainstate, consensus_hash, block);

            set_block_processed(&mut chainstate, consensus_hash, &block.block_hash(), true);

            // block is now stored
            assert_block_stored_not_staging(&mut chainstate, consensus_hash, block);

            // child block is attachable
            if i + 1 < consensus_hashes.len() {
                let child_consensus_hash = &consensus_hashes[i + 1];
                let child_block = &blocks[i + 1];
                assert_eq!(
                    StacksChainState::load_staging_block(
                        &chainstate.db(),
                        &chainstate.blocks_path,
                        child_consensus_hash,
                        &child_block.block_hash()
                    )
                    .unwrap()
                    .unwrap()
                    .attachable,
                    true
                );
            }
        }
    }

    #[test]
    fn stacks_db_staging_block_load_store_accept_attachable_reversed() {
        let mut chainstate = instantiate_chainstate(
            false,
            0x80000000,
            "stx_db_staging_block_load_store_accept_attachable_r",
        );
        let privk = StacksPrivateKey::from_hex(
            "eb05c83546fdd2c79f10f5ad5434a90dd28f7e3acb7c092157aa1bc3656b012c01",
        )
        .unwrap();

        let block_1 = make_empty_coinbase_block(&privk);
        let mut block_2 = make_empty_coinbase_block(&privk);
        let mut block_3 = make_empty_coinbase_block(&privk);
        let mut block_4 = make_empty_coinbase_block(&privk);

        block_2.header.parent_block = block_1.block_hash();
        block_3.header.parent_block = block_2.block_hash();
        block_4.header.parent_block = block_3.block_hash();

        let consensus_hashes = vec![
            ConsensusHash([2u8; 20]),
            ConsensusHash([3u8; 20]),
            ConsensusHash([4u8; 20]),
            ConsensusHash([5u8; 20]),
        ];

        let parent_consensus_hashes = vec![
            ConsensusHash([1u8; 20]),
            ConsensusHash([2u8; 20]),
            ConsensusHash([3u8; 20]),
            ConsensusHash([4u8; 20]),
        ];

        let blocks = &[&block_1, &block_2, &block_3, &block_4];

        // store each block, in reverse order!
        for ((block, consensus_hash), parent_consensus_hash) in blocks
            .iter()
            .zip(&consensus_hashes)
            .zip(&parent_consensus_hashes)
            .rev()
        {
            assert!(StacksChainState::load_staging_block_data(
                &chainstate.db(),
                &chainstate.blocks_path,
                consensus_hash,
                &block.block_hash()
            )
            .unwrap()
            .is_none());
            store_staging_block(
                &mut chainstate,
                consensus_hash,
                block,
                parent_consensus_hash,
                1,
                2,
            );
            assert_block_staging_not_processed(&mut chainstate, consensus_hash, block);
        }

        // first block is accepted, but all the rest are not
        assert_eq!(
            StacksChainState::load_staging_block(
                &chainstate.db(),
                &chainstate.blocks_path,
                &consensus_hashes[0],
                &block_1.block_hash()
            )
            .unwrap()
            .unwrap()
            .attachable,
            true
        );

        for (block, consensus_hash) in blocks[1..].iter().zip(&consensus_hashes[1..]) {
            assert_eq!(
                StacksChainState::load_staging_block(
                    &chainstate.db(),
                    &chainstate.blocks_path,
                    consensus_hash,
                    &block.block_hash()
                )
                .unwrap()
                .unwrap()
                .attachable,
                false
            );
        }

        // process all blocks, and check that processing a parent makes the child attachable
        for (i, (block, consensus_hash)) in blocks.iter().zip(&consensus_hashes).enumerate() {
            // child block is not attachable
            if i + 1 < consensus_hashes.len() {
                let child_consensus_hash = &consensus_hashes[i + 1];
                let child_block = &blocks[i + 1];
                assert_eq!(
                    StacksChainState::load_staging_block(
                        &chainstate.db(),
                        &chainstate.blocks_path,
                        child_consensus_hash,
                        &child_block.block_hash()
                    )
                    .unwrap()
                    .unwrap()
                    .attachable,
                    false
                );
            }

            // block not stored yet
            assert_block_not_stored(&mut chainstate, consensus_hash, block);

            set_block_processed(&mut chainstate, consensus_hash, &block.block_hash(), true);

            // block is now stored
            assert_block_stored_not_staging(&mut chainstate, consensus_hash, block);

            // child block is attachable
            if i + 1 < consensus_hashes.len() {
                let child_consensus_hash = &consensus_hashes[i + 1];
                let child_block = &blocks[i + 1];
                assert_eq!(
                    StacksChainState::load_staging_block(
                        &chainstate.db(),
                        &chainstate.blocks_path,
                        child_consensus_hash,
                        &child_block.block_hash()
                    )
                    .unwrap()
                    .unwrap()
                    .attachable,
                    true
                );
            }
        }
    }

    #[test]
    fn stacks_db_staging_block_load_store_accept_attachable_fork() {
        let mut chainstate = instantiate_chainstate(
            false,
            0x80000000,
            "stx_db_staging_block_load_store_accept_attachable_f",
        );
        let privk = StacksPrivateKey::from_hex(
            "eb05c83546fdd2c79f10f5ad5434a90dd28f7e3acb7c092157aa1bc3656b012c01",
        )
        .unwrap();

        let block_1 = make_empty_coinbase_block(&privk);
        let mut block_2 = make_empty_coinbase_block(&privk);
        let mut block_3 = make_empty_coinbase_block(&privk);
        let mut block_4 = make_empty_coinbase_block(&privk);

        //            block_3 -- block_4
        // block_1 --/
        //           \
        //            block_2
        //
        // storing block_1 to staging renders block_2 and block_3 unattachable
        // processing and accepting block_1 renders both block_2 and block_3 attachable again

        block_2.header.parent_block = block_1.block_hash();
        block_3.header.parent_block = block_1.block_hash();
        block_4.header.parent_block = block_3.block_hash();

        let consensus_hashes = vec![
            ConsensusHash([2u8; 20]),
            ConsensusHash([3u8; 20]),
            ConsensusHash([4u8; 20]),
            ConsensusHash([5u8; 20]),
        ];

        let parent_consensus_hashes = vec![
            ConsensusHash([1u8; 20]),
            ConsensusHash([2u8; 20]),
            ConsensusHash([3u8; 20]),
            ConsensusHash([4u8; 20]),
        ];

        let blocks = &[&block_1, &block_2, &block_3, &block_4];

        // store each block in reverse order, except for block_1
        for ((block, consensus_hash), parent_consensus_hash) in blocks[1..]
            .iter()
            .zip(&consensus_hashes[1..])
            .zip(&parent_consensus_hashes[1..])
            .rev()
        {
            assert!(StacksChainState::load_staging_block_data(
                &chainstate.db(),
                &chainstate.blocks_path,
                consensus_hash,
                &block.block_hash()
            )
            .unwrap()
            .is_none());
            store_staging_block(
                &mut chainstate,
                consensus_hash,
                block,
                parent_consensus_hash,
                1,
                2,
            );
            assert_block_staging_not_processed(&mut chainstate, consensus_hash, block);
        }

        // block 4 is not attachable
        assert_eq!(
            StacksChainState::load_staging_block(
                &chainstate.db(),
                &chainstate.blocks_path,
                &consensus_hashes[3],
                &block_4.block_hash()
            )
            .unwrap()
            .unwrap()
            .attachable,
            false
        );

        // blocks 2 and 3 are attachable
        for (block, consensus_hash) in [&block_2, &block_3]
            .iter()
            .zip(&[&consensus_hashes[1], &consensus_hashes[2]])
        {
            assert_eq!(
                StacksChainState::load_staging_block(
                    &chainstate.db(),
                    &chainstate.blocks_path,
                    consensus_hash,
                    &block.block_hash()
                )
                .unwrap()
                .unwrap()
                .attachable,
                true
            );
        }

        // store block 1
        assert!(StacksChainState::load_staging_block_data(
            &chainstate.db(),
            &chainstate.blocks_path,
            &consensus_hashes[0],
            &block_1.block_hash()
        )
        .unwrap()
        .is_none());
        store_staging_block(
            &mut chainstate,
            &consensus_hashes[0],
            &block_1,
            &parent_consensus_hashes[0],
            1,
            2,
        );
        assert_block_staging_not_processed(&mut chainstate, &consensus_hashes[0], &block_1);

        // first block is attachable
        assert_eq!(
            StacksChainState::load_staging_block(
                &chainstate.db(),
                &chainstate.blocks_path,
                &consensus_hashes[0],
                &block_1.block_hash()
            )
            .unwrap()
            .unwrap()
            .attachable,
            true
        );

        // blocks 2 and 3 are no longer attachable
        for (block, consensus_hash) in [&block_2, &block_3]
            .iter()
            .zip(&[&consensus_hashes[1], &consensus_hashes[2]])
        {
            assert_eq!(
                StacksChainState::load_staging_block(
                    &chainstate.db(),
                    &chainstate.blocks_path,
                    consensus_hash,
                    &block.block_hash()
                )
                .unwrap()
                .unwrap()
                .attachable,
                false
            );
        }

        // process block 1, and confirm that it makes block 2 and 3 attachable
        assert_block_not_stored(&mut chainstate, &consensus_hashes[0], &block_1);
        set_block_processed(
            &mut chainstate,
            &consensus_hashes[0],
            &block_1.block_hash(),
            true,
        );
        assert_block_stored_not_staging(&mut chainstate, &consensus_hashes[0], &block_1);

        // now block 2 and 3 are attachable
        for (block, consensus_hash) in blocks[1..3].iter().zip(&consensus_hashes[1..3]) {
            assert_eq!(
                StacksChainState::load_staging_block(
                    &chainstate.db(),
                    &chainstate.blocks_path,
                    consensus_hash,
                    &block.block_hash()
                )
                .unwrap()
                .unwrap()
                .attachable,
                true
            );
        }

        // and block 4 is still not
        assert_eq!(
            StacksChainState::load_staging_block(
                &chainstate.db(),
                &chainstate.blocks_path,
                &consensus_hashes[3],
                &block_4.block_hash()
            )
            .unwrap()
            .unwrap()
            .attachable,
            false
        );
    }

    #[test]
    fn stacks_db_staging_microblocks_multiple_descendants() {
        // multiple anchored blocks build off of different microblock parents
        let mut chainstate = instantiate_chainstate(
            false,
            0x80000000,
            "stacks_db_staging_microblocks_multiple_descendants",
        );
        let privk = StacksPrivateKey::from_hex(
            "eb05c83546fdd2c79f10f5ad5434a90dd28f7e3acb7c092157aa1bc3656b012c01",
        )
        .unwrap();

        let block_1 = make_empty_coinbase_block(&privk);
        let mut block_2 = make_empty_coinbase_block(&privk);
        let mut block_3 = make_empty_coinbase_block(&privk);
        let mut block_4 = make_empty_coinbase_block(&privk);

        let mut mblocks = make_sample_microblock_stream(&privk, &block_1.block_hash());
        mblocks.truncate(3);

        //
        //
        // block_1 --> mblocks[0] --> mblocks[1] --> mblocks[2] --> block_4
        //             \              \
        //              block_2        block_3
        //

        block_2.header.parent_block = block_1.block_hash();
        block_3.header.parent_block = block_1.block_hash();
        block_4.header.parent_block = block_1.block_hash();

        block_2.header.parent_microblock = mblocks[0].block_hash();
        block_2.header.parent_microblock_sequence = mblocks[0].header.sequence;

        block_3.header.parent_microblock = mblocks[1].block_hash();
        block_3.header.parent_microblock_sequence = mblocks[1].header.sequence;

        block_4.header.parent_microblock = mblocks[2].block_hash();
        block_4.header.parent_microblock_sequence = mblocks[2].header.sequence;

        let consensus_hashes = vec![
            ConsensusHash([2u8; 20]),
            ConsensusHash([3u8; 20]),
            ConsensusHash([4u8; 20]),
            ConsensusHash([5u8; 20]),
        ];

        let parent_consensus_hash = ConsensusHash([1u8; 20]);

        let blocks = &[&block_1, &block_2, &block_3, &block_4];

        // store all microblocks to staging
        for mblock in mblocks.iter() {
            store_staging_microblock(
                &mut chainstate,
                &consensus_hashes[0],
                &blocks[0].block_hash(),
                mblock,
            );
        }

        // store block 1 to staging
        assert!(StacksChainState::load_staging_block_data(
            &chainstate.db(),
            &chainstate.blocks_path,
            &consensus_hashes[0],
            &blocks[0].block_hash()
        )
        .unwrap()
        .is_none());
        store_staging_block(
            &mut chainstate,
            &consensus_hashes[0],
            &blocks[0],
            &parent_consensus_hash,
            1,
            2,
        );
        assert_block_staging_not_processed(&mut chainstate, &consensus_hashes[0], &blocks[0]);

        set_block_processed(
            &mut chainstate,
            &consensus_hashes[0],
            &blocks[0].block_hash(),
            true,
        );
        assert_block_stored_not_staging(&mut chainstate, &consensus_hashes[0], &blocks[0]);

        // process and store blocks 1 and N, as well as microblocks in-between
        let len = blocks.len();
        for i in 1..len {
            // this is what happens at the end of append_block()
            // store block to staging and process it
            assert!(StacksChainState::load_staging_block_data(
                &chainstate.db(),
                &chainstate.blocks_path,
                &consensus_hashes[i],
                &blocks[i].block_hash()
            )
            .unwrap()
            .is_none());
            store_staging_block(
                &mut chainstate,
                &consensus_hashes[i],
                &blocks[i],
                &consensus_hashes[0],
                1,
                2,
            );
            assert_block_staging_not_processed(&mut chainstate, &consensus_hashes[i], &blocks[i]);

            set_block_processed(
                &mut chainstate,
                &consensus_hashes[i],
                &blocks[i].block_hash(),
                true,
            );

            // set different parts of this stream as confirmed
            set_microblocks_processed(
                &mut chainstate,
                &consensus_hashes[i],
                &blocks[i].block_hash(),
                &blocks[i].header.parent_microblock,
            );

            assert_block_stored_not_staging(&mut chainstate, &consensus_hashes[i], &blocks[i]);

            let mblocks_confirmed = StacksChainState::load_processed_microblock_stream_fork(
                &chainstate.db(),
                &consensus_hashes[0],
                &blocks[0].block_hash(),
                &blocks[i].header.parent_microblock,
            )
            .unwrap()
            .unwrap();
            assert_eq!(mblocks_confirmed.as_slice(), &mblocks[0..i]);
        }
    }

    #[test]
    fn stacks_db_staging_blocks_orphaned() {
        let mut chainstate =
            instantiate_chainstate(false, 0x80000000, "stacks_db_staging_blocks_orphaned");
        let privk = StacksPrivateKey::from_hex(
            "eb05c83546fdd2c79f10f5ad5434a90dd28f7e3acb7c092157aa1bc3656b012c01",
        )
        .unwrap();

        let block_1 = make_empty_coinbase_block(&privk);
        let block_2 = make_empty_coinbase_block(&privk);
        let block_3 = make_empty_coinbase_block(&privk);
        let block_4 = make_empty_coinbase_block(&privk);

        let mut blocks = vec![block_1, block_2, block_3, block_4];

        let mut microblocks = vec![];

        for i in 0..blocks.len() {
            // make a sample microblock stream for block i
            let mut mblocks = make_sample_microblock_stream(&privk, &blocks[i].block_hash());
            mblocks.truncate(3);

            if i + 1 < blocks.len() {
                blocks[i + 1].header.parent_block = blocks[i].block_hash();
                blocks[i + 1].header.parent_microblock = mblocks[2].block_hash();
                blocks[i + 1].header.parent_microblock_sequence = mblocks[2].header.sequence;
            }

            microblocks.push(mblocks);
        }

        let consensus_hashes = vec![
            ConsensusHash([2u8; 20]),
            ConsensusHash([3u8; 20]),
            ConsensusHash([4u8; 20]),
            ConsensusHash([5u8; 20]),
        ];

        let parent_consensus_hashes = vec![
            ConsensusHash([1u8; 20]),
            ConsensusHash([2u8; 20]),
            ConsensusHash([3u8; 20]),
            ConsensusHash([4u8; 20]),
        ];

        // store all microblocks to staging
        for ((block, consensus_hash), mblocks) in
            blocks.iter().zip(&consensus_hashes).zip(&microblocks)
        {
            for mblock in mblocks {
                store_staging_microblock(
                    &mut chainstate,
                    consensus_hash,
                    &block.block_hash(),
                    mblock,
                );
                assert!(StacksChainState::load_staging_microblock(
                    &chainstate.db(),
                    consensus_hash,
                    &block.block_hash(),
                    &mblock.block_hash()
                )
                .unwrap()
                .is_some());
            }
        }

        // store blocks to staging
        for i in 0..blocks.len() {
            assert!(StacksChainState::load_staging_block_data(
                &chainstate.db(),
                &chainstate.blocks_path,
                &consensus_hashes[i],
                &blocks[i].block_hash()
            )
            .unwrap()
            .is_none());
            store_staging_block(
                &mut chainstate,
                &consensus_hashes[i],
                &blocks[i],
                &parent_consensus_hashes[i],
                1,
                2,
            );
            assert_block_staging_not_processed(&mut chainstate, &consensus_hashes[i], &blocks[i]);
        }

        // reject block 1
        set_block_processed(
            &mut chainstate,
            &consensus_hashes[0],
            &blocks[0].block_hash(),
            false,
        );

        // destroy all descendants
        for i in 0..blocks.len() {
            // confirm that block i is deleted, as are its microblocks
            assert_block_stored_rejected(&mut chainstate, &consensus_hashes[i], &blocks[i]);

            // block i's microblocks should all be marked as processed, orphaned, and deleted
            for mblock in microblocks[i].iter() {
                assert!(StacksChainState::load_staging_microblock(
                    &chainstate.db(),
                    &consensus_hashes[i],
                    &blocks[i].block_hash(),
                    &mblock.block_hash()
                )
                .unwrap()
                .is_none());
                assert!(StacksChainState::load_staging_microblock_bytes(
                    &chainstate.db(),
                    &mblock.block_hash()
                )
                .unwrap()
                .is_none());
            }

            if i + 1 < blocks.len() {
                // block i+1 should be marked as an orphan, but its data should still be there
                assert!(StacksChainState::load_staging_block(
                    &chainstate.db(),
                    &chainstate.blocks_path,
                    &consensus_hashes[i + 1],
                    &blocks[i + 1].block_hash()
                )
                .unwrap()
                .is_none());
                assert!(
                    StacksChainState::load_block_bytes(
                        &chainstate.blocks_path,
                        &consensus_hashes[i + 1],
                        &blocks[i + 1].block_hash()
                    )
                    .unwrap()
                    .unwrap()
                    .len()
                        > 0
                );

                for mblock in microblocks[i + 1].iter() {
                    let staging_mblock = StacksChainState::load_staging_microblock(
                        &chainstate.db(),
                        &consensus_hashes[i + 1],
                        &blocks[i + 1].block_hash(),
                        &mblock.block_hash(),
                    )
                    .unwrap()
                    .unwrap();
                    assert!(!staging_mblock.processed);
                    assert!(!staging_mblock.orphaned);
                    assert!(staging_mblock.block_data.len() > 0);
                }
            }

            // process next orphan block (should be block i+1)
            let res = process_next_orphaned_staging_block(&mut chainstate);

            if i < blocks.len() - 1 {
                // have more to do
                assert!(res);
            } else {
                // should be done
                assert!(!res);
            }
        }
    }

    #[test]
    fn stacks_db_drop_staging_microblocks() {
        let mut chainstate =
            instantiate_chainstate(false, 0x80000000, "stacks_db_drop_staging_microblocks_1");
        let privk = StacksPrivateKey::from_hex(
            "eb05c83546fdd2c79f10f5ad5434a90dd28f7e3acb7c092157aa1bc3656b012c01",
        )
        .unwrap();

        let block = make_empty_coinbase_block(&privk);
        let mut mblocks = make_sample_microblock_stream(&privk, &block.block_hash());
        mblocks.truncate(3);

        let consensus_hash = ConsensusHash([2u8; 20]);
        let parent_consensus_hash = ConsensusHash([1u8; 20]);

        // store microblocks to staging
        for mblock in mblocks.iter() {
            store_staging_microblock(
                &mut chainstate,
                &consensus_hash,
                &block.block_hash(),
                mblock,
            );
            assert!(StacksChainState::load_staging_microblock(
                &chainstate.db(),
                &consensus_hash,
                &block.block_hash(),
                &mblock.block_hash()
            )
            .unwrap()
            .is_some());
        }

        // store block to staging
        assert!(StacksChainState::load_staging_block_data(
            &chainstate.db(),
            &chainstate.blocks_path,
            &consensus_hash,
            &block.block_hash()
        )
        .unwrap()
        .is_none());
        store_staging_block(
            &mut chainstate,
            &consensus_hash,
            &block,
            &parent_consensus_hash,
            1,
            2,
        );
        assert_block_staging_not_processed(&mut chainstate, &consensus_hash, &block);

        // drop microblocks
        let len = mblocks.len();
        for i in 0..len {
            drop_staging_microblocks(
                &mut chainstate,
                &consensus_hash,
                &block.block_hash(),
                &mblocks[len - i - 1].block_hash(),
            );
            if i < len - 1 {
                assert_eq!(
                    StacksChainState::load_descendant_staging_microblock_stream(
                        &chainstate.db(),
                        &StacksBlockHeader::make_index_block_hash(
                            &consensus_hash,
                            &block.block_hash()
                        ),
                        0,
                        u16::max_value()
                    )
                    .unwrap()
                    .unwrap()
                    .as_slice(),
                    &mblocks[0..len - i - 1]
                );
            } else {
                // last time we do this, there will be no more stream
                assert!(StacksChainState::load_descendant_staging_microblock_stream(
                    &chainstate.db(),
                    &StacksBlockHeader::make_index_block_hash(&consensus_hash, &block.block_hash()),
                    0,
                    u16::max_value()
                )
                .unwrap()
                .is_none());
            }
        }
    }

    #[test]
    fn stacks_db_has_blocks_and_microblocks() {
        let mut chainstate =
            instantiate_chainstate(false, 0x80000000, "stacks_db_has_blocks_and_microblocks");
        let privk = StacksPrivateKey::from_hex(
            "eb05c83546fdd2c79f10f5ad5434a90dd28f7e3acb7c092157aa1bc3656b012c01",
        )
        .unwrap();

        let block = make_empty_coinbase_block(&privk);
        let mut mblocks = make_sample_microblock_stream(&privk, &block.block_hash());
        mblocks.truncate(3);

        let mut child_block = make_empty_coinbase_block(&privk);

        child_block.header.parent_block = block.block_hash();
        child_block.header.parent_microblock = mblocks.last().as_ref().unwrap().block_hash();
        child_block.header.parent_microblock_sequence =
            mblocks.last().as_ref().unwrap().header.sequence;

        let consensus_hash = ConsensusHash([2u8; 20]);
        let parent_consensus_hash = ConsensusHash([1u8; 20]);
        let child_consensus_hash = ConsensusHash([3u8; 20]);

        let index_block_header =
            StacksBlockHeader::make_index_block_hash(&consensus_hash, &block.block_hash());
        assert!(
            !StacksChainState::has_block_indexed(&chainstate.blocks_path, &index_block_header)
                .unwrap()
        );
        assert!(!chainstate
            .has_microblocks_indexed(&index_block_header)
            .unwrap());

        let child_index_block_header = StacksBlockHeader::make_index_block_hash(
            &child_consensus_hash,
            &child_block.block_hash(),
        );
        assert!(!StacksChainState::has_block_indexed(
            &chainstate.blocks_path,
            &child_index_block_header
        )
        .unwrap());
        assert!(!chainstate
            .has_microblocks_indexed(&child_index_block_header)
            .unwrap());

        assert_eq!(
            StacksChainState::stream_microblock_get_info(&chainstate.db(), &index_block_header)
                .unwrap()
                .len(),
            0
        );

        // store microblocks to staging
        for (i, mblock) in mblocks.iter().enumerate() {
            assert!(StacksChainState::stream_microblock_get_rowid(
                &chainstate.db(),
                &index_block_header,
                &mblock.header.block_hash(),
            )
            .unwrap()
            .is_none());

            store_staging_microblock(
                &mut chainstate,
                &consensus_hash,
                &block.block_hash(),
                mblock,
            );
            assert!(StacksChainState::load_staging_microblock(
                &chainstate.db(),
                &consensus_hash,
                &block.block_hash(),
                &mblock.block_hash()
            )
            .unwrap()
            .is_some());

            assert!(chainstate
                .has_microblocks_indexed(&index_block_header)
                .unwrap());
            assert!(StacksChainState::stream_microblock_get_rowid(
                &chainstate.db(),
                &index_block_header,
                &mblock.header.block_hash(),
            )
            .unwrap()
            .is_some());

            assert!(!StacksChainState::has_block_indexed(
                &chainstate.blocks_path,
                &index_block_header
            )
            .unwrap());

            let mblock_info =
                StacksChainState::stream_microblock_get_info(&chainstate.db(), &index_block_header)
                    .unwrap();
            assert_eq!(mblock_info.len(), i + 1);

            let last_mblock_info = mblock_info.last().unwrap();
            assert_eq!(last_mblock_info.consensus_hash, consensus_hash);
            assert_eq!(last_mblock_info.anchored_block_hash, block.block_hash());
            assert_eq!(last_mblock_info.microblock_hash, mblock.block_hash());
            assert_eq!(last_mblock_info.sequence, mblock.header.sequence);
            assert!(!last_mblock_info.processed);
            assert!(!last_mblock_info.orphaned);
            assert_eq!(last_mblock_info.block_data.len(), 0);
        }

        // store block to staging
        store_staging_block(
            &mut chainstate,
            &consensus_hash,
            &block,
            &parent_consensus_hash,
            1,
            2,
        );
        store_staging_block(
            &mut chainstate,
            &child_consensus_hash,
            &child_block,
            &consensus_hash,
            1,
            2,
        );

        assert!(
            StacksChainState::has_block_indexed(&chainstate.blocks_path, &index_block_header)
                .unwrap()
        );
        assert!(StacksChainState::has_block_indexed(
            &chainstate.blocks_path,
            &child_index_block_header
        )
        .unwrap());

        // accept it
        set_block_processed(&mut chainstate, &consensus_hash, &block.block_hash(), true);
        assert!(
            StacksChainState::has_block_indexed(&chainstate.blocks_path, &index_block_header)
                .unwrap()
        );
        set_block_processed(
            &mut chainstate,
            &child_consensus_hash,
            &child_block.block_hash(),
            true,
        );
        assert!(StacksChainState::has_block_indexed(
            &chainstate.blocks_path,
            &child_index_block_header
        )
        .unwrap());

        for i in 0..mblocks.len() {
            assert!(StacksChainState::stream_microblock_get_rowid(
                &chainstate.db(),
                &index_block_header,
                &mblocks[i].block_hash(),
            )
            .unwrap()
            .is_some());

            // set different parts of this stream as confirmed
            set_microblocks_processed(
                &mut chainstate,
                &child_consensus_hash,
                &child_block.block_hash(),
                &mblocks[i].block_hash(),
            );
            assert!(chainstate
                .has_microblocks_indexed(&index_block_header)
                .unwrap());

            let mblock_info =
                StacksChainState::stream_microblock_get_info(&chainstate.db(), &index_block_header)
                    .unwrap();
            assert_eq!(mblock_info.len(), mblocks.len());

            let this_mblock_info = &mblock_info[i];
            test_debug!("Pass {} (seq {})", &i, &this_mblock_info.sequence);

            assert_eq!(this_mblock_info.consensus_hash, consensus_hash);
            assert_eq!(this_mblock_info.anchored_block_hash, block.block_hash());
            assert_eq!(this_mblock_info.microblock_hash, mblocks[i].block_hash());
            assert_eq!(this_mblock_info.sequence, mblocks[i].header.sequence);
            assert!(this_mblock_info.processed);
            assert!(!this_mblock_info.orphaned);
            assert_eq!(this_mblock_info.block_data.len(), 0);
        }
    }

    fn stream_one_staging_microblock_to_vec(
        blocks_conn: &DBConn,
        stream: &mut BlockStreamData,
        count: u64,
    ) -> Result<Vec<u8>, chainstate_error> {
        let mut bytes = vec![];
        StacksChainState::stream_one_microblock(blocks_conn, &mut bytes, stream, count).map(|nr| {
            assert_eq!(bytes.len(), nr as usize);
            bytes
        })
    }

    fn stream_chunk_to_vec(
        blocks_path: &String,
        stream: &mut BlockStreamData,
        count: u64,
    ) -> Result<Vec<u8>, chainstate_error> {
        let mut bytes = vec![];
        StacksChainState::stream_data_from_chunk_store(blocks_path, &mut bytes, stream, count).map(
            |nr| {
                assert_eq!(bytes.len(), nr as usize);
                bytes
            },
        )
    }

    fn stream_unconfirmed_microblocks_to_vec(
        chainstate: &mut StacksChainState,
        stream: &mut BlockStreamData,
        count: u64,
    ) -> Result<Vec<u8>, chainstate_error> {
        let mut bytes = vec![];
        stream.stream_to(chainstate, &mut bytes, count).map(|nr| {
            assert_eq!(bytes.len(), nr as usize);
            bytes
        })
    }

    fn stream_confirmed_microblocks_to_vec(
        chainstate: &mut StacksChainState,
        stream: &mut BlockStreamData,
        count: u64,
    ) -> Result<Vec<u8>, chainstate_error> {
        let mut bytes = vec![];
        stream.stream_to(chainstate, &mut bytes, count).map(|nr| {
            assert_eq!(bytes.len(), nr as usize);
            bytes
        })
    }

    fn decode_microblock_stream(mblock_bytes: &Vec<u8>) -> Vec<StacksMicroblock> {
        // decode stream
        let mut mblock_ptr = mblock_bytes.as_slice();
        let mut mblocks = vec![];
        loop {
            test_debug!("decoded {}", mblocks.len());
            {
                let mut debug_reader = LogReader::from_reader(&mut mblock_ptr);
                let next_mblock = StacksMicroblock::consensus_deserialize(&mut debug_reader)
                    .map_err(|e| {
                        eprintln!("Failed to decode microblock {}: {:?}", mblocks.len(), &e);
                        eprintln!("Bytes consumed:");
                        for buf in debug_reader.log().iter() {
                            eprintln!("  {}", to_hex(buf));
                        }
                        assert!(false);
                        unreachable!();
                    })
                    .unwrap();
                mblocks.push(next_mblock);
            }
            if mblock_ptr.len() == 0 {
                break;
            }
        }
        mblocks
    }

    #[test]
    fn stacks_db_stream_blocks() {
        let mut chainstate = instantiate_chainstate(false, 0x80000000, "stacks_db_stream_blocks");
        let privk = StacksPrivateKey::from_hex(
            "eb05c83546fdd2c79f10f5ad5434a90dd28f7e3acb7c092157aa1bc3656b012c01",
        )
        .unwrap();

        let block = make_16k_block(&privk);

        let consensus_hash = ConsensusHash([2u8; 20]);
        let parent_consensus_hash = ConsensusHash([1u8; 20]);
        let index_block_header =
            StacksBlockHeader::make_index_block_hash(&consensus_hash, &block.block_hash());

        // can't stream a non-existant block
        let mut stream = BlockStreamData::new_block(index_block_header.clone());
        assert!(stream_chunk_to_vec(&chainstate.blocks_path, &mut stream, 123).is_err());

        // stream unmodified
        let stream_2 = BlockStreamData::new_block(index_block_header.clone());
        assert_eq!(stream, stream_2);

        // store block to staging
        store_staging_block(
            &mut chainstate,
            &consensus_hash,
            &block,
            &parent_consensus_hash,
            1,
            2,
        );

        // stream it back
        let mut all_block_bytes = vec![];
        loop {
            let mut next_bytes =
                stream_chunk_to_vec(&chainstate.blocks_path, &mut stream, 16).unwrap();
            if next_bytes.len() == 0 {
                break;
            }
            test_debug!(
                "Got {} more bytes from staging; add to {} total",
                next_bytes.len(),
                all_block_bytes.len()
            );
            all_block_bytes.append(&mut next_bytes);
        }

        // should decode back into the block
        let staging_block = StacksBlock::consensus_deserialize(&mut &all_block_bytes[..]).unwrap();
        assert_eq!(staging_block, block);

        // accept it
        set_block_processed(&mut chainstate, &consensus_hash, &block.block_hash(), true);

        // can still stream it
        let mut stream = BlockStreamData::new_block(index_block_header.clone());

        // stream from chunk store
        let mut all_block_bytes = vec![];
        loop {
            let mut next_bytes =
                stream_chunk_to_vec(&chainstate.blocks_path, &mut stream, 16).unwrap();
            if next_bytes.len() == 0 {
                break;
            }
            test_debug!(
                "Got {} more bytes from chunkstore; add to {} total",
                next_bytes.len(),
                all_block_bytes.len()
            );
            all_block_bytes.append(&mut next_bytes);
        }

        // should decode back into the block
        let staging_block = StacksBlock::consensus_deserialize(&mut &all_block_bytes[..]).unwrap();
        assert_eq!(staging_block, block);
    }

    #[test]
    fn stacks_db_stream_staging_microblocks() {
        let mut chainstate =
            instantiate_chainstate(false, 0x80000000, "stacks_db_stream_staging_microblocks");
        let privk = StacksPrivateKey::from_hex(
            "eb05c83546fdd2c79f10f5ad5434a90dd28f7e3acb7c092157aa1bc3656b012c01",
        )
        .unwrap();

        let block = make_empty_coinbase_block(&privk);
        let mut mblocks = make_sample_microblock_stream(&privk, &block.block_hash());
        mblocks.truncate(15);

        let consensus_hash = ConsensusHash([2u8; 20]);
        let parent_consensus_hash = ConsensusHash([1u8; 20]);
        let index_block_header =
            StacksBlockHeader::make_index_block_hash(&consensus_hash, &block.block_hash());

        // can't stream a non-existant microblock
        let mut stream = BlockStreamData::new_block(index_block_header.clone());
        assert!(StacksChainState::stream_one_microblock(
            &chainstate.db(),
            &mut vec![],
            &mut stream,
            123
        )
        .is_err());
        assert!(stream.rowid.is_none());

        // store microblocks to staging and stream them back
        for (i, mblock) in mblocks.iter().enumerate() {
            store_staging_microblock(
                &mut chainstate,
                &consensus_hash,
                &block.block_hash(),
                mblock,
            );

            // read back all the data we have so far, block-by-block
            let mut staging_mblocks = vec![];
            for j in 0..(i + 1) {
                let mut next_mblock_bytes = vec![];
                let mut stream = BlockStreamData::new_microblock_unconfirmed(
                    &chainstate,
                    index_block_header.clone(),
                    j as u16,
                )
                .unwrap();
                loop {
                    let mut next_bytes =
                        stream_one_staging_microblock_to_vec(&chainstate.db(), &mut stream, 4096)
                            .unwrap();
                    if next_bytes.len() == 0 {
                        break;
                    }
                    test_debug!(
                        "Got {} more bytes from staging; add to {} total",
                        next_bytes.len(),
                        next_mblock_bytes.len()
                    );
                    next_mblock_bytes.append(&mut next_bytes);
                }
                test_debug!("Got {} total bytes", next_mblock_bytes.len());

                // should deserialize to a microblock
                let staging_mblock =
                    StacksMicroblock::consensus_deserialize(&mut &next_mblock_bytes[..]).unwrap();
                staging_mblocks.push(staging_mblock);
            }

            assert_eq!(staging_mblocks.len(), mblocks[0..(i + 1)].len());
            for j in 0..(i + 1) {
                test_debug!("check {}", j);
                assert_eq!(staging_mblocks[j], mblocks[j])
            }

            // can also read partial stream in one shot, from any seq
            for k in 0..(i + 1) {
                test_debug!("start at seq {}", k);
                let mut staging_mblock_bytes = vec![];
                let mut stream = BlockStreamData::new_microblock_unconfirmed(
                    &chainstate,
                    index_block_header.clone(),
                    k as u16,
                )
                .unwrap();
                loop {
                    let mut next_bytes =
                        stream_unconfirmed_microblocks_to_vec(&mut chainstate, &mut stream, 4096)
                            .unwrap();
                    if next_bytes.len() == 0 {
                        break;
                    }
                    test_debug!(
                        "Got {} more bytes from staging; add to {} total",
                        next_bytes.len(),
                        staging_mblock_bytes.len()
                    );
                    staging_mblock_bytes.append(&mut next_bytes);
                }

                test_debug!("Got {} total bytes", staging_mblock_bytes.len());

                // decode stream
                let staging_mblocks = decode_microblock_stream(&staging_mblock_bytes);

                assert_eq!(staging_mblocks.len(), mblocks[k..(i + 1)].len());
                for j in 0..staging_mblocks.len() {
                    test_debug!("check {}", j);
                    assert_eq!(staging_mblocks[j], mblocks[k + j])
                }
            }
        }
    }

    #[test]
    fn stacks_db_stream_confirmed_microblocks() {
        let mut chainstate =
            instantiate_chainstate(false, 0x80000000, "stacks_db_stream_confirmed_microblocks");
        let privk = StacksPrivateKey::from_hex(
            "eb05c83546fdd2c79f10f5ad5434a90dd28f7e3acb7c092157aa1bc3656b012c01",
        )
        .unwrap();

        let block = make_empty_coinbase_block(&privk);
        let mut mblocks = make_sample_microblock_stream(&privk, &block.block_hash());
        mblocks.truncate(5);

        let mut child_block = make_empty_coinbase_block(&privk);
        child_block.header.parent_block = block.block_hash();
        child_block.header.parent_microblock = mblocks.last().as_ref().unwrap().block_hash();
        child_block.header.parent_microblock_sequence =
            mblocks.last().as_ref().unwrap().header.sequence;

        let consensus_hash = ConsensusHash([2u8; 20]);
        let parent_consensus_hash = ConsensusHash([1u8; 20]);
        let child_consensus_hash = ConsensusHash([3u8; 20]);

        let index_block_header =
            StacksBlockHeader::make_index_block_hash(&consensus_hash, &block.block_hash());

        // store microblocks to staging
        for (i, mblock) in mblocks.iter().enumerate() {
            store_staging_microblock(
                &mut chainstate,
                &consensus_hash,
                &block.block_hash(),
                mblock,
            );
        }

        // store block to staging
        store_staging_block(
            &mut chainstate,
            &consensus_hash,
            &block,
            &parent_consensus_hash,
            1,
            2,
        );

        // store child block to staging
        store_staging_block(
            &mut chainstate,
            &child_consensus_hash,
            &child_block,
            &consensus_hash,
            1,
            2,
        );

        // accept it
        set_block_processed(&mut chainstate, &consensus_hash, &block.block_hash(), true);
        set_block_processed(
            &mut chainstate,
            &child_consensus_hash,
            &child_block.block_hash(),
            true,
        );

        for i in 0..mblocks.len() {
            // set different parts of this stream as confirmed
            set_microblocks_processed(
                &mut chainstate,
                &child_consensus_hash,
                &child_block.block_hash(),
                &mblocks[i].block_hash(),
            );

            // verify that we can stream everything
            let microblock_index_header =
                StacksBlockHeader::make_index_block_hash(&consensus_hash, &mblocks[i].block_hash());
            let mut stream = BlockStreamData::new_microblock_confirmed(
                &chainstate,
                microblock_index_header.clone(),
            )
            .unwrap();

            let mut confirmed_mblock_bytes = vec![];
            loop {
                let mut next_bytes =
                    stream_confirmed_microblocks_to_vec(&mut chainstate, &mut stream, 16).unwrap();
                if next_bytes.len() == 0 {
                    break;
                }
                test_debug!(
                    "Got {} more bytes from staging; add to {} total",
                    next_bytes.len(),
                    confirmed_mblock_bytes.len()
                );
                confirmed_mblock_bytes.append(&mut next_bytes);
            }

            // decode stream (should be length-prefixed)
            let mut confirmed_mblocks =
                Vec::<StacksMicroblock>::consensus_deserialize(&mut &confirmed_mblock_bytes[..])
                    .unwrap();

            confirmed_mblocks.reverse();

            assert_eq!(confirmed_mblocks.len(), mblocks[0..(i + 1)].len());
            for j in 0..(i + 1) {
                test_debug!("check {}", j);
                assert_eq!(confirmed_mblocks[j], mblocks[j])
            }
        }
    }

    #[test]
    fn stacks_db_get_blocks_inventory() {
        let mut chainstate =
            instantiate_chainstate(false, 0x80000000, "stacks_db_get_blocks_inventory");

        let mut blocks: Vec<StacksBlock> = vec![];
        let mut privks = vec![];
        let mut microblocks = vec![];
        let mut consensus_hashes = vec![];
        let mut parent_consensus_hashes = vec![];

        for i in 0..32 {
            test_debug!("Making block {}", i);
            let privk = StacksPrivateKey::new();
            let block = make_empty_coinbase_block(&privk);

            blocks.push(block);
            privks.push(privk);

            let bhh = ConsensusHash([((i + 1) as u8); 20]);
            consensus_hashes.push(bhh);

            let parent_bhh = ConsensusHash([(i as u8); 20]);
            parent_consensus_hashes.push(parent_bhh);
        }

        for i in 0..blocks.len() {
            test_debug!("Making microblock stream {}", i);
            // make a sample microblock stream for block i
            let mut mblocks = make_sample_microblock_stream(&privks[i], &blocks[i].block_hash());
            mblocks.truncate(3);

            if i + 1 < blocks.len() {
                blocks[i + 1].header.parent_block = blocks[i].block_hash();
                blocks[i + 1].header.parent_microblock = mblocks[2].block_hash();
                blocks[i + 1].header.parent_microblock_sequence = mblocks[2].header.sequence;
            }

            microblocks.push(mblocks);
        }

        let block_hashes: Vec<BlockHeaderHash> =
            blocks.iter().map(|ref b| b.block_hash()).collect();
        let header_hashes_all: Vec<(ConsensusHash, Option<BlockHeaderHash>)> = consensus_hashes
            .iter()
            .zip(block_hashes.iter())
            .map(|(ref burn, ref block)| ((*burn).clone(), Some((*block).clone())))
            .collect();

        // nothing is stored, so our inventory should be empty
        let block_inv_all = chainstate.get_blocks_inventory(&header_hashes_all).unwrap();

        assert_eq!(block_inv_all.bitlen as usize, block_hashes.len());
        for i in 0..blocks.len() {
            assert!(!block_inv_all.has_ith_block(i as u16));
            assert!(!block_inv_all.has_ith_microblock_stream(i as u16));
        }

        // store all microblocks to staging
        for (i, ((block, consensus_hash), mblocks)) in blocks
            .iter()
            .zip(&consensus_hashes)
            .zip(&microblocks)
            .enumerate()
        {
            test_debug!("Store microblock stream {} to staging", i);
            for mblock in mblocks.iter() {
                test_debug!("Store microblock {}", &mblock.block_hash());
                store_staging_microblock(
                    &mut chainstate,
                    consensus_hash,
                    &block.block_hash(),
                    mblock,
                );
            }
        }

        // no anchored blocks are stored, so our block inventory should _still_ be empty
        let block_inv_all = chainstate.get_blocks_inventory(&header_hashes_all).unwrap();

        assert_eq!(block_inv_all.bitlen as usize, block_hashes.len());
        for i in 0..blocks.len() {
            assert!(!block_inv_all.has_ith_block(i as u16));
            assert!(!block_inv_all.has_ith_microblock_stream(i as u16)); // because anchord blocks are missing, microblocks won't be reported either
        }

        // store blocks to staging
        for i in 0..blocks.len() {
            test_debug!("Store block {} to staging", i);
            assert!(StacksChainState::load_staging_block_data(
                &chainstate.db(),
                &chainstate.blocks_path,
                &consensus_hashes[i],
                &blocks[i].block_hash()
            )
            .unwrap()
            .is_none());

            store_staging_block(
                &mut chainstate,
                &consensus_hashes[i],
                &blocks[i],
                &parent_consensus_hashes[i],
                1,
                2,
            );
            assert_block_staging_not_processed(&mut chainstate, &consensus_hashes[i], &blocks[i]);

            // some anchored blocks are stored (to staging)
            let block_inv_all = chainstate.get_blocks_inventory(&header_hashes_all).unwrap();
            assert_eq!(block_inv_all.bitlen as usize, block_hashes.len());
            for j in 0..(i + 1) {
                assert!(
                    block_inv_all.has_ith_block(j as u16),
                    format!(
                        "Missing block {} from bitvec {}",
                        j,
                        to_hex(&block_inv_all.block_bitvec)
                    )
                );

                // microblocks not stored yet, so they should be marked absent
                assert!(
                    !block_inv_all.has_ith_microblock_stream(j as u16),
                    format!(
                        "Have microblock {} from bitvec {}",
                        j,
                        to_hex(&block_inv_all.microblocks_bitvec)
                    )
                );
            }
            for j in i + 1..blocks.len() {
                assert!(!block_inv_all.has_ith_block(j as u16));
                assert!(!block_inv_all.has_ith_microblock_stream(j as u16));
            }
        }

        // confirm blocks and microblocks
        for i in 0..blocks.len() {
            test_debug!("Confirm block {} and its microblock stream", i);

            set_block_processed(
                &mut chainstate,
                &consensus_hashes[i],
                &block_hashes[i],
                true,
            );

            // have block, but stream is still empty
            let block_inv_all = chainstate.get_blocks_inventory(&header_hashes_all).unwrap();
            assert!(!block_inv_all.has_ith_microblock_stream((i + 1) as u16));

            if i < blocks.len() - 1 {
                for k in 0..3 {
                    set_microblocks_processed(
                        &mut chainstate,
                        &consensus_hashes[i + 1],
                        &block_hashes[i + 1],
                        &microblocks[i][k].block_hash(),
                    );

                    let block_inv_all =
                        chainstate.get_blocks_inventory(&header_hashes_all).unwrap();
                    test_debug!("Inv: {:?}", &block_inv_all);
                    for j in 0..blocks.len() {
                        // still have all the blocks
                        assert!(block_inv_all.has_ith_block(j as u16));

                        // all prior microblock streams remain present
                        test_debug!("Test microblock bit {} ({})", j, i);
                        if j == 0 {
                            assert!(!block_inv_all.has_ith_microblock_stream(j as u16));
                        } else if j <= i + 1 {
                            if k == 2 || j < i + 1 {
                                // all blocks prior to i+1 confirmed a microblock stream, except for
                                // the first.
                                // If k == 2, then block i+1 confirmed its stream fully.
                                assert!(block_inv_all.has_ith_microblock_stream(j as u16));
                            } else {
                                // only some microblocks processed in stream (k != 2 && j == i + 1)
                                assert!(!block_inv_all.has_ith_microblock_stream(j as u16));
                            }
                        } else {
                            assert!(!block_inv_all.has_ith_microblock_stream(j as u16));
                        }
                    }
                }
            }
        }

        // mark blocks as empty.  Should also orphan its descendant microblock stream
        for i in 0..blocks.len() {
            test_debug!("Mark block {} as invalid", i);
            set_block_orphaned(
                &mut chainstate,
                &consensus_hashes[i],
                &blocks[i].block_hash(),
            );

            // some anchored blocks are stored (to staging)
            let block_inv_all = chainstate.get_blocks_inventory(&header_hashes_all).unwrap();
            test_debug!("Blocks inv: {:?}", &block_inv_all);

            assert_eq!(block_inv_all.bitlen as usize, block_hashes.len());
            for j in 1..(i + 1) {
                test_debug!("Test bit {} ({})", j, i);
                assert!(
                    !block_inv_all.has_ith_block(j as u16),
                    format!(
                        "Have orphaned block {} from bitvec {}",
                        j,
                        to_hex(&block_inv_all.block_bitvec)
                    )
                );
                assert!(
                    !block_inv_all.has_ith_microblock_stream(j as u16),
                    format!(
                        "Still have microblock {} from bitvec {}",
                        j,
                        to_hex(&block_inv_all.microblocks_bitvec)
                    )
                );
            }
            for j in (i + 1)..blocks.len() {
                assert!(block_inv_all.has_ith_block(j as u16));
                assert!(block_inv_all.has_ith_microblock_stream(j as u16));
            }
        }
    }

    #[test]
    fn test_get_parent_block_header() {
        let peer_config = TestPeerConfig::new("test_get_parent_block_header", 21313, 21314);
        let mut peer = TestPeer::new(peer_config);

        let chainstate_path = peer.chainstate_path.clone();

        let num_blocks = 10;
        let first_stacks_block_height = {
            let sn =
                SortitionDB::get_canonical_burn_chain_tip(&peer.sortdb.as_ref().unwrap().conn())
                    .unwrap();
            sn.block_height
        };

        let mut last_block_ch: Option<ConsensusHash> = None;
        let mut last_parent_opt: Option<StacksBlock> = None;
        for tenure_id in 0..num_blocks {
            let tip =
                SortitionDB::get_canonical_burn_chain_tip(&peer.sortdb.as_ref().unwrap().conn())
                    .unwrap();

            assert_eq!(
                tip.block_height,
                first_stacks_block_height + (tenure_id as u64)
            );

            let (burn_ops, stacks_block, microblocks) = peer.make_tenure(
                |ref mut miner,
                 ref mut sortdb,
                 ref mut chainstate,
                 vrf_proof,
                 ref parent_opt,
                 ref parent_microblock_header_opt| {
                    last_parent_opt = parent_opt.cloned();
                    let parent_tip = match parent_opt {
                        None => StacksChainState::get_genesis_header_info(chainstate.db()).unwrap(),
                        Some(block) => {
                            let ic = sortdb.index_conn();
                            let snapshot =
                                SortitionDB::get_block_snapshot_for_winning_stacks_block(
                                    &ic,
                                    &tip.sortition_id,
                                    &block.block_hash(),
                                )
                                .unwrap()
                                .unwrap(); // succeeds because we don't fork
                            StacksChainState::get_anchored_block_header_info(
                                chainstate.db(),
                                &snapshot.consensus_hash,
                                &snapshot.winning_stacks_block_hash,
                            )
                            .unwrap()
                            .unwrap()
                        }
                    };

                    let mut mempool = MemPoolDB::open(false, 0x80000000, &chainstate_path).unwrap();
                    let coinbase_tx = make_coinbase(miner, tenure_id);

                    let anchored_block = StacksBlockBuilder::build_anchored_block(
                        chainstate,
                        &sortdb.index_conn(),
                        &mut mempool,
                        &parent_tip,
                        tip.total_burn,
                        vrf_proof,
                        Hash160([tenure_id as u8; 20]),
                        &coinbase_tx,
                        ExecutionCost::max_value(),
                        None,
                    )
                    .unwrap();
                    (anchored_block.0, vec![])
                },
            );

            let (_, burn_header_hash, consensus_hash) = peer.next_burnchain_block(burn_ops.clone());

            peer.process_stacks_epoch_at_tip(&stacks_block, &microblocks);

            let blocks_path = peer.chainstate().blocks_path.clone();

            if tenure_id == 0 {
                let parent_header_opt = StacksChainState::load_parent_block_header(
                    &peer.sortdb.as_ref().unwrap().index_conn(),
                    &blocks_path,
                    &consensus_hash,
                    &stacks_block.block_hash(),
                );
                assert!(parent_header_opt.is_err());
            } else {
                let parent_header_opt = StacksChainState::load_parent_block_header(
                    &peer.sortdb.as_ref().unwrap().index_conn(),
                    &blocks_path,
                    &consensus_hash,
                    &stacks_block.block_hash(),
                )
                .unwrap();
                let (parent_header, parent_ch) = parent_header_opt.unwrap();

                assert_eq!(last_parent_opt.as_ref().unwrap().header, parent_header);
                assert_eq!(parent_ch, last_block_ch.clone().unwrap());
            }

            last_block_ch = Some(consensus_hash.clone());
        }
    }

    #[test]
    fn stacks_db_staging_microblocks_fork() {
        // multiple anchored blocks build off of a forked microblock stream
        let mut chainstate =
            instantiate_chainstate(false, 0x80000000, "stacks_db_staging_microblocks_fork");
        let privk = StacksPrivateKey::from_hex(
            "eb05c83546fdd2c79f10f5ad5434a90dd28f7e3acb7c092157aa1bc3656b012c01",
        )
        .unwrap();

        let block_1 = make_empty_coinbase_block(&privk);

        let mut mblocks_1 = make_sample_microblock_stream(&privk, &block_1.block_hash());
        mblocks_1.truncate(3);

        let mut mblocks_2 = make_sample_microblock_stream(&privk, &block_1.block_hash());
        mblocks_2.truncate(3);

        let mut block_2 = make_empty_coinbase_block(&privk);
        let mut block_3 = make_empty_coinbase_block(&privk);

        block_2.header.parent_block = block_1.block_hash();
        block_3.header.parent_block = block_1.block_hash();

        block_2.header.parent_microblock = mblocks_1[2].block_hash();
        block_2.header.parent_microblock_sequence = mblocks_2[2].header.sequence;

        block_3.header.parent_microblock = mblocks_2[2].block_hash();
        block_3.header.parent_microblock_sequence = mblocks_2[2].header.sequence;

        let consensus_hashes = vec![
            ConsensusHash([2u8; 20]),
            ConsensusHash([3u8; 20]),
            ConsensusHash([4u8; 20]),
        ];

        let parent_consensus_hash = ConsensusHash([1u8; 20]);

        // store both microblock forks to staging
        for mblock in mblocks_1.iter() {
            store_staging_microblock(
                &mut chainstate,
                &consensus_hashes[0],
                &block_1.block_hash(),
                mblock,
            );
        }

        for mblock in mblocks_2.iter() {
            store_staging_microblock(
                &mut chainstate,
                &consensus_hashes[0],
                &block_1.block_hash(),
                mblock,
            );
        }

        store_staging_block(
            &mut chainstate,
            &consensus_hashes[0],
            &block_1,
            &parent_consensus_hash,
            1,
            2,
        );

        store_staging_block(
            &mut chainstate,
            &consensus_hashes[1],
            &block_2,
            &consensus_hashes[0],
            1,
            2,
        );

        store_staging_block(
            &mut chainstate,
            &consensus_hashes[2],
            &block_3,
            &consensus_hashes[0],
            1,
            2,
        );

        set_block_processed(
            &mut chainstate,
            &consensus_hashes[0],
            &block_1.block_hash(),
            true,
        );
        set_block_processed(
            &mut chainstate,
            &consensus_hashes[1],
            &block_2.block_hash(),
            true,
        );
        set_block_processed(
            &mut chainstate,
            &consensus_hashes[2],
            &block_3.block_hash(),
            true,
        );

        set_microblocks_processed(
            &mut chainstate,
            &consensus_hashes[1],
            &block_2.block_hash(),
            &mblocks_1[2].block_hash(),
        );

        set_microblocks_processed(
            &mut chainstate,
            &consensus_hashes[2],
            &block_3.block_hash(),
            &mblocks_2[2].block_hash(),
        );

        // both streams should be present
        assert_eq!(
            StacksChainState::load_microblock_stream_fork(
                &chainstate.db(),
                &consensus_hashes[0],
                &block_1.block_hash(),
                &mblocks_1.last().as_ref().unwrap().block_hash(),
            )
            .unwrap()
            .unwrap(),
            mblocks_1
        );

        assert_eq!(
            StacksChainState::load_microblock_stream_fork(
                &chainstate.db(),
                &consensus_hashes[0],
                &block_1.block_hash(),
                &mblocks_2.last().as_ref().unwrap().block_hash(),
            )
            .unwrap()
            .unwrap(),
            mblocks_2
        );

        // loading a descendant stream should fail to load any microblocks, since the fork is at
        // seq 0
        assert_eq!(
            StacksChainState::load_descendant_staging_microblock_stream(
                &chainstate.db(),
                &StacksBlockHeader::make_index_block_hash(
                    &consensus_hashes[0],
                    &block_1.block_hash()
                ),
                0,
                u16::MAX
            )
            .unwrap()
            .unwrap(),
            vec![]
        );
    }

    #[test]
    fn stacks_db_staging_microblocks_multiple_forks() {
        // multiple anchored blocks build off of a microblock stream that gets forked multiple
        // times
        let mut chainstate = instantiate_chainstate(
            false,
            0x80000000,
            "stacks_db_staging_microblocks_multiple_fork",
        );
        let privk = StacksPrivateKey::from_hex(
            "eb05c83546fdd2c79f10f5ad5434a90dd28f7e3acb7c092157aa1bc3656b012c01",
        )
        .unwrap();

        let block_1 = make_empty_coinbase_block(&privk);
        let mut blocks = vec![];

        let mut mblocks = make_sample_microblock_stream(&privk, &block_1.block_hash());
        mblocks.truncate(5);

        let mut mblocks_branches = vec![];
        let mut consensus_hashes = vec![ConsensusHash([2u8; 20])];

        for i in 1..4 {
            let mut mblocks_branch = make_sample_microblock_stream_fork(
                &privk,
                &mblocks[i].block_hash(),
                mblocks[i].header.sequence + 1,
            );
            mblocks_branch.truncate(3);

            let mut block = make_empty_coinbase_block(&privk);
            block.header.parent_block = block_1.block_hash();
            block.header.parent_microblock = mblocks_branch[2].block_hash();
            block.header.parent_microblock_sequence = mblocks_branch[2].header.sequence;

            mblocks_branches.push(mblocks_branch);
            blocks.push(block);
            consensus_hashes.push(ConsensusHash([(i + 2) as u8; 20]));
        }

        let parent_consensus_hash = ConsensusHash([1u8; 20]);

        // store everything
        store_staging_block(
            &mut chainstate,
            &consensus_hashes[0],
            &block_1,
            &parent_consensus_hash,
            1,
            2,
        );

        for (i, block) in blocks.iter().enumerate() {
            store_staging_block(
                &mut chainstate,
                &consensus_hashes[i + 1],
                &block,
                &consensus_hashes[0],
                1,
                2,
            );
        }

        // store both microblock forks to staging
        for mblock in mblocks.iter() {
            store_staging_microblock(
                &mut chainstate,
                &consensus_hashes[0],
                &block_1.block_hash(),
                mblock,
            );
        }

        for mblock_branch in mblocks_branches.iter() {
            for mblock in mblock_branch {
                store_staging_microblock(
                    &mut chainstate,
                    &consensus_hashes[0],
                    &block_1.block_hash(),
                    mblock,
                );
            }
        }

        set_block_processed(
            &mut chainstate,
            &consensus_hashes[0],
            &block_1.block_hash(),
            true,
        );
        for (i, block) in blocks.iter().enumerate() {
            set_block_processed(
                &mut chainstate,
                &consensus_hashes[i + 1],
                &block.block_hash(),
                true,
            );
        }

        for (i, mblock_branch) in mblocks_branches.iter().enumerate() {
            set_microblocks_processed(
                &mut chainstate,
                &consensus_hashes[i + 1],
                &blocks[i].block_hash(),
                &mblock_branch[2].block_hash(),
            );
        }

        // all streams should be present
        assert_eq!(
            StacksChainState::load_microblock_stream_fork(
                &chainstate.db(),
                &consensus_hashes[0],
                &block_1.block_hash(),
                &mblocks.last().as_ref().unwrap().block_hash(),
            )
            .unwrap()
            .unwrap(),
            mblocks
        );

        for (i, mblock_branch) in mblocks_branches.iter().enumerate() {
            let mut expected_mblocks = vec![];
            for j in 0..((mblock_branch[0].header.sequence) as usize) {
                expected_mblocks.push(mblocks[j].clone());
            }
            expected_mblocks.append(&mut mblock_branch.clone());

            assert_eq!(
                StacksChainState::load_microblock_stream_fork(
                    &chainstate.db(),
                    &consensus_hashes[0],
                    &block_1.block_hash(),
                    &mblock_branch.last().as_ref().unwrap().block_hash()
                )
                .unwrap()
                .unwrap(),
                expected_mblocks
            );
        }

        // loading a descendant stream should fail to load any microblocks, since the fork is at
        // seq 1
        assert_eq!(
            StacksChainState::load_descendant_staging_microblock_stream(
                &chainstate.db(),
                &StacksBlockHeader::make_index_block_hash(
                    &consensus_hashes[0],
                    &block_1.block_hash()
                ),
                0,
                u16::MAX
            )
            .unwrap()
            .unwrap(),
            mblocks[0..2].to_vec()
        );
    }

    // TODO(test): test multiple anchored blocks confirming the same microblock stream (in the same
    // place, and different places, with/without orphans)
    // TODO(test): process_next_staging_block
    // TODO(test): test resource limits -- shouldn't be able to load microblock streams that are too big
}<|MERGE_RESOLUTION|>--- conflicted
+++ resolved
@@ -63,11 +63,7 @@
 use net::MAX_MESSAGE_LEN;
 
 use vm::types::{
-<<<<<<< HEAD
-    AssetIdentifier, OptionalData, PrincipalData, QualifiedContractIdentifier, SequenceData,
-=======
-    AssetIdentifier, BuffData, PrincipalData, QualifiedContractIdentifier, SequenceData,
->>>>>>> c4bb420f
+    AssetIdentifier, BuffData, OptionalData, PrincipalData, QualifiedContractIdentifier, SequenceData,
     StandardPrincipalData, TupleData, TypeSignature, Value,
 };
 
