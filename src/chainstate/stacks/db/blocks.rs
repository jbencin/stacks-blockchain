/*
 copyright: (c) 2013-2019 by Blockstack PBC, a public benefit corporation.

 This file is part of Blockstack.

 Blockstack is free software. You may redistribute or modify
 it under the terms of the GNU General Public License as published by
 the Free Software Foundation, either version 3 of the License or
 (at your option) any later version.

 Blockstack is distributed in the hope that it will be useful,
 but WITHOUT ANY WARRANTY, including without the implied warranty of
 MERCHANTABILITY or FITNESS FOR A PARTICULAR PURPOSE. See the
 GNU General Public License for more details.

 You should have received a copy of the GNU General Public License
 along with Blockstack. If not, see <http://www.gnu.org/licenses/>.
*/

use std::io;
use std::io::prelude::*;
use std::io::{Read, Write, Seek, SeekFrom};
use std::fmt;
use std::fs;
use std::cmp;
use std::collections::{HashMap, HashSet};
use std::convert::From;

use rusqlite::Connection;
use rusqlite::DatabaseName;

use core::*;
use core::mempool::MAXIMUM_MEMPOOL_TX_CHAINING;

use chainstate::burn::operations::*;

use chainstate::stacks::Error;
use chainstate::stacks::db::accounts::MinerReward;
use chainstate::stacks::*;
use chainstate::stacks::db::*;
use chainstate::stacks::db::transactions::TransactionNonceMismatch;
use chainstate::stacks::index::MarfTrieId;

use chainstate::burn::BlockSnapshot;

use std::path::{Path, PathBuf};

use util::db::Error as db_error;
use util::db::{
    DBConn,
    FromRow,
    FromColumn,
    query_row,
    query_rows,
    query_row_columns,
    query_count,
    query_int,
    tx_busy_handler,
};

use util::strings::StacksString;
use util::get_epoch_time_secs;
use util::hash::to_hex;
use util::db::u64_to_sql;

use util::retry::BoundReader;

use chainstate::burn::db::sortdb::*;

use net::MAX_MESSAGE_LEN;
use net::BLOCKS_INV_DATA_MAX_BITLEN;
use net::BlocksInvData;
use net::Error as net_error;

use vm::types::{
    Value,
    AssetIdentifier,
    TupleData,
    PrincipalData,
    StandardPrincipalData,
    QualifiedContractIdentifier,
    TypeSignature
};

use vm::contexts::{
    AssetMap
};

use vm::ast::build_ast;
use vm::analysis::run_analysis;

use vm::clarity::{
    ClarityBlockConnection,
    ClarityConnection,
    ClarityInstance
};

pub use vm::analysis::errors::{CheckErrors, CheckError};

use vm::database::ClarityDatabase;
use vm::database::PoxStateDB;

use vm::contracts::Contract;

use rand::RngCore;
use rand::thread_rng;

use rusqlite::{
    Error as sqlite_error,
    OptionalExtension
};

#[derive(Debug, Clone, PartialEq)]
pub struct StagingMicroblock {
    pub consensus_hash: ConsensusHash,
    pub anchored_block_hash: BlockHeaderHash,
    pub microblock_hash: BlockHeaderHash,
    pub sequence: u16,
    pub processed: bool,
    pub orphaned: bool,
    pub block_data: Vec<u8>
}

#[derive(Debug, Clone, PartialEq)]
pub struct StagingBlock {
    pub consensus_hash: ConsensusHash,
    pub anchored_block_hash: BlockHeaderHash,
    pub parent_consensus_hash: ConsensusHash,
    pub parent_anchored_block_hash: BlockHeaderHash,
    pub parent_microblock_hash: BlockHeaderHash,
    pub parent_microblock_seq: u16,
    pub microblock_pubkey_hash: Hash160,
    pub height: u64,
    pub processed: bool,
    pub attachable: bool,
    pub orphaned: bool,
    pub commit_burn: u64,
    pub sortition_burn: u64,
    pub block_data: Vec<u8>
}

#[derive(Debug, Clone, PartialEq)]
pub struct StagingUserBurnSupport {
    pub consensus_hash: ConsensusHash,
    pub anchored_block_hash: BlockHeaderHash,
    pub address: StacksAddress,
    pub burn_amount: u64,
    pub vtxindex: u32,
}

#[derive(Debug)]
pub enum MemPoolRejection {
    SerializationFailure(net_error),
    DeserializationFailure(net_error),
    FailedToValidate(Error),
    FeeTooLow(u64, u64),
    BadNonces(TransactionNonceMismatch),
    NotEnoughFunds(u128, u128),
    NoSuchContract,
    NoSuchPublicFunction,
    BadFunctionArgument(CheckError),
    ContractAlreadyExists(QualifiedContractIdentifier),
    PoisonMicroblocksDoNotConflict,
    NoAnchorBlockWithPubkeyHash(Hash160),
    InvalidMicroblocks,
    BadAddressVersionByte,
    NoCoinbaseViaMempool,
    NoSuchChainTip(ConsensusHash,BlockHeaderHash),
    ConflictingNonceInMempool,
    TooMuchChaining,
    DBError(db_error),
    Other(String),
}

impl MemPoolRejection {
    pub fn into_json(self, txid: &Txid) -> serde_json::Value {
        use self::MemPoolRejection::*;
        let (reason_code, reason_data) = match self {
            SerializationFailure(e) => ("Serialization", 
                                        Some(json!({"message": e.to_string()}))),
            DeserializationFailure(e) => ("Deserialization",
                                          Some(json!({"message": e.to_string()}))),
            TooMuchChaining => ("TooMuchChaining",
                                Some(json!({"message": "Nonce would exceed chaining limit in mempool"}))),
            FailedToValidate(e) => ("SignatureValidation",
                                    Some(json!({"message": e.to_string()}))),
            FeeTooLow(actual, expected) => ("FeeTooLow", 
                                            Some(json!({
                                                "expected": expected,
                                                "actual": actual}))),
            BadNonces(TransactionNonceMismatch {
                expected, actual, principal, is_origin, .. }) =>
                ("BadNonce",
                 Some(json!({
                     "expected": expected,
                     "actual": actual,
                     "principal": principal.to_string(),
                     "is_origin": is_origin}))),
            NotEnoughFunds(expected, actual) => 
                ("NotEnoughFunds",
                 Some(json!({
                     "expected": format!("0x{}", to_hex(&expected.to_be_bytes())),
                     "actual": format!("0x{}", to_hex(&actual.to_be_bytes()))
                 }))),
            NoSuchContract => ("NoSuchContract", None),
            NoSuchPublicFunction => ("NoSuchPublicFunction", None),
            BadFunctionArgument(e) => ("BadFunctionArgument",
                                       Some(json!({"message": e.to_string()}))),
            ConflictingNonceInMempool => ("ConflictingNonceInMempool", None),
            ContractAlreadyExists(id) => ("ContractAlreadyExists",
                                          Some(json!({ "contract_identifier": id.to_string() }))),
            PoisonMicroblocksDoNotConflict => ("PoisonMicroblocksDoNotConflict", None),
            NoAnchorBlockWithPubkeyHash(_h) => ("PoisonMicroblockHasUnknownPubKeyHash", None),
            InvalidMicroblocks => ("PoisonMicroblockIsInvalid", None),
            BadAddressVersionByte => ("BadAddressVersionByte", None),
            NoCoinbaseViaMempool => ("NoCoinbaseViaMempool", None),
            // this should never happen via the RPC interface
            NoSuchChainTip(..) => ("ServerFailureNoSuchChainTip", None),
            DBError(e) => ("ServerFailureDatabase",
                                    Some(json!({"message": e.to_string()}))),                           
            Other(s) => ("ServerFailureOther", Some(json!({ "message": s })))
        };
        let mut result = json!({
            "txid": format!("{}", txid.to_hex()),
            "error": "transaction rejected",
            "reason": reason_code,
        });
        if let Some(reason_data) = reason_data {
            result.as_object_mut().unwrap()
                .insert("reason_data".to_string(), reason_data);
        }
        result
    }
}

impl From<db_error> for MemPoolRejection {
    fn from(e: db_error) -> MemPoolRejection {
        MemPoolRejection::DBError(e)
    }
}

// These constants are mempool acceptance heuristics, but
//  not part of the protocol consensus (i.e., a block
//  that includes a transaction that violates these won't
//  be invalid)
pub const MINIMUM_TX_FEE: u64 = 1;
pub const MINIMUM_TX_FEE_RATE_PER_BYTE: u64 = 1;

impl StagingBlock {
    pub fn is_first_mined(&self) -> bool {
        self.parent_anchored_block_hash == FIRST_STACKS_BLOCK_HASH
    }
}

impl FromRow<StagingMicroblock> for StagingMicroblock {
    fn from_row<'a>(row: &'a Row) -> Result<StagingMicroblock, db_error> {
        let anchored_block_hash : BlockHeaderHash = BlockHeaderHash::from_column(row, "anchored_block_hash")?;
        let consensus_hash : ConsensusHash = ConsensusHash::from_column(row, "consensus_hash")?;
        let microblock_hash : BlockHeaderHash = BlockHeaderHash::from_column(row, "microblock_hash")?;
        let sequence : u16 = row.get("sequence");
        let processed_i64 : i64 = row.get("processed");
        let orphaned_i64 : i64 = row.get("orphaned");
        let block_data : Vec<u8> = vec![];

        let processed = processed_i64 != 0;
        let orphaned = orphaned_i64 != 0;

        Ok(StagingMicroblock {
            consensus_hash,
            anchored_block_hash,
            microblock_hash,
            sequence,
            processed,
            orphaned,
            block_data
        })
    }
}

impl FromRow<StagingBlock> for StagingBlock {
    fn from_row<'a>(row: &'a Row) -> Result<StagingBlock, db_error> {
        let anchored_block_hash : BlockHeaderHash = BlockHeaderHash::from_column(row, "anchored_block_hash")?;
        let parent_anchored_block_hash : BlockHeaderHash = BlockHeaderHash::from_column(row, "parent_anchored_block_hash")?;
        let consensus_hash : ConsensusHash = ConsensusHash::from_column(row, "consensus_hash")?;
        let parent_consensus_hash: ConsensusHash = ConsensusHash::from_column(row, "parent_consensus_hash")?;
        let parent_microblock_hash : BlockHeaderHash = BlockHeaderHash::from_column(row, "parent_microblock_hash")?;
        let parent_microblock_seq : u16 = row.get("parent_microblock_seq");
        let microblock_pubkey_hash : Hash160 = Hash160::from_column(row, "microblock_pubkey_hash")?;
        let height = u64::from_column(row, "height")?;
        let attachable_i64 : i64 = row.get("attachable");
        let processed_i64 : i64 = row.get("processed");
        let orphaned_i64 : i64 = row.get("orphaned");
        let commit_burn = u64::from_column(row, "commit_burn")?;
        let sortition_burn = u64::from_column(row, "sortition_burn")?;
        let block_data : Vec<u8> = vec![];

        let processed = processed_i64 != 0;
        let attachable = attachable_i64 != 0;
        let orphaned = orphaned_i64 != 0;

        Ok(StagingBlock {
            anchored_block_hash,
            parent_anchored_block_hash,
            consensus_hash,
            parent_consensus_hash,
            parent_microblock_hash,
            parent_microblock_seq,
            microblock_pubkey_hash,
            height,
            processed,
            attachable,
            orphaned,
            commit_burn,
            sortition_burn,
            block_data
        })
    }
}

impl FromRow<StagingUserBurnSupport> for StagingUserBurnSupport {
    fn from_row<'a>(row: &'a Row) -> Result<StagingUserBurnSupport, db_error> {
        let anchored_block_hash : BlockHeaderHash = BlockHeaderHash::from_column(row, "anchored_block_hash")?;
        let consensus_hash : ConsensusHash = ConsensusHash::from_column(row, "consensus_hash")?;
        let address : StacksAddress = StacksAddress::from_column(row, "address")?;
        let burn_amount = u64::from_column(row, "burn_amount")?;
        let vtxindex : u32 = row.get("vtxindex");

        Ok(StagingUserBurnSupport {
            anchored_block_hash,
            consensus_hash,
            address,
            burn_amount,
            vtxindex
        })
    }
}

impl StagingMicroblock {
    #[cfg(test)]
    pub fn try_into_microblock(self) -> Result<StacksMicroblock, StagingMicroblock> {
        StacksMicroblock::consensus_deserialize(&mut &self.block_data[..]).map_err(|_e| self)
    }
}

impl BlockStreamData {
    pub fn new_block(index_block_hash: StacksBlockId) -> BlockStreamData {
        BlockStreamData {
            block_hash: index_block_hash,
            rowid: None,
            offset: 0,
            total_bytes: 0,
            is_microblock: false,
            seq: 0,
            in_staging: false
        }
    }

    pub fn new_microblock_confirmed(anchored_index_block_hash: StacksBlockId) -> BlockStreamData {
        BlockStreamData {
            block_hash: anchored_index_block_hash,
            rowid: None,
            offset: 0,
            total_bytes: 0,
            is_microblock: true,
            seq: 0,
            in_staging: false
        }
    }
    
    pub fn new_microblock_unconfirmed(anchored_index_block_hash: StacksBlockId, seq: u16) -> BlockStreamData {
        BlockStreamData {
            block_hash: anchored_index_block_hash,
            rowid: None,
            offset: 0,
            total_bytes: 0,
            is_microblock: true,
            seq: seq,
            in_staging: true
        }
    }

    pub fn stream_to<W: Write>(&mut self, chainstate: &mut StacksChainState, fd: &mut W, count: u64) -> Result<u64, Error> {
        if self.is_microblock {
            if self.in_staging {
                chainstate.stream_microblocks_unconfirmed(fd, self, count)
            }
            else {
                chainstate.stream_microblocks_confirmed(fd, self, count)
            }
        }
        else {
            chainstate.stream_block(fd, self, count)
        }
    }
}


const STACKS_BLOCK_INDEX_SQL : &'static [&'static str]= &[
    r#"
    -- Staging microblocks -- preprocessed microblocks queued up for subsequent processing and inclusion in the chunk store.
    CREATE TABLE staging_microblocks(anchored_block_hash TEXT NOT NULL,     -- this is the hash of the parent anchored block
                                     consensus_hash TEXT NOT NULL,        -- this is the hash of the burn chain block that holds the parent anchored block's block-commit
                                     index_block_hash TEXT NOT NULL,        -- this is the anchored block's index hash
                                     microblock_hash TEXT NOT NULL,
                                     sequence INT NOT NULL,
                                     processed INT NOT NULL,
                                     orphaned INT NOT NULL,
                                     PRIMARY KEY(anchored_block_hash,consensus_hash,microblock_hash)
    );
    "#,
    r#"
    -- Staging microblocks data
    CREATE TABLE staging_microblocks_data(block_hash TEXT NOT NULL,
                                          block_data BLOB NOT NULL,
                                          PRIMARY KEY(block_hash)
    );
    "#,
    r#"
    -- Staging blocks -- preprocessed blocks queued up for subsequent processing and inclusion in the chunk store.
    CREATE TABLE staging_blocks(anchored_block_hash TEXT NOT NULL,
                                parent_anchored_block_hash TEXT NOT NULL,
                                consensus_hash TEXT NOT NULL,
                                parent_consensus_hash TEXT NOT NULL,
                                parent_microblock_hash TEXT NOT NULL,
                                parent_microblock_seq INT NOT NULL,
                                microblock_pubkey_hash TEXT NOT NULL,
                                height INT NOT NULL,
                                attachable INT NOT NULL,           -- set to 1 if this block's parent is processed; 0 if not
                                orphaned INT NOT NULL,              -- set to 1 if this block can never be attached
                                processed INT NOT NULL,
                                commit_burn INT NOT NULL,
                                sortition_burn INT NOT NULL,
                                index_block_hash TEXT NOT NULL,        -- used internally; hash of burn header and block header
                                PRIMARY KEY(anchored_block_hash,consensus_hash)
    );
    CREATE INDEX processed_stacks_blocks ON staging_blocks(processed,anchored_blcok_hash,consensus_hash);
    CREATE INDEX orphaned_stacks_blocks ON staging_blocks(orphaned,anchored_block_hash,consensus_hash);
    "#,
    r#"
    -- users who burned in support of a block
    CREATE TABLE staging_user_burn_support(anchored_block_hash TEXT NOT NULL,
                                           consensus_hash TEXT NOT NULL,
                                           address TEXT NOT NULL,
                                           burn_amount INT NOT NULL,
                                           vtxindex INT NOT NULL
    );
    "#,
];


impl StacksChainState {
    fn instantiate_blocks_db(conn: &mut DBConn) -> Result<(), Error> {
        let tx = tx_begin_immediate(conn)?;
        
        for cmd in STACKS_BLOCK_INDEX_SQL {
            tx.execute(cmd, NO_PARAMS).map_err(|e| Error::DBError(db_error::SqliteError(e)))?;
        }

        tx.commit().map_err(|e| Error::DBError(db_error::SqliteError(e)))?;
        Ok(())
    }
    
    pub fn open_blocks_db(db_path: &str) -> Result<DBConn, Error> {
        let mut create_flag = false;
        let open_flags =
            if fs::metadata(db_path).is_err() {
                // need to create 
                create_flag = true;
                OpenFlags::SQLITE_OPEN_READ_WRITE | OpenFlags::SQLITE_OPEN_CREATE
            }
            else {
                // can just open 
                OpenFlags::SQLITE_OPEN_READ_WRITE
            };

        let mut conn = DBConn::open_with_flags(db_path, open_flags).map_err(|e| Error::DBError(db_error::SqliteError(e)))?;
        conn.busy_handler(Some(tx_busy_handler)).map_err(|e| Error::DBError(db_error::SqliteError(e)))?;

        if create_flag {
            // instantiate!
            StacksChainState::instantiate_blocks_db(&mut conn)?;
        }
       
        debug!("Opened blocks DB {}", db_path);
        Ok(conn)
    }
    
    /// Get the path to a block in the chunk store
    pub fn get_index_block_path(blocks_dir: &str, index_block_hash: &StacksBlockId) -> Result<String, Error> {
        let block_hash_bytes = index_block_hash.as_bytes();
        let mut block_path = PathBuf::from(blocks_dir);

        block_path.push(to_hex(&block_hash_bytes[0..2]));
        block_path.push(to_hex(&block_hash_bytes[2..4]));
        block_path.push(format!("{}", index_block_hash));

        let blocks_path_str = block_path.to_str().ok_or_else(|| Error::DBError(db_error::ParseError))?.to_string();
        Ok(blocks_path_str)
    }
    
    /// Get the path to a block in the chunk store, given the burn header hash and block hash.
    pub fn get_block_path(blocks_dir: &str, consensus_hash: &ConsensusHash, block_hash: &BlockHeaderHash) -> Result<String, Error> {
        let index_block_hash = StacksBlockHeader::make_index_block_hash(consensus_hash, block_hash);
        StacksChainState::get_index_block_path(blocks_dir, &index_block_hash)
    }
    
    /// Make a directory tree for storing this block to the chunk store, and return the block's path
    fn make_block_dir(blocks_dir: &String, consensus_hash: &ConsensusHash, block_hash: &BlockHeaderHash) -> Result<String, Error> {
        let index_block_hash = StacksBlockHeader::make_index_block_hash(consensus_hash, block_hash);
        let block_hash_bytes = index_block_hash.as_bytes();
        let mut block_path = PathBuf::from(blocks_dir);

        block_path.push(to_hex(&block_hash_bytes[0..2]));
        block_path.push(to_hex(&block_hash_bytes[2..4]));

        let _ = StacksChainState::mkdirs(&block_path)?;

        block_path.push(format!("{}", to_hex(block_hash_bytes)));
        let blocks_path_str = block_path.to_str().ok_or_else(|| Error::DBError(db_error::ParseError))?.to_string();
        Ok(blocks_path_str)
    }

    pub fn atomic_file_store<F>(path: &String, delete_on_error: bool, mut writer: F) -> Result<(), Error> 
    where
        F: FnMut(&mut fs::File) -> Result<(), Error>
    {
        let path_tmp = format!("{}.tmp", path);
        let mut fd = fs::OpenOptions::new()
                    .read(false)
                    .write(true)
                    .create(true)
                    .truncate(true)
                    .open(&path_tmp)
                    .map_err(|e| {
                        if e.kind() == io::ErrorKind::NotFound {
                            error!("File not found: {:?}", &path_tmp);
                            Error::DBError(db_error::NotFoundError)
                        }
                        else {
                            error!("Failed to open {:?}: {:?}", &path_tmp, &e);
                            Error::DBError(db_error::IOError(e))
                        }
                    })?;

        writer(&mut fd).map_err(|e| {
            if delete_on_error {
                // abort
                let _ = fs::remove_file(&path_tmp);
            }
            e
        })?;

        fd.sync_all().map_err(|e| Error::DBError(db_error::IOError(e)))?;

        // atomically put this file in place
        // TODO: this is atomic but not crash-consistent!  need to fsync the dir as well
        trace!("Rename {:?} to {:?}", &path_tmp, &path);
        fs::rename(&path_tmp, &path).map_err(|e| Error::DBError(db_error::IOError(e)))?;

        Ok(())
    }

    pub fn atomic_file_write(path: &String, bytes: &Vec<u8>) -> Result<(), Error> {
        StacksChainState::atomic_file_store(path, false, |ref mut fd| {
            fd.write_all(bytes).map_err(|e| Error::DBError(db_error::IOError(e)))
        })
    }

    pub fn get_file_size(path: &String) -> Result<u64, Error> {
        let sz = match fs::metadata(path) {
            Ok(md) => {
                md.len()
            },
            Err(e) => {
                if e.kind() == io::ErrorKind::NotFound {
                    return Err(Error::DBError(db_error::NotFoundError));
                }
                else {
                    error!("Failed to stat {:?}: {:?}", &path, &e);
                    return Err(Error::DBError(db_error::IOError(e)));
                }
            }
        };
        Ok(sz)
    }

    pub fn consensus_load<T: StacksMessageCodec>(path: &String) -> Result<T, Error> {
        let mut fd = fs::OpenOptions::new()
                    .read(true)
                    .write(false)
                    .open(path)
                    .map_err(|e| {
                        if e.kind() == io::ErrorKind::NotFound {
                            Error::DBError(db_error::NotFoundError)
                        }
                        else {
                            Error::DBError(db_error::IOError(e))
                        }
                    })?;

        let mut bound_reader = BoundReader::from_reader(&mut fd, MAX_MESSAGE_LEN as u64);
        let inst = T::consensus_deserialize(&mut bound_reader).map_err(Error::NetError)?;
        Ok(inst)
    }
    
    /// Do we have a stored a block in the chunk store?
    pub fn has_block_indexed(blocks_dir: &String, index_block_hash: &StacksBlockId) -> Result<bool, Error> {
        let block_path = StacksChainState::get_index_block_path(blocks_dir, index_block_hash)?;
        match fs::metadata(block_path) {
            Ok(_) => {
                Ok(true)
            },
            Err(e) => {
                if e.kind() == io::ErrorKind::NotFound {
                    Ok(false)
                }
                else {
                    Err(Error::DBError(db_error::IOError(e)))
                }
            }
        }
    }

    /// Have we processed and stored a particular block?
    pub fn has_stored_block(blocks_db: &DBConn, blocks_dir: &String, consensus_hash: &ConsensusHash, block_hash: &BlockHeaderHash) -> Result<bool, Error> {
        let staging_status = StacksChainState::has_staging_block(blocks_db, consensus_hash, block_hash)?;
        if staging_status {
            // not committed yet 
            test_debug!("Block {}/{} is staging", consensus_hash, block_hash);
            return Ok(false);
        }

        // only accepted if we stored it
        let index_block_hash = StacksBlockHeader::make_index_block_hash(consensus_hash, block_hash);
        StacksChainState::has_block_indexed(blocks_dir, &index_block_hash)
    }

    /// Have we committed to and stored a microblock stream in the chunk store?
    /// The given consensus_hash is the burnchain header hash of the snapshot that selected this
    /// stream's anchored block.
    pub fn has_stored_microblocks(blocks_dir: &String, consensus_hash: &ConsensusHash, first_header: &BlockHeaderHash) -> Result<bool, Error> {
        if *first_header == EMPTY_MICROBLOCK_PARENT_HASH {
            // empty
            Ok(true)
        }
        else {
            // only accepted if we stored it
            let index_block_hash = StacksBlockHeader::make_index_block_hash(consensus_hash, first_header);
            StacksChainState::has_block_indexed(blocks_dir, &index_block_hash)
        }
    }

    /// Store a block to the chunk store, named by its hash
    pub fn store_block(blocks_dir: &String, consensus_hash: &ConsensusHash, block: &StacksBlock) -> Result<(), Error> {
        let block_hash = block.block_hash();
        let block_path = StacksChainState::make_block_dir(blocks_dir, consensus_hash, &block_hash)?;
        
        test_debug!("Store {}/{} to {}", consensus_hash, &block_hash, &block_path);
        StacksChainState::atomic_file_store(&block_path, true, |ref mut fd| {
            block.consensus_serialize(fd).map_err(Error::NetError)
        })
    }
    
    /// Store an empty block to the chunk store, named by its hash.
    /// Used to mark an invalid block
    pub fn store_empty_block(blocks_path: &String, consensus_hash: &ConsensusHash, block_hash: &BlockHeaderHash) -> Result<(), Error> {
        let block_path = StacksChainState::make_block_dir(blocks_path, consensus_hash, &block_hash)?;
        StacksChainState::atomic_file_write(&block_path, &vec![])
    }

    /// Truncate an (invalid) block.  Frees up space while marking the block as processed so we
    /// don't process it again.
    fn free_block(blocks_path: &String, consensus_hash: &ConsensusHash, block_header_hash: &BlockHeaderHash) -> () {
        let block_path = StacksChainState::make_block_dir(blocks_path, consensus_hash, &block_header_hash)
            .expect("FATAL: failed to create block directory");

        fs::OpenOptions::new()
            .read(false)
            .write(true)
            .truncate(true)
            .open(&block_path)
            .expect(&format!("FATAL: Failed to mark block path '{}' as free", &block_path));
    }

    /// Free up all state for an invalid block
    pub fn free_block_state(blocks_path: &String, consensus_hash: &ConsensusHash, block_header: &StacksBlockHeader) -> () {
        StacksChainState::free_block(blocks_path, consensus_hash, &block_header.block_hash())
    }

    /// Get a list of all anchored blocks' hashes, and their burnchain headers
    pub fn list_blocks(blocks_conn: &DBConn) -> Result<Vec<(ConsensusHash, BlockHeaderHash)>, Error> {
        let list_block_sql = "SELECT * FROM staging_blocks ORDER BY height".to_string();
        let mut blocks = query_rows::<StagingBlock, _>(blocks_conn, &list_block_sql, NO_PARAMS)
            .map_err(Error::DBError)?;

        Ok(blocks.drain(..).map(|b| (b.consensus_hash, b.anchored_block_hash)).collect())
    }

    /// Get all stacks block headers.  Great for testing!
    pub fn get_all_staging_block_headers(blocks_conn: &DBConn) -> Result<Vec<StagingBlock>, Error> {
        let sql = "SELECT * FROM staging_blocks ORDER BY height".to_string();
        query_rows::<StagingBlock, _>(blocks_conn, &sql, NO_PARAMS)
            .map_err(Error::DBError)
    }

    /// Get a list of all microblocks' hashes, and their anchored blocks' hashes
    #[cfg(test)]
    pub fn list_microblocks(blocks_conn: &DBConn, blocks_dir: &String) -> Result<Vec<(ConsensusHash, BlockHeaderHash, Vec<BlockHeaderHash>)>, Error> {
        let mut blocks = StacksChainState::list_blocks(blocks_conn)?;
        let mut ret = vec![];
        
        for (consensus_hash, block_hash) in blocks.drain(..) {
            let list_microblock_sql = "SELECT * FROM staging_microblocks WHERE anchored_block_hash = ?1 AND consensus_hash = ?2 ORDER BY sequence".to_string();
            let list_microblock_args: [&dyn ToSql; 2] = [&block_hash, &consensus_hash];
            let mut microblocks = query_rows::<StagingMicroblock, _>(blocks_conn, &list_microblock_sql, &list_microblock_args)
                .map_err(Error::DBError)?;

            let microblock_hashes = microblocks.drain(..).map(|mb| mb.microblock_hash).collect();
            ret.push((consensus_hash, block_hash, microblock_hashes));
        }
        
        Ok(ret)
    }

    /// Load up a blocks' bytes from the chunk store.
    /// Returns Ok(Some(bytes)) on success, if found.
    /// Returns Ok(none) if this block was found, but is known to be invalid
    /// Returns Err(...) on not found or I/O error
    pub fn load_block_bytes(blocks_dir: &String, consensus_hash: &ConsensusHash, block_hash: &BlockHeaderHash) -> Result<Option<Vec<u8>>, Error> {
        let block_path = StacksChainState::get_block_path(blocks_dir, consensus_hash, block_hash)?;
        let sz = StacksChainState::get_file_size(&block_path)?;
        if sz == 0 {
            debug!("Zero-sized block {}", block_hash);
            return Ok(None);
        }
        if sz > MAX_MESSAGE_LEN as u64 {
            debug!("Invalid block {}: too big", block_hash);
            return Ok(None);
        }

        let mut fd = fs::OpenOptions::new()
                    .read(true)
                    .write(false)
                    .open(&block_path)
                    .map_err(|e| {
                        if e.kind() == io::ErrorKind::NotFound {
                            Error::DBError(db_error::NotFoundError)
                        }
                        else {
                            Error::DBError(db_error::IOError(e))
                        }
                    })?;

        let mut ret = vec![];
        fd.read_to_end(&mut ret).map_err(|e| Error::DBError(db_error::IOError(e)))?;
        Ok(Some(ret))
    }

    /// Load up a block from the chunk store (staging or confirmed)
    /// Returns Ok(Some(block)) if found.
    /// Returns Ok(None) if this block was found, but is known to be invalid 
    /// Returns Err(...) on not found or I/O error
    pub fn load_block(blocks_dir: &String, consensus_hash: &ConsensusHash, block_hash: &BlockHeaderHash) -> Result<Option<StacksBlock>, Error> {
        let block_path = StacksChainState::get_block_path(blocks_dir, consensus_hash, block_hash)?;
        let sz = StacksChainState::get_file_size(&block_path)?;
        if sz == 0 {
            debug!("Zero-sized block {}", &block_hash);
            return Ok(None);
        }

        let block : StacksBlock = StacksChainState::consensus_load(&block_path)?;
        Ok(Some(block))
    }

    /// Load up an anchored block header from the chunk store.
    /// Returns Ok(Some(blockheader)) if found.
    /// Returns Ok(None) if this block was found, but is known to be invalid 
    /// Returns Err(...) on not found or I/O error
    pub fn load_block_header(blocks_dir: &String, consensus_hash: &ConsensusHash, block_hash: &BlockHeaderHash) -> Result<Option<StacksBlockHeader>, Error> {
        let block_path = StacksChainState::get_block_path(blocks_dir, consensus_hash, block_hash)?;
        let sz = StacksChainState::get_file_size(&block_path)?;
        if sz == 0 {
            debug!("Zero-sized block {}", &block_hash);
            return Ok(None);
        }

        let block_header : StacksBlockHeader = StacksChainState::consensus_load(&block_path)?;
        Ok(Some(block_header))
    }

    /// Store a stream of microblocks to the chunk store, named by its header block's hash.
    /// The given consensus_hash is the burnchain header hash of the snapshot that selected this
    /// stream's anchored block.
    ///
    /// The stored file is effectively an append-only file.  Microblocks may be appended to it
    /// later if e.g. multiple anchored blocks build off of different microblocks in the stream.
    /// Regardless, the file contains the longest stream built on by any anchored block discovered
    /// so far.
    ///
    /// The file stored is a serialized Vec<StacksMicroblock> 
    pub fn store_microblock_stream(blocks_path: &String, consensus_hash: &ConsensusHash, microblocks: &Vec<StacksMicroblock>) -> Result<(), Error> {
        if microblocks.len() == 0 {
            StacksChainState::store_empty_block(blocks_path, consensus_hash, &EMPTY_MICROBLOCK_PARENT_HASH)?;
            return Ok(())
        }

        let block_hash = microblocks[0].block_hash();
        let block_path = StacksChainState::make_block_dir(blocks_path, consensus_hash, &block_hash)?;

        StacksChainState::atomic_file_store(&block_path, false, |ref mut fd| {
            microblocks.consensus_serialize(fd).map_err(Error::NetError)
        })
    }

    /// Load a stream of microblocks from the chunk store, given its first block's hash.
    /// The given consensus_hash is the burnchain header hash of the snapshot that selected this
    /// stream's anchored block.
    /// Returns Ok(Some(microblocks)) if the data was found
    /// Returns Ok(None) if the microblocks stream was previously processed and is known to be invalid
    /// Returns Err(...) for not found, I/O error, etc.
    fn load_microblock_stream(blocks_path: &String, consensus_hash: &ConsensusHash, microblock_head_hash: &BlockHeaderHash) -> Result<Option<Vec<StacksMicroblock>>, Error> {
        let block_path = StacksChainState::get_block_path(blocks_path, consensus_hash, microblock_head_hash)?;
        let sz = StacksChainState::get_file_size(&block_path)?;
        if sz == 0 {
            // known-invalid
            debug!("Zero-sized microblock stream {}", &microblock_head_hash);
            return Ok(None);
        }

        let microblocks : Vec<StacksMicroblock> = StacksChainState::consensus_load(&block_path)?;
        Ok(Some(microblocks))
    }

    /// Closure for defaulting to an empty microblock stream if a microblock stream file is not found
    fn empty_stream(e: Error) -> Result<Option<Vec<StacksMicroblock>>, Error> {
        match e {
            Error::DBError(ref dbe) => match dbe {
                db_error::NotFoundError => Ok(Some(vec![])),
                _ => Err(e)
            },
            _ => Err(e)
        }
    }

    /// Load up a blob of data.
    /// Query should be structured to return rows of BLOBs
    fn load_block_data_blobs<P>(conn: &DBConn, sql_query: &String, sql_args: P) -> Result<Vec<Vec<u8>>, Error>
    where
        P: IntoIterator,
        P::Item: ToSql
    {
        
        let mut stmt = conn.prepare(sql_query)
            .map_err(|e| Error::DBError(db_error::SqliteError(e)))?;

        let mut rows = stmt.query(sql_args)
            .map_err(|e| Error::DBError(db_error::SqliteError(e)))?;

        // gather 
        let mut blobs = vec![];
        while let Some(row_res) = rows.next() {
            match row_res {
                Ok(row) => {
                    let next_blob : Vec<u8> = row.get(0);
                    blobs.push(next_blob);
                },
                Err(e) => {
                    return Err(Error::DBError(db_error::SqliteError(e)));
                }
            };
        }

        Ok(blobs)
    }

    /// Load up a staging block or microblock's bytes, given its hash and which table to use
    /// Treat an empty array as None.
    fn inner_load_staging_block_bytes(block_conn: &DBConn, table: &str, block_hash: &BlockHeaderHash) -> Result<Option<Vec<u8>>, Error> {
        let sql = format!("SELECT block_data FROM {} WHERE block_hash = ?1", table);
        let args = [&block_hash];
        let mut blobs = StacksChainState::load_block_data_blobs(block_conn, &sql, &args)?;
        let len = blobs.len();
        match len {
            0 => Ok(None),
            1 => {
                let blob = blobs.pop().unwrap();
                if blob.len() == 0 {
                    // cleared
                    Ok(None)
                }
                else {
                    Ok(Some(blob))
                }
            }
            _ => {
                unreachable!("Got multiple blocks for the same block hash");
            }
        }
    }
    
    fn load_staging_microblock_bytes(block_conn: &DBConn, block_hash: &BlockHeaderHash) -> Result<Option<Vec<u8>>, Error> {
        StacksChainState::inner_load_staging_block_bytes(block_conn, "staging_microblocks_data", block_hash)
    }

    fn has_blocks_with_microblock_pubkh(block_conn: &DBConn, pubkey_hash: &Hash160, minimum_block_height: i64) -> bool {
        let sql = "SELECT 1 FROM staging_blocks WHERE microblock_pubkey_hash = ?1 AND height >= ?2";
        let args : &[&dyn ToSql] = &[pubkey_hash, &minimum_block_height];
        block_conn.query_row(sql, args, |_r| ()).optional().expect("DB CORRUPTION: block header DB corrupted!").is_some()
    }

    /// Load up a preprocessed (queued) but still unprocessed block.
    pub fn load_staging_block(block_conn: &DBConn, blocks_path: &String, consensus_hash: &ConsensusHash, block_hash: &BlockHeaderHash) -> Result<Option<StagingBlock>, Error> {
        let sql = "SELECT * FROM staging_blocks WHERE anchored_block_hash = ?1 AND consensus_hash = ?2 AND orphaned = 0 AND processed = 0".to_string();
        let args: &[&dyn ToSql] = &[&block_hash, &consensus_hash];
        let mut rows = query_rows::<StagingBlock, _>(block_conn, &sql, args).map_err(Error::DBError)?;
        let len = rows.len();
        match len {
            0 => {
                Ok(None)
            }
            1 => {
                let mut staging_block = rows.pop().unwrap();

                // load up associated block data 
                staging_block.block_data = StacksChainState::load_block_bytes(blocks_path, consensus_hash, block_hash)?.unwrap_or(vec![]);
                Ok(Some(staging_block))
            },
            _ => {
                // should be impossible since this is the primary key
                panic!("Got two or more block rows with same burn and block hashes");
            }
        }
    }

    #[cfg(test)]
    fn load_staging_block_data(block_conn: &DBConn, blocks_path: &String, consensus_hash: &ConsensusHash, block_hash: &BlockHeaderHash) -> Result<Option<StacksBlock>, Error> {
        match StacksChainState::load_staging_block(block_conn, blocks_path, consensus_hash, block_hash)? {
            Some(staging_block) => {
                if staging_block.block_data.len() == 0 {
                    return Ok(None);
                }

                match StacksBlock::consensus_deserialize(&mut &staging_block.block_data[..]) {
                    Ok(block) => Ok(Some(block)),
                    Err(e) => Err(Error::NetError(e))
                }
            },
            None => Ok(None)
        }
    }

    /// Load up the list of users who burned for an unprocessed block.
    fn load_staging_block_user_supports(block_conn: &DBConn, consensus_hash: &ConsensusHash, block_hash: &BlockHeaderHash) -> Result<Vec<StagingUserBurnSupport>, Error> {
        let sql = "SELECT * FROM staging_user_burn_support WHERE anchored_block_hash = ?1 AND consensus_hash = ?2".to_string();
        let args: &[&dyn ToSql] = &[&block_hash, &consensus_hash];
        let rows = query_rows::<StagingUserBurnSupport, _>(block_conn, &sql, args).map_err(Error::DBError)?;
        Ok(rows)
    }
    
    /// Load up a queued block's queued pubkey hash
    fn load_staging_block_pubkey_hash(block_conn: &DBConn, consensus_hash: &ConsensusHash, block_hash: &BlockHeaderHash) -> Result<Option<Hash160>, Error> {
        let sql = format!("SELECT microblock_pubkey_hash FROM staging_blocks WHERE anchored_block_hash = ?1 AND consensus_hash = ?2 AND processed = 0 AND orphaned = 0");
        let args: &[&dyn ToSql] = &[&block_hash, &consensus_hash];
        let rows = query_row_columns::<Hash160, _>(block_conn, &sql, args, "microblock_pubkey_hash").map_err(Error::DBError)?;
        match rows.len() {
            0 => {
                Ok(None)
            }
            1 => {
                Ok(Some(rows[0].clone()))
            },
            _ => {
                // should be impossible since this is the primary key
                panic!("Got two or more block rows with same burn and block hashes");
            }
        }
    }

    /// Load up a preprocessed microblock (processed or not)
    pub fn load_staging_microblock(blocks_conn: &DBConn, consensus_hash: &ConsensusHash, block_hash: &BlockHeaderHash, microblock_hash: &BlockHeaderHash) -> Result<Option<StagingMicroblock>, Error> {
        let sql = "SELECT * FROM staging_microblocks WHERE consensus_hash = ?1 AND anchored_block_hash = ?2 AND microblock_hash = ?3 AND orphaned = 0".to_string();
        let args: &[&dyn ToSql] = &[&consensus_hash, &block_hash, &microblock_hash];
        let mut rows = query_rows::<StagingMicroblock, _>(blocks_conn, &sql, args).map_err(Error::DBError)?;
        let len = rows.len();
        match len {
            0 => {
                Ok(None)
            },
            1 => {
                // load associated block data 
                let mut staging_microblock = rows.pop().unwrap();
                staging_microblock.block_data = StacksChainState::load_staging_microblock_bytes(blocks_conn, microblock_hash)?.unwrap_or(vec![]);
                Ok(Some(staging_microblock))
            },
            _ => {
                // should be impossible since microblocks are unique
                panic!("Got two or more microblock rows with the same hash");
            }
        }
    }

    /// Merge two sorted microblock streams.
    /// Resulting stream will be sorted by sequence.
    /// if staging_microblocks[i].processed is true, then it must have a non-empty block_data
    /// array.  If this is not true, then you'll get back a NetError
    fn merge_microblock_streams(staging_microblocks: Vec<StagingMicroblock>, disk_microblocks: Vec<StacksMicroblock>) -> Result<Vec<StacksMicroblock>, Error> {
        let num_staging_microblocks = staging_microblocks.len();
        let num_disk_microblocks = disk_microblocks.len();
        let cnt = if num_staging_microblocks < num_disk_microblocks { num_staging_microblocks } else { num_disk_microblocks };

        // merge staging and on-disk streams
        let mut microblocks = vec![];
        for i in 0..cnt {
            // favor DB-stored microblock over disk-stored, since the DB is less likely to be
            // corrupt!
            if !staging_microblocks[i].processed {
                if staging_microblocks[i].block_data.len() == 0 {
                    return Err(Error::NetError(net_error::DeserializeError(format!("Microblock {} does not have block data", staging_microblocks[i].microblock_hash))));
                }

                let microblock = StacksMicroblock::consensus_deserialize(&mut &staging_microblocks[i].block_data[..])
                    .map_err(Error::NetError)?;
                microblocks.push(microblock);
            }
            else {
                microblocks.push(disk_microblocks[i].clone());
            }
        }

        if cnt < num_staging_microblocks {
            for i in cnt..num_staging_microblocks {
                if !staging_microblocks[i].processed {
                    if staging_microblocks[i].block_data.len() == 0 {
                        return Err(Error::NetError(net_error::DeserializeError(format!("Microblock {} does not have block data", staging_microblocks[i].microblock_hash))));
                    }

                    let microblock = StacksMicroblock::consensus_deserialize(&mut &staging_microblocks[i].block_data[..])
                        .map_err(Error::NetError)?;
                    microblocks.push(microblock);
                }
                else {
                    // discontiguous -- there's a processed microblock occurring later in the
                    // sequence than an unprocessed microblock.  Shouldn't happen.
                    return Err(Error::DBError(db_error::Corruption));
                }
            }
        }

        else if cnt < num_disk_microblocks {
            for i in cnt..num_disk_microblocks {
                microblocks.push(disk_microblocks[i].clone());
            }
        }

        // just to be sure...
        microblocks.sort_by(|a, b| a.header.sequence.partial_cmp(&b.header.sequence).unwrap());
        
        Ok(microblocks)
    }

    /// Load up a block's descendent microblock stream, given its block hash and burn header hash.
    ///
    /// Does not check for duplicates or invalid data; feed the stream into validate_parent_microblock_stream() for that.
    ///
    /// Note that it's possible that some of the microblock data was already processed and moved to the chunk store.  If so,
    /// then this method goes and fetches them as well.
    pub fn load_staging_microblock_stream(blocks_conn: &DBConn, blocks_path: &String, consensus_hash: &ConsensusHash, anchored_block_hash: &BlockHeaderHash, last_seq: u16) -> Result<Option<Vec<StacksMicroblock>>, Error> {
        let sql = "SELECT * FROM staging_microblocks WHERE anchored_block_hash = ?1 AND consensus_hash = ?2 AND sequence <= ?3 AND orphaned = 0 ORDER BY sequence".to_string();
        let args: &[&dyn ToSql] = &[&anchored_block_hash, &consensus_hash, &last_seq];
        let mut staging_microblocks = query_rows::<StagingMicroblock, _>(blocks_conn, &sql, args)
            .map_err(Error::DBError)?;

        if staging_microblocks.len() == 0 {
            // haven't seen any microblocks that descend from this block yet
            test_debug!("No microblocks built on {}/{} up to {}", &consensus_hash, &anchored_block_hash, last_seq);
            return Ok(None);
        }

        // load associated staging microblock data 
        for i in 0..staging_microblocks.len() {
            staging_microblocks[i].block_data = StacksChainState::load_staging_microblock_bytes(blocks_conn, &staging_microblocks[i].microblock_hash)?.unwrap_or(vec![]);
        }

        let microblock_head_hash = &staging_microblocks[0].microblock_hash;

        // load any matching already-confirmed microblocks up.  This block may also confirm them
        // (but in a different fork).
        let disk_microblocks = match StacksChainState::load_microblock_stream(blocks_path, consensus_hash, microblock_head_hash).or_else(StacksChainState::empty_stream)? {
            Some(mblocks) => mblocks,
            None => vec![]
        };
        
        let microblocks = StacksChainState::merge_microblock_streams(staging_microblocks, disk_microblocks)?;
        Ok(Some(microblocks))
    }

    /// stacks_block _must_ have been committed, or this will return an error
    pub fn get_parent(&self, stacks_block: &StacksBlockId) -> Result<StacksBlockId, Error> {
        let sql = "SELECT parent_block_id FROM block_headers WHERE index_block_hash = ?";
        self.headers_db.query_row(sql, &[stacks_block], |row| row.get(0))
            .map_err(|e| Error::from(db_error::from(e)))
    }

    pub fn get_parent_consensus_hash(sort_ic: &SortitionDBConn, parent_block_hash: &BlockHeaderHash, my_consensus_hash: &ConsensusHash) -> Result<Option<ConsensusHash>, Error> {
        let sort_handle = SortitionHandleConn::open_reader_consensus(sort_ic, my_consensus_hash)?;

        // find all blocks that we have that could be this block's parent
        let sql = "SELECT * FROM snapshots WHERE winning_stacks_block_hash = ?1";
        let possible_parent_snapshots = query_rows::<BlockSnapshot, _>(&sort_handle, &sql, &[parent_block_hash])?;
        for possible_parent in possible_parent_snapshots.into_iter() {
            let burn_ancestor = sort_handle.get_block_snapshot(&possible_parent.burn_header_hash)?;
            if let Some(_ancestor) = burn_ancestor {
                // found!
                return Ok(Some(possible_parent.consensus_hash));
            }
        }
        return Ok(None)
    }

    /// Get an anchored block's parent block header.
    /// Doesn't matter if it's staging or not.
    pub fn load_parent_block_header(sort_ic: &SortitionDBConn, blocks_path: &String, consensus_hash: &ConsensusHash, anchored_block_hash: &BlockHeaderHash) -> Result<Option<(StacksBlockHeader, ConsensusHash)>, Error> {
        let header = match StacksChainState::load_block_header(blocks_path, consensus_hash, anchored_block_hash)? {
            Some(hdr) => hdr,
            None => {
                return Ok(None);
            }
        };
        
        let sort_handle = SortitionHandleConn::open_reader_consensus(sort_ic, consensus_hash)?;

        // find all blocks that we have that could be this block's parent
        let sql = "SELECT * FROM snapshots WHERE winning_stacks_block_hash = ?1";
        let possible_parent_snapshots = query_rows::<BlockSnapshot, _>(&sort_handle, &sql, &[&header.parent_block])?;
        for possible_parent in possible_parent_snapshots.into_iter() {
            let burn_ancestor = sort_handle.get_block_snapshot(&possible_parent.burn_header_hash)?;
            if let Some(ancestor) = burn_ancestor {
                // found!
                let ret = StacksChainState::load_block_header(blocks_path, &ancestor.consensus_hash, &ancestor.winning_stacks_block_hash)?
                        .map(|header| { (header, ancestor.consensus_hash) });

                return Ok(ret);
            }
        }
        return Ok(None)
    }

    /// Store a preprocessed block, queuing it up for subsequent processing.
    /// The caller should at least verify that the block is attached to some fork in the burn
    /// chain.
    fn store_staging_block<'a>(tx: &mut BlocksDBTx<'a>, consensus_hash: &ConsensusHash, block: &StacksBlock, parent_consensus_hash: &ConsensusHash, commit_burn: u64, sortition_burn: u64) -> Result<(), Error> {
        debug!("Store anchored block {}/{}, parent in {}", consensus_hash, block.block_hash(), parent_consensus_hash);
        assert!(commit_burn < i64::max_value() as u64);
        assert!(sortition_burn < i64::max_value() as u64);

        let block_hash = block.block_hash();
        let index_block_hash = StacksBlockHeader::make_index_block_hash(&consensus_hash, &block_hash);

        let attachable = {
            // if this block has an unprocessed staging parent, then it's not attachable until its parent is.
            let has_parent_sql = "SELECT anchored_block_hash FROM staging_blocks WHERE anchored_block_hash = ?1 AND consensus_hash = ?2 AND processed = 0 AND orphaned = 0 LIMIT 1".to_string();
            let has_parent_args: &[&dyn ToSql] = &[&block.header.parent_block, &parent_consensus_hash];
            let rows = query_row_columns::<BlockHeaderHash, _>(&tx, &has_parent_sql, has_parent_args, "anchored_block_hash").map_err(Error::DBError)?;
            if rows.len() > 0 {
                // still have unprocessed parent -- this block is not attachable 
                debug!("Store non-attachable anchored block {}/{}", consensus_hash, block.block_hash());
                0
            }
            else {
                // no unprocessed parents -- this block is potentially attachable
                1
            }
        };

        // store block metadata
        let sql = "INSERT OR REPLACE INTO staging_blocks \
                   (anchored_block_hash, \
                   parent_anchored_block_hash, \
                   consensus_hash, \
                   parent_consensus_hash, \
                   parent_microblock_hash, \
                   parent_microblock_seq, \
                   microblock_pubkey_hash, \
                   height, \
                   attachable, \
                   processed, \
                   orphaned, \
                   commit_burn, \
                   sortition_burn, \
                   index_block_hash) \
                   VALUES (?1, ?2, ?3, ?4, ?5, ?6, ?7, ?8, ?9, ?10, ?11, ?12, ?13, ?14)";
        let args: &[&dyn ToSql] = &[
            &block_hash,
            &block.header.parent_block,
            &consensus_hash,
            &parent_consensus_hash,
            &block.header.parent_microblock,
            &block.header.parent_microblock_sequence,
            &block.header.microblock_pubkey_hash,
            &u64_to_sql(block.header.total_work.work)?,
            &attachable,
            &0,
            &0,
            &u64_to_sql(commit_burn)?,
            &u64_to_sql(sortition_burn)?,
            &index_block_hash];

        tx.execute(&sql, args)
            .map_err(|e| Error::DBError(db_error::SqliteError(e)))?;

        StacksChainState::store_block(tx.get_blocks_path(), consensus_hash, block)?;

        // mark all children of this new block as unattachable -- need to attach this block first!
        // this should be done across all burnchains.
        let children_sql = "UPDATE staging_blocks SET attachable = 0 WHERE parent_anchored_block_hash = ?1";
        let children_args = [&block_hash];

        tx.execute(&children_sql, &children_args)
            .map_err(|e| Error::DBError(db_error::SqliteError(e)))?;

        Ok(())
    }

    /// Store a preprocessed microblock, queueing it up for subsequent processing.
    /// The caller should at least verify that this block was signed by the miner of the ancestor
    /// anchored block that this microblock builds off of.  Because microblocks may arrive out of
    /// order, this method does not check that.
    /// The consensus_hash and anchored_block_hash correspond to the _parent_ Stacks block.
    /// Microblocks ought to only be stored if they are first confirmed to have been signed.
    fn store_staging_microblock<'a>(tx: &mut BlocksDBTx<'a>, consensus_hash: &ConsensusHash, anchored_block_hash: &BlockHeaderHash, microblock: &StacksMicroblock) -> Result<(), Error> {
        test_debug!("Store staging microblock {}/{}-{}", consensus_hash, anchored_block_hash, microblock.block_hash());

        let mut microblock_bytes = vec![];
        microblock.consensus_serialize(&mut microblock_bytes).map_err(Error::NetError)?;

        let index_block_hash = StacksBlockHeader::make_index_block_hash(consensus_hash, anchored_block_hash);

        // store microblock metadata
        let sql = "INSERT OR REPLACE INTO staging_microblocks (anchored_block_hash, consensus_hash, index_block_hash, microblock_hash, sequence, processed, orphaned) VALUES (?1, ?2, ?3, ?4, ?5, ?6, ?7)";
        let args: &[&dyn ToSql] = &[&anchored_block_hash, &consensus_hash, &index_block_hash, &microblock.block_hash(), &microblock.header.sequence, &0, &0];

        tx.execute(&sql, args)
            .map_err(|e| Error::DBError(db_error::SqliteError(e)))?;
        
        // store microblock bytes
        let block_sql = "INSERT OR REPLACE INTO staging_microblocks_data \
                         (block_hash, block_data)
                         VALUES (?1, ?2)";
        let block_args: &[&dyn ToSql] = &[&microblock.block_hash(), &microblock_bytes];

        tx.execute(&block_sql, block_args)
            .map_err(|e| Error::DBError(db_error::SqliteError(e)))?;

        Ok(())
    }

    /// Store users who burned in support of a block
    fn store_staging_block_user_burn_supports<'a>(tx: &mut BlocksDBTx<'a>, consensus_hash: &ConsensusHash, block_hash: &BlockHeaderHash, burn_supports: &Vec<UserBurnSupportOp>) -> Result<(), Error> {
        for burn_support in burn_supports.iter() {
            assert!(burn_support.burn_fee < i64::max_value() as u64);
        }

        for burn_support in burn_supports.iter() {
            let sql = "INSERT OR REPLACE INTO staging_user_burn_support (anchored_block_hash, consensus_hash, address, burn_amount, vtxindex) VALUES (?1, ?2, ?3, ?4, ?5)";
            let args: &[&dyn ToSql] = &[&consensus_hash, &block_hash, &burn_support.address.to_string(), &u64_to_sql(burn_support.burn_fee)?, &burn_support.vtxindex];

            tx.execute(&sql, args)
                .map_err(|e| Error::DBError(db_error::SqliteError(e)))?;
        }

        Ok(())
    }

    /// Read all the i64 values from a query (possibly none).
    fn read_i64s(conn: &DBConn, query: &str, args: &[&dyn ToSql]) -> Result<Vec<i64>, Error> {
        let mut stmt = conn.prepare(query).map_err(|e| Error::DBError(db_error::SqliteError(e)))?;
        let mut rows = stmt.query(args).map_err(|e| Error::DBError(db_error::SqliteError(e)))?;

        // gather 
        let mut row_data : Vec<i64> = vec![];
        while let Some(row_res) = rows.next() {
            match row_res {
                Ok(row) => {
                    let val_opt : Option<i64> = row.get(0);
                    match val_opt {
                        Some(val) => {
                            row_data.push(val);
                        },
                        None => {}
                    }
                },
                Err(e) => {
                    return Err(Error::DBError(db_error::SqliteError(e)));
                }
            };
        }
        Ok(row_data)
    }

    /// Do we have a block queued up, and if so, is it being processed?.
    /// Return Some(processed) if the block is queued up -- true if processed, false if not
    /// Return None if the block is not queued up
    fn get_staging_block_status(blocks_conn: &DBConn, consensus_hash: &ConsensusHash, block_hash: &BlockHeaderHash) -> Result<Option<bool>, Error> {
        StacksChainState::read_i64s(blocks_conn, "SELECT processed FROM staging_blocks WHERE anchored_block_hash = ?1 AND consensus_hash = ?2", &[block_hash, consensus_hash])
            .and_then(|processed| {
                if processed.len() == 0 {
                    Ok(None)
                }
                else if processed.len() == 1 {
                    Ok(Some(processed[0] != 0))
                }
                else {
                    Err(Error::DBError(db_error::Overflow))
                }
            })
    }
    
    /// Is a block orphaned?
    pub fn is_block_orphaned(blocks_conn: &DBConn, consensus_hash: &ConsensusHash, block_hash: &BlockHeaderHash) -> Result<bool, Error> {
        StacksChainState::read_i64s(blocks_conn, "SELECT orphaned FROM staging_blocks WHERE anchored_block_hash = ?1 AND consensus_hash = ?2", &[block_hash, consensus_hash])
            .and_then(|orphaned| {
                if orphaned.len() == 0 {
                    Ok(false)
                }
                else if orphaned.len() == 1 {
                    Ok(orphaned[0] != 0)
                }
                else {
                    Err(Error::DBError(db_error::Overflow))
                }
            })
    }

    /// Do we have a microblock queued up, and if so, is it being processed?
    /// Return Some(processed) if the microblock is queued up
    /// Return None if the microblock is not queued up
    pub fn get_staging_microblock_status(blocks_conn: &DBConn, consensus_hash: &ConsensusHash, block_hash: &BlockHeaderHash, microblock_hash: &BlockHeaderHash) -> Result<Option<bool>, Error> {
        StacksChainState::read_i64s(blocks_conn, "SELECT processed FROM staging_microblocks WHERE anchored_block_hash = ?1 AND microblock_hash = ?2 AND consensus_hash = ?3", &[block_hash, microblock_hash, consensus_hash])
            .and_then(|processed| {
                if processed.len() == 0 {
                    Ok(None)
                }
                else if processed.len() == 1 {
                    Ok(Some(processed[0] != 0))
                }
                else {
                    Err(Error::DBError(db_error::Overflow))
                }
            })
    }
    
    /// Is a microblock orphaned?
    pub fn is_microblock_orphaned(blocks_conn: &DBConn, consensus_hash: &ConsensusHash, block_hash: &BlockHeaderHash, microblock_hash: &BlockHeaderHash) -> Result<bool, Error> {
        StacksChainState::read_i64s(blocks_conn, "SELECT orphaned FROM staging_microblocks WHERE anchored_block_hash = ?1 AND microblock_hash = ?2 AND consensus_hash = ?3", &[block_hash, microblock_hash, consensus_hash])
            .and_then(|orphaned| {
                if orphaned.len() == 0 {
                    Ok(false)
                }
                else if orphaned.len() == 1 {
                    Ok(orphaned[0] != 0)
                }
                else {
                    Err(Error::DBError(db_error::Overflow))
                }
            })
    }

    /// What's the first microblock hash in a stream?
    pub fn get_microblock_stream_head_hash(blocks_conn: &DBConn, consensus_hash: &ConsensusHash, anchored_header_hash: &BlockHeaderHash) -> Result<Option<BlockHeaderHash>, Error> {
        let sql = "SELECT * FROM staging_microblocks WHERE consensus_hash = ?1 AND anchored_block_hash = ?2 AND sequence = 0 AND orphaned = 0".to_string();
        let args: &[&dyn ToSql] = &[&consensus_hash, &anchored_header_hash];
        let staging_microblocks = query_rows::<StagingMicroblock, _>(blocks_conn, &sql, args).map_err(Error::DBError)?;
        match staging_microblocks.len() {
            0 => Ok(None),
            1 => Ok(Some(staging_microblocks[0].microblock_hash.clone())),
            _ => Ok(None)       // leader equivocated
        }
    }

    /// Generate a blocks inventory message, given the output of
    /// SortitionDB::get_stacks_header_hashes().  Note that header_hashes must be less than or equal to
    /// BLOCKS_INV_DATA_MAX_BITLEN in order to generate a valid BlocksInvData payload.
    pub fn get_blocks_inventory(&mut self, header_hashes: &[(ConsensusHash, Option<BlockHeaderHash>)]) -> Result<BlocksInvData, Error> {
        if header_hashes.len() > (BLOCKS_INV_DATA_MAX_BITLEN as usize) {
            return Err(Error::NetError(net_error::OverflowError("Resulting block inventory would be too big".to_string())));
        }

        let mut block_bits = vec![];
        let mut microblock_bits = vec![];

        for (consensus_hash, stacks_header_hash_opt) in header_hashes.iter() {
            match stacks_header_hash_opt {
                None => {
                    test_debug!("Do not have any block in burn block {} in {}", &consensus_hash, &self.blocks_path);
                    block_bits.push(false);
                    microblock_bits.push(false);
                },
                Some(ref stacks_header_hash) => {
                    let index_block_hash = StacksBlockHeader::make_index_block_hash(consensus_hash, stacks_header_hash);
                    
                    // check block
                    if StacksChainState::has_block_indexed(&self.blocks_path, &index_block_hash)? {
                        // it had better _not_ be empty (empty indicates invalid)
                        let block_path = StacksChainState::get_index_block_path(&self.blocks_path, &index_block_hash)?;
                        let sz = StacksChainState::get_file_size(&block_path)?;
                        if sz > 0 {
                            test_debug!("Have anchored block {} in {}", &index_block_hash, &self.blocks_path);
                            block_bits.push(true);
                        }
                        else {
                            test_debug!("Anchored block {} is orphaned; not reporting in inventory", &index_block_hash);
                            block_bits.push(false);
                        }
                    }
                    else {
                        test_debug!("Do not have {} in {}", &index_block_hash, &self.blocks_path);
                        block_bits.push(false);
                        microblock_bits.push(false);
                        continue;
                    }

                    // check confirmed microblocks (only report them if we have the anchored block
                    // that produced them).
                    match self.get_confirmed_microblock_index_hash(&index_block_hash)? {
                        Some(microblock_index_hash) => {
                            if self.has_confirmed_microblocks_indexed(&microblock_index_hash)? {
                                let mblocks_path = StacksChainState::get_index_block_path(&self.blocks_path, &microblock_index_hash)?;
                                let sz = StacksChainState::get_file_size(&mblocks_path)?;
                                if sz > 0 {
                                    // state was not orphaned
                                    let num_mblocks = self.get_microblock_stream_length(&index_block_hash)?;
                                    if num_mblocks > 0 {
                                        // only report this stream as "present" if there are any blocks
                                        // in this stream.
                                        test_debug!("Have confirmed microblocks {} in {}", &microblock_index_hash, &self.blocks_path);
                                        microblock_bits.push(true);
                                    }
                                    else {
                                        test_debug!("Do not have confirmed microblocks {} in {} -- zero-length stream", &microblock_index_hash, &self.blocks_path);
                                        microblock_bits.push(false);
                                    }
                                }
                                else {
                                    // state was orphaned
                                    test_debug!("Microblock stream {} is orphaned; not reporting in inventory", &microblock_index_hash);
                                    microblock_bits.push(false);
                                }
                            }
                            else {
                                test_debug!("Do not have confirmed microblocks {} in {} -- file not found", &microblock_index_hash, &self.blocks_path);
                                microblock_bits.push(false);
                            }
                        },
                        None => {
                            test_debug!("Do not have confirmed microblocks off of anchored block {} -- no index hash", &index_block_hash);
                            microblock_bits.push(false);
                        }
                    }
                }
            }
        }

        assert_eq!(block_bits.len(), microblock_bits.len());

        let block_bitvec = BlocksInvData::compress_bools(&block_bits);
        let microblocks_bitvec = BlocksInvData::compress_bools(&microblock_bits);

        Ok(BlocksInvData {
            bitlen: block_bits.len() as u16,
            block_bitvec: block_bitvec,
            microblocks_bitvec: microblocks_bitvec
        })
    }

    /// Do we have a staging block?  Return true if the block is present and marked as unprocessed;
    /// false otherwise
    pub fn has_staging_block(blocks_conn: &DBConn, consensus_hash: &ConsensusHash, block_hash: &BlockHeaderHash) -> Result<bool, Error> {
        match StacksChainState::get_staging_block_status(blocks_conn, consensus_hash, block_hash)? {
            Some(processed) => Ok(!processed),
            None => Ok(false)
        }
    }

    /// Do we have a staging microblock?  Return true if the microblock is present and marked as
    /// unprocesed; false otherwise
    pub fn has_staging_microblock(blocks_conn: &DBConn, consensus_hash: &ConsensusHash, block_hash: &BlockHeaderHash, microblock_hash: &BlockHeaderHash) -> Result<bool, Error> {
        match StacksChainState::get_staging_microblock_status(blocks_conn, consensus_hash, block_hash, microblock_hash)? {
            Some(processed) => Ok(!processed),
            None => Ok(false)
        }
    }
    
    /// Do we have a confirmed, processed microblock? Return true if the microblock is present and marked as processed; false otherwise
    pub fn has_confirmed_microblock(blocks_conn: &DBConn, consensus_hash: &ConsensusHash, block_hash: &BlockHeaderHash, microblock_hash: &BlockHeaderHash) -> Result<bool, Error> {
        match StacksChainState::get_staging_microblock_status(blocks_conn, consensus_hash, block_hash, microblock_hash)? {
            Some(processed) => Ok(processed),
            None => Ok(false)
        }
    }

    /// Delete a microblock's data from staging 
    fn delete_staging_microblock_data<'a>(tx: &mut BlocksDBTx<'a>, microblock_hash: &BlockHeaderHash) -> Result<(), Error> {
        // clear out the block data from staging
        let clear_sql = "DELETE FROM staging_microblocks_data WHERE block_hash = ?1".to_string();
        let clear_args = [&microblock_hash];

        tx.execute(&clear_sql, &clear_args)
            .map_err(|e| Error::DBError(db_error::SqliteError(e)))?;

        Ok(())
    }

    /// Mark an anchored block as orphaned and both orphan and delete its descendent microblock data.
    /// The blocks database will eventually delete all orphaned data.
    fn delete_orphaned_epoch_data<'a>(tx: &mut BlocksDBTx<'a>, consensus_hash: &ConsensusHash, anchored_block_hash: &BlockHeaderHash) -> Result<(), Error> {
        // This block is orphaned
        let update_block_sql = "UPDATE staging_blocks SET orphaned = 1, processed = 1, attachable = 0 WHERE anchored_block_hash = ?1".to_string();
        let update_block_args = [&anchored_block_hash];

        // All descendents of this processed block are never attachable.
        // Indicate this by marking all children as orphaned (but not procesed), across all burnchain forks.
        let update_children_sql = "UPDATE staging_blocks SET orphaned = 1, processed = 0, attachable = 0 WHERE parent_anchored_block_hash = ?1".to_string();
        let update_children_args = [&anchored_block_hash];
        
        // find all orphaned microblocks, and delete the block data
        let find_orphaned_microblocks_sql = "SELECT microblock_hash FROM staging_microblocks WHERE anchored_block_hash = ?1".to_string();
        let find_orphaned_microblocks_args = [&anchored_block_hash];
        let orphaned_microblock_hashes = query_row_columns::<BlockHeaderHash, _>(tx, &find_orphaned_microblocks_sql, &find_orphaned_microblocks_args, "microblock_hash")
            .map_err(Error::DBError)?;
        
        // drop microblocks (this processes them)
        let update_microblock_children_sql = "UPDATE staging_microblocks SET orphaned = 1, processed = 1 WHERE anchored_block_hash = ?1".to_string();
        let update_microblock_children_args = [&anchored_block_hash];

        tx.execute(&update_block_sql, &update_block_args)
            .map_err(|e| Error::DBError(db_error::SqliteError(e)))?;

        tx.execute(&update_children_sql, &update_children_args)
            .map_err(|e| Error::DBError(db_error::SqliteError(e)))?;
        
        tx.execute(&update_microblock_children_sql, &update_microblock_children_args)
            .map_err(|e| Error::DBError(db_error::SqliteError(e)))?;

        for mblock_hash in orphaned_microblock_hashes {
            StacksChainState::delete_staging_microblock_data(tx, &mblock_hash)?;
        }
        
        // mark the block as empty if we haven't already
        let block_path = StacksChainState::get_block_path(tx.get_blocks_path(), consensus_hash, anchored_block_hash)?;
        match fs::metadata(&block_path) {
            Ok(_) => {
                StacksChainState::free_block(tx.get_blocks_path(), consensus_hash, anchored_block_hash);
            },
            Err(_) => {
                StacksChainState::atomic_file_write(&block_path, &vec![])?;
            }
        }

        Ok(())
    }

    /// Clear out a staging block -- mark it as processed.
    /// Mark its children as attachable.
    /// Idempotent.
    fn set_block_processed<'a, 'b>(tx: &mut BlocksDBTx<'a>, mut sort_tx_opt: Option<&mut SortitionHandleTx<'b>>, consensus_hash: &ConsensusHash, anchored_block_hash: &BlockHeaderHash, accept: bool) -> Result<(), Error> {
        let sql = "SELECT * FROM staging_blocks WHERE consensus_hash = ?1 AND anchored_block_hash = ?2 AND orphaned = 0".to_string();
        let args: &[&dyn ToSql] = &[&consensus_hash, &anchored_block_hash];
      
        let has_stored_block = StacksChainState::has_stored_block(tx, tx.get_blocks_path(), consensus_hash, anchored_block_hash)?;
        let _block_path = StacksChainState::make_block_dir(tx.get_blocks_path(), consensus_hash, anchored_block_hash)?;

        let rows = query_rows::<StagingBlock, _>(tx, &sql, args).map_err(Error::DBError)?;
        let block = match rows.len() {
            0 => {
                // not an error if this block was already orphaned
                let orphan_sql = "SELECT * FROM staging_blocks WHERE consensus_hash = ?1 AND anchored_block_hash = ?2 AND orphaned = 1".to_string();
                let orphan_args: &[&dyn ToSql] = &[&consensus_hash, &anchored_block_hash];
                let orphan_rows = query_rows::<StagingBlock, _>(tx, &orphan_sql, orphan_args).map_err(Error::DBError)?;
                if orphan_rows.len() == 1 {
                    return Ok(());
                }
                else {
                    test_debug!("No such block at {}/{}", consensus_hash, anchored_block_hash);
                    return Err(Error::DBError(db_error::NotFoundError));
                }
            },
            1 => {
                rows[0].clone()
            },
            _ => {
                // should never happen
                panic!("Multiple staging blocks with same burn hash and block hash");
            }
        };

        if !block.processed {
            if !has_stored_block {
                if accept {
                    debug!("Accept block {}/{} as {}", consensus_hash, anchored_block_hash, StacksBlockHeader::make_index_block_hash(&consensus_hash, &anchored_block_hash));
                }
                else {
                    debug!("Reject block {}/{}", consensus_hash, anchored_block_hash);
                }
            }
            else {
                debug!("Already stored block {}/{} ({})", consensus_hash, anchored_block_hash, StacksBlockHeader::make_index_block_hash(&consensus_hash, &anchored_block_hash));
            }
        }
        else {
            debug!("Already processed block {}/{} ({})", consensus_hash, anchored_block_hash, StacksBlockHeader::make_index_block_hash(&consensus_hash, &anchored_block_hash));
        }

        let update_sql = "UPDATE staging_blocks SET processed = 1 WHERE consensus_hash = ?1 AND anchored_block_hash = ?2".to_string();
        let update_args: &[&dyn ToSql] = &[&consensus_hash, &anchored_block_hash];

        tx.execute(&update_sql, update_args)
            .map_err(|e| Error::DBError(db_error::SqliteError(e)))?;
       
        if accept {
            // if we accepted this block, then children of this processed block are now attachable.
            // Applies across all burnchain forks
            let update_children_sql = "UPDATE staging_blocks SET attachable = 1 WHERE parent_anchored_block_hash = ?1".to_string();
            let update_children_args = [&anchored_block_hash];

            tx.execute(&update_children_sql, &update_children_args)
                .map_err(|e| Error::DBError(db_error::SqliteError(e)))?;

            // mark this block as processed in the burn db too
            match sort_tx_opt {
                Some(ref mut sort_tx) => {
                    sort_tx.set_stacks_block_accepted(consensus_hash, &block.parent_anchored_block_hash, &block.anchored_block_hash, block.height)?;
                }
                None => {
                    if !cfg!(test) {
                        // not allowed in production
                        panic!("No burn DB transaction given to block processor");
                    }
                }
            }
        }
        else {
            // Otherwise, all descendents of this processed block are never attachable.
            // Mark this block's children as orphans, blow away its data, and blow away its descendent microblocks.
            test_debug!("Orphan block {}/{}", consensus_hash, anchored_block_hash);
            StacksChainState::delete_orphaned_epoch_data(tx, consensus_hash, anchored_block_hash)?;
        }

        Ok(())
    }

    /// Drop a trail of staging microblocks.  Mark them as orphaned and delete their data.
    /// Also, orphan any anchored children blocks that build off of the now-orphaned microblocks.
    fn drop_staging_microblocks<'a>(tx: &mut BlocksDBTx<'a>, consensus_hash: &ConsensusHash, anchored_block_hash: &BlockHeaderHash, invalid_block_hash: &BlockHeaderHash) -> Result<(), Error> {
        // find offending sequence
        let seq_sql = "SELECT sequence FROM staging_microblocks WHERE consensus_hash = ?1 AND anchored_block_hash = ?2 AND microblock_hash = ?3 AND processed = 0 AND orphaned = 0".to_string();
        let seq_args: &[&dyn ToSql] = &[&consensus_hash, &anchored_block_hash, &invalid_block_hash];
        let seq = match query_int::<_>(tx, &seq_sql, seq_args) {
            Ok(seq) => seq,
            Err(e) => match e {
                db_error::NotFoundError => {
                    // no microblocks to delete
                    return Ok(());
                },
                _ => {
                    return Err(Error::DBError(e));
                }
            }
        };

        test_debug!("Drop staging microblocks {}/{} up to {} ({})", consensus_hash, anchored_block_hash, invalid_block_hash, seq);

        // drop staging children at and beyond the invalid block
        let update_microblock_children_sql = "UPDATE staging_microblocks SET orphaned = 1, processed = 1 WHERE anchored_block_hash = ?1 AND sequence >= ?2".to_string();
        let update_microblock_children_args: &[&dyn ToSql] = &[&anchored_block_hash, &seq];

        tx.execute(&update_microblock_children_sql, update_microblock_children_args)
            .map_err(|e| Error::DBError(db_error::SqliteError(e)))?;

        // find all orphaned microblocks hashes, and delete the block data
        let find_orphaned_microblocks_sql = "SELECT microblock_hash FROM staging_microblocks WHERE anchored_block_hash = ?1 AND sequence >= ?2".to_string();
        let find_orphaned_microblocks_args: &[&dyn ToSql] = &[&anchored_block_hash, &seq];
        let orphaned_microblock_hashes = query_row_columns::<BlockHeaderHash, _>(tx, &find_orphaned_microblocks_sql, find_orphaned_microblocks_args, "microblock_hash")
            .map_err(Error::DBError)?;
            
        for mblock_hash in orphaned_microblock_hashes.iter() {
            StacksChainState::delete_staging_microblock_data(tx, &mblock_hash)?;
        }

        for mblock_hash in orphaned_microblock_hashes.iter() {
            // orphan any staging blocks that build on the now-invalid microblocks
            let update_block_children_sql = "UPDATE staging_blocks SET orphaned = 1, processed = 0, attachable = 0 WHERE parent_microblock_hash = ?1".to_string();
            let update_block_children_args = [&mblock_hash];
            
            tx.execute(&update_block_children_sql, &update_block_children_args)
                .map_err(|e| Error::DBError(db_error::SqliteError(e)))?;

            // mark the block as empty if we haven't already
            let block_path = StacksChainState::get_block_path(tx.get_blocks_path(), consensus_hash, anchored_block_hash)?;
            match fs::metadata(&block_path) {
                Ok(_) => {
                    StacksChainState::free_block(tx.get_blocks_path(), consensus_hash, anchored_block_hash);
                },
                Err(_) => {
                    StacksChainState::atomic_file_write(&block_path, &vec![])?;
                }
            }
        }

        Ok(())
    }

    /// Mark a range of a stream of microblocks as confirmed -- move them to the chunk store if
    /// they're not there already.
    ///
    /// All the corresponding blocks must have been validated and proven contiguous.
    fn set_microblocks_confirmed<'a>(tx: &mut BlocksDBTx<'a>, consensus_hash: &ConsensusHash, anchored_block_hash: &BlockHeaderHash, last_seq: u16) -> Result<(), Error> {
        let sql = "SELECT * FROM staging_microblocks WHERE consensus_hash = ?1 AND anchored_block_hash = ?2 AND sequence <= ?3 AND orphaned = 0 ORDER BY sequence ASC".to_string();
        let args: &[&dyn ToSql] = &[&consensus_hash, &anchored_block_hash, &last_seq];
        let mut staging_microblocks = query_rows::<StagingMicroblock, _>(tx, &sql, args).map_err(Error::DBError)?;

        // load associated staging microblock data, if present 
        for i in 0..staging_microblocks.len() {
            staging_microblocks[i].block_data = StacksChainState::load_staging_microblock_bytes(tx, &staging_microblocks[i].microblock_hash)?.unwrap_or(vec![]);
        }

        // what's the first microblock in this stream?
        let first_microblock_hash = match StacksChainState::get_microblock_stream_head_hash(tx, consensus_hash, anchored_block_hash)? {
            Some(bhh) => bhh,
            None => {
                unreachable!("BUG: No staging microblocks head hash, but loaded staging microblocks!");
            }
        };

        // merge with chunk-stored microblock stream, if present
        let stored_microblocks = match StacksChainState::load_microblock_stream(tx.get_blocks_path(), consensus_hash, &first_microblock_hash).or_else(StacksChainState::empty_stream)? {
            Some(mblocks) => mblocks,
            None => vec![]
        };
    
        let microblocks = StacksChainState::merge_microblock_streams(staging_microblocks, stored_microblocks)?;

        debug!("Accept microblock stream {}/{}({}) as {}", StacksBlockHeader::make_index_block_hash(consensus_hash, anchored_block_hash), microblocks[0].block_hash(), last_seq, StacksBlockHeader::make_index_block_hash(consensus_hash, &microblocks[0].block_hash()));
        StacksChainState::store_microblock_stream(tx.get_blocks_path(), consensus_hash, &microblocks)?;

        // clear out of staging
        let sql = "UPDATE staging_microblocks SET processed = 1 WHERE consensus_hash = ?1 AND anchored_block_hash = ?2 AND sequence <= ?3".to_string();
        let args: &[&dyn ToSql] = &[&consensus_hash, &anchored_block_hash, &last_seq];

        tx.execute(&sql, args)
            .map_err(|e| Error::DBError(db_error::SqliteError(e)))?;

        for i in 0..microblocks.len() {
            StacksChainState::delete_staging_microblock_data(tx, &microblocks[i].block_hash())?;
        }

        Ok(())
    }
   
    /// Is a particular microblock in staging, given its _indexed anchored block hash_?
    pub fn has_staging_microblock_indexed(&mut self, index_anchor_block_hash: &StacksBlockId, seq: u16) -> Result<bool, Error> {
        StacksChainState::read_i64s(&self.blocks_db, "SELECT processed FROM staging_microblocks WHERE index_block_hash = ?1 AND sequence = ?2", &[&index_anchor_block_hash, &seq])
            .and_then(|processed| {
                if processed.len() == 0 {
                    Ok(false)
                }
                else if processed.len() == 1 {
                    Ok(processed[0] == 0)
                }
                else {
                    Err(Error::DBError(db_error::Overflow))
                }
            })
    }

    /// Do we have a particular microblock stream given it _indexed head microblock hash_?
    pub fn has_confirmed_microblocks_indexed(&mut self, index_microblock_hash: &StacksBlockId) -> Result<bool, Error> {
        StacksChainState::has_block_indexed(&self.blocks_path, index_microblock_hash)
    }

    /// How many microblocks are in a given stream?
    pub fn get_microblock_stream_length(&self, index_anchor_block_hash: &StacksBlockId) -> Result<u64, Error> {
        let sql = "SELECT COUNT(microblock_hash) FROM staging_microblocks WHERE index_block_hash = ?1 AND processed = 1 AND orphaned = 0".to_string();
        let args = [&index_anchor_block_hash as &dyn ToSql];
        let cnt = query_count(&self.blocks_db, &sql, &args).map_err(Error::DBError)?;
        Ok(cnt as u64)
    }

    /// Given an index anchor block hash, get the index microblock hash for a confirmed microblock stream.
    pub fn get_confirmed_microblock_index_hash(&mut self, index_anchor_block_hash: &StacksBlockId) -> Result<Option<StacksBlockId>, Error> {
        let sql = "SELECT microblock_hash,consensus_hash FROM staging_microblocks WHERE index_block_hash = ?1 AND sequence = 0 AND processed = 1 AND orphaned = 0 LIMIT 1";
        let args = [&index_anchor_block_hash as &dyn ToSql];

        let row_data_opt = self.blocks_db.query_row(sql, &args,
            |row| {
                let microblock_hash = BlockHeaderHash::from_column(row, "microblock_hash")?;
                let consensus_hash = ConsensusHash::from_column(row, "consensus_hash")?;
                Ok((microblock_hash, consensus_hash))
            })
            .optional()
            .map_err(|e| Error::DBError(db_error::SqliteError(e)))?;

        match row_data_opt {
            Some(Ok((microblock_hash, consensus_hash))) => {
                let index_microblock_hash = StacksBlockHeader::make_index_block_hash(&consensus_hash, &microblock_hash);
                trace!("Index microblock hash of anchored block {} is {}", index_anchor_block_hash, &index_microblock_hash);
                Ok(Some(index_microblock_hash))
            },
            Some(Err(e)) => {
                Err(e)
            },
            None => {
                // doesn't exist
                trace!("No confirmed microblocks off of anchored block {}", index_anchor_block_hash);
                Ok(None)
            }
        }
    }
    
    /// Do we have any unconfirmed microblocks at or after the given sequence number?
    pub fn has_any_staging_microblock_indexed(&mut self, index_block_hash: &StacksBlockId, min_seq: u16) -> Result<bool, Error> {
        StacksChainState::read_i64s(&self.blocks_db, "SELECT processed FROM staging_microblocks WHERE index_block_hash = ?1 AND sequence >= ?2 LIMIT 1", &[&index_block_hash, &min_seq])
            .and_then(|processed| {
                if processed.len() == 0 {
                    Ok(false)
                }
                else if processed.len() == 1 {
                    Ok(processed[0] == 0)
                }
                else {
                    Err(Error::DBError(db_error::Overflow))
                }
            })
    }
    
    /// Do we have any microblock available to serve in any capacity, given its anchored block's
    /// index block hash?
    #[cfg(test)]
    fn has_microblocks_indexed(&mut self, index_block_hash: &StacksBlockId) -> Result<bool, Error> {
        StacksChainState::read_i64s(&self.blocks_db, "SELECT processed FROM staging_microblocks WHERE index_block_hash = ?1", &[&index_block_hash])
            .and_then(|processed| {
                Ok(processed.len() > 0)
            })
    }

    /// Given an index block hash, get the burn header hash and block hash
    pub fn get_block_header_hashes(&self, index_block_hash: &StacksBlockId) -> Result<Option<(ConsensusHash, BlockHeaderHash)>, Error> {
        let sql = "SELECT consensus_hash,anchored_block_hash FROM staging_blocks WHERE index_block_hash = ?1";
        let args = [index_block_hash as &dyn ToSql];
        
        let row_data_opt = self.blocks_db.query_row(sql, &args,
            |row| {
                let anchored_block_hash = BlockHeaderHash::from_column(row, "anchored_block_hash")?;
                let consensus_hash = ConsensusHash::from_column(row, "consensus_hash")?;
                Ok((consensus_hash, anchored_block_hash))
            })
            .optional()
            .map_err(|e| Error::DBError(db_error::SqliteError(e)))?;

        match row_data_opt {
            Some(Ok(x)) => Ok(Some(x)),
            Some(Err(e)) => Err(e),
            None => Ok(None)
        }
    }

    /// Get the sqlite rowid for a staging microblock.
    /// Returns None if no such microblock.
    fn stream_microblock_get_rowid(blocks_conn: &DBConn, index_block_hash: &StacksBlockId, seq: u16) -> Result<Option<i64>, Error> {
        let sql = "SELECT staging_microblocks_data.rowid FROM \
                   staging_microblocks JOIN staging_microblocks_data \
                   ON staging_microblocks.microblock_hash = staging_microblocks_data.block_hash \
                   WHERE staging_microblocks.index_block_hash = ?1 AND staging_microblocks.sequence = ?2";
        let args = [&index_block_hash as &dyn ToSql, &seq as &dyn ToSql];
        query_row(blocks_conn, sql, &args).map_err(Error::DBError)
    }

    /// Load up the metadata on a microblock stream (but don't get the data itself)
    fn stream_microblock_get_info(blocks_conn: &DBConn, index_block_hash: &StacksBlockId) -> Result<Vec<StagingMicroblock>, Error> {
        let sql = "SELECT * FROM staging_microblocks WHERE index_block_hash = ?1 ORDER BY sequence".to_string();
        let args = [index_block_hash as &dyn ToSql];
        let microblock_info = query_rows::<StagingMicroblock, _>(blocks_conn, &sql, &args).map_err(Error::DBError)?;
        Ok(microblock_info)
    }

    /// Stream data from one Read to one Write
    fn stream_data<W: Write, R: Read + Seek>(fd: &mut W, stream: &mut BlockStreamData, input: &mut R, count: u64) -> Result<u64, Error> {
        input.seek(SeekFrom::Start(stream.offset)).map_err(Error::ReadError)?;

        let mut buf = vec![0u8; count as usize];
        let nr = input.read(&mut buf).map_err(Error::ReadError)?;
        fd.write_all(&buf[0..nr]).map_err(Error::WriteError)?;

        stream.offset += nr as u64;
        stream.total_bytes += nr as u64;

        Ok(nr as u64)
    }

    /// Find the next-smallest sequence in a set of unconfirmed microblocks for a particular index block hash and current sequence number
    fn stream_microblocks_find_next_sequence(blocks_conn: &DBConn, index_block_hash: &StacksBlockId, cur_seq: u16) -> Result<Option<u16>, Error> {
        let sql = "SELECT MIN(sequence) FROM staging_microblocks WHERE index_block_hash = ?1 AND sequence > ?2";
        let args = [&index_block_hash as &dyn ToSql, &cur_seq as &dyn ToSql];
        let next_seqs = StacksChainState::read_i64s(blocks_conn, sql, &args)?;
        match next_seqs.len() {
            0 => Ok(None),
            _ => {
                if next_seqs[0] > u16::max_value() as i64 {
                    Err(Error::DBError(db_error::ParseError))
                }
                else {
                    Ok(Some(next_seqs[0] as u16))
                }
            }
        }
    }

    /// Stream a single microblock's data from the staging database.
    /// If this method returns 0, it's because we're EOF on the blob.
    fn stream_one_microblock_from_staging<W: Write>(blocks_conn: &DBConn, fd: &mut W, stream: &mut BlockStreamData, count: u64) -> Result<u64, Error> {
        let rowid = match stream.rowid {
            None => {
                // need to get rowid
                match StacksChainState::stream_microblock_get_rowid(blocks_conn, &stream.block_hash, stream.seq)? {
                    Some(rid) => rid,
                    None => {
                        test_debug!("Microblock hash={:?} seq={} not in staging", &stream.block_hash, stream.seq);
                        return Err(Error::NoSuchBlockError);
                    }
                }
            },
            Some(rid) => rid
        };
        
        stream.rowid = Some(rowid);
        let mut blob = blocks_conn.blob_open(DatabaseName::Main, "staging_microblocks_data", "block_data", rowid, true)
            .map_err(|e| {
                match e {
                    sqlite_error::SqliteFailure(_, _) => {
                        // blob got moved out of staging
                        Error::NoSuchBlockError
                    },
                    _ => Error::DBError(db_error::SqliteError(e))
                }
            })?;

        StacksChainState::stream_data(fd, stream, &mut blob, count)
    }

    /// Stream multiple microblocks from staging, moving onto the next microblock in the stream.
    /// Returns total number of bytes written (will be equal to the number of bytes read).
    /// Returns 0 if we run out of microblocks in the staging db
    fn stream_microblocks_from_staging<W: Write>(blocks_conn: &DBConn, fd: &mut W, stream: &mut BlockStreamData, count: u64) -> Result<u64, Error> {
        let mut to_write = count;
        while to_write > 0 {
            let nw = StacksChainState::stream_one_microblock_from_staging(blocks_conn, fd, stream, to_write)?;
            if nw == 0 {
                // EOF on microblock blob; move to the next one
                let next_seq = match StacksChainState::stream_microblocks_find_next_sequence(blocks_conn, &stream.block_hash, stream.seq)? {
                    Some(seq) => seq,
                    None => {
                        // out of blocks
                        break;
                    }
                };

                let rowid = match StacksChainState::stream_microblock_get_rowid(blocks_conn, &stream.block_hash, next_seq)? {
                    Some(rid) => rid,
                    None => {
                        // end of staging microblock stream
                        break;
                    }
                };
               
                stream.seq = next_seq;
                stream.offset = 0;
                stream.rowid = Some(rowid);
            }
            else {
                to_write = to_write.checked_sub(nw).expect("BUG: wrote more data than called for");
            }
        }
        Ok(count - to_write)
    }

    /// Stream block data from the chunk store.
    /// Also works for a microblock stream.
    fn stream_data_from_chunk_store<W: Write>(blocks_path: &String, fd: &mut W, stream: &mut BlockStreamData, count: u64) -> Result<u64, Error> {
        let block_path = StacksChainState::get_index_block_path(blocks_path, &stream.block_hash)?;
        
        // The reason we open a file on each call to stream data is because we don't want to
        // exhaust the supply of file descriptors.  Maybe a future version of this code will do
        // something like cache the set of open files so we don't have to keep re-opening them.
        let mut file_fd = fs::OpenOptions::new()
                    .read(true)
                    .write(false)
                    .create(false)
                    .truncate(false)
                    .open(&block_path)
                    .map_err(|e| {
                        if e.kind() == io::ErrorKind::NotFound {
                            error!("File not found: {:?}", &block_path);
                            Error::NoSuchBlockError
                        }
                        else {
                            Error::ReadError(e)
                        }
                    })?;

        StacksChainState::stream_data(fd, stream, &mut file_fd, count)
    }

    /// Stream block data from the chain state.  Pull from either staging or the chunk store,
    /// wherever it happens to be located.
    /// Returns the number of bytes written, and updates `stream` to point to the next point to
    /// read.  Writes the bytes streamed to `fd`.
    pub fn stream_block<W: Write>(&mut self, fd: &mut W, stream: &mut BlockStreamData, count: u64) -> Result<u64, Error> {
        StacksChainState::stream_data_from_chunk_store(&self.blocks_path, fd, stream, count)
    }

    /// Stream confirmed microblocks from the chain state.  Pull from only the chunk store.
    /// Returns the number of bytes written, and updates `stream` to point to the next point to
    /// read.  Writes the bytes streamed to `fd`.
    pub fn stream_microblocks_confirmed<W: Write>(&mut self, fd: &mut W, stream: &mut BlockStreamData, count: u64) -> Result<u64, Error> {
        let mut to_write = count;
        while to_write > 0 {
            // reading from the chunk store.
            let nw = StacksChainState::stream_data_from_chunk_store(&self.blocks_path, fd, stream, count)?;
            to_write = to_write.checked_sub(nw).expect("BUG: streamed more data than called for");
 
            if nw == 0 {
                break;
            }
        }
        Ok(count - to_write)
    }

    /// Stream unconfirmed microblocks from the staging DB.  Pull only from the staging DB.
    /// Returns the number of bytes written, and updates `stream` to point to the next point to
    /// read.  Wrties the bytes streamed to `fd`.
    pub fn stream_microblocks_unconfirmed<W: Write>(&mut self, fd: &mut W, stream: &mut BlockStreamData, count: u64) -> Result<u64, Error> {
        // if this is the first-ever microblock we're going to read, then go and find its seq.
        // this will be true if we don't have a rowid yet.
        if stream.rowid.is_none() {
            let seq = 
                if self.has_staging_microblock_indexed(&stream.block_hash, stream.seq)? {
                    stream.seq
                }
                else {
                    // if we don't find any seq, then there are no staging microblocks
                    StacksChainState::stream_microblocks_find_next_sequence(&self.blocks_db, &stream.block_hash, stream.seq)?.ok_or(Error::NoSuchBlockError)?
                };

            stream.seq = seq;
        }

        let mut to_write = count;
        while to_write > 0 {
            // block is in staging.
            let nw = StacksChainState::stream_microblocks_from_staging(&self.blocks_db, fd, stream, to_write)?;
            if nw == 0 {
                break;
            }
            
            to_write = to_write.checked_sub(nw).expect("BUG: streamed more data than called for");
        }
        Ok(count - to_write)
    }
     
    /// Given a microblock stream, does it connect the parent and child anchored blocks?
    /// * verify that the blocks are a contiguous sequence, with no duplicate sequence numbers
    /// * verify that each microblock is signed by the parent anchor block's key
    /// The stream must be in order by sequence number, and there must be no duplicates.
    /// If the stream connects to the anchored block, then
    /// return the index in the given microblocks vec that corresponds to the highest valid
    /// block -- i.e. the microblock indicated by the anchored header as the parent.
    /// If there was a duplicate sequence number, then also return a poison-microblock
    /// transaction for the two headers with the lowest duplicate sequence number.
    /// Return None if the stream does not connect to this block (e.g. it's incomplete or the like)
    pub fn validate_parent_microblock_stream(parent_anchored_block_header: &StacksBlockHeader, anchored_block_header: &StacksBlockHeader, microblocks: &Vec<StacksMicroblock>, verify_signatures: bool) -> Option<(usize, Option<TransactionPayload>)> {
        if anchored_block_header.is_first_mined() {
            // there had better be zero microblocks
            if anchored_block_header.parent_microblock == EMPTY_MICROBLOCK_PARENT_HASH && anchored_block_header.parent_microblock_sequence == 0 {
                return Some((0, None));
            }
            else {
                warn!("Block {} has no ancestor, and should have no microblock parents", anchored_block_header.block_hash());
                return None;
            }
        }

        let signed_microblocks = 
            if verify_signatures {
                let mut signed_microblocks = vec![];
                for microblock in microblocks.iter() {
                    let mut dup = microblock.clone();
                    if dup.verify(&parent_anchored_block_header.microblock_pubkey_hash).is_err() {
                        warn!("Microblock {} not signed by {}", microblock.block_hash(), parent_anchored_block_header.microblock_pubkey_hash);
                        continue;
                    }
                    signed_microblocks.push(microblock.clone());
                }
                signed_microblocks
            }
            else {
                microblocks.clone()
            };
        
        if signed_microblocks.len() == 0 {
            if anchored_block_header.parent_microblock == EMPTY_MICROBLOCK_PARENT_HASH && anchored_block_header.parent_microblock_sequence == 0 {
                // expected empty
                debug!("No microblocks between {} and {}", parent_anchored_block_header.block_hash(), anchored_block_header.block_hash());
                return Some((0, None));
            }
            else {
                // did not expect empty
                warn!("Missing microblocks between {} and {}", parent_anchored_block_header.block_hash(), anchored_block_header.block_hash());
                return None;
            }
        }
        
        if signed_microblocks[0].header.sequence != 0 {
            // discontiguous -- must start with seq 0
            warn!("Discontiguous stream -- first microblock header sequence is {}", signed_microblocks[0].header.sequence);
            return None;
        }

        if signed_microblocks[0].header.prev_block != parent_anchored_block_header.block_hash() {
            // discontiguous -- not connected to parent
            warn!("Discontiguous stream -- does not connect to parent");
            return None;
        }

        // sanity check -- in order by sequence and no sequence duplicates
        for i in 1..signed_microblocks.len() {
            if signed_microblocks[i-1].header.sequence > signed_microblocks[i].header.sequence {
                panic!("BUG: out-of-sequence microblock stream");
            }
            let cur_seq = (signed_microblocks[i-1].header.sequence as u32) + 1;
            if cur_seq < (signed_microblocks[i].header.sequence as u32) {
                // discontiguous
                warn!("Discontiguous stream -- {} < {}", cur_seq, signed_microblocks[i].header.sequence);
                return None;
            }
        }

        // sanity check -- all parent block hashes are unique.  If there are duplicates, then the
        // miner equivocated.
        let mut parent_hashes : HashMap<BlockHeaderHash, StacksMicroblockHeader> = HashMap::new();
        for i in 0..signed_microblocks.len() {
            let signed_microblock = &signed_microblocks[i];
            if parent_hashes.contains_key(&signed_microblock.header.prev_block) {
                debug!("Deliberate microblock fork: duplicate parent {}", signed_microblock.header.prev_block);
                let conflicting_microblock_header = parent_hashes.get(&signed_microblock.header.prev_block).unwrap();

                return Some((i - 1, Some(TransactionPayload::PoisonMicroblock(signed_microblock.header.clone(), conflicting_microblock_header.clone()))));
            }
            parent_hashes.insert(signed_microblock.header.prev_block.clone(), signed_microblock.header.clone());
        }

        // hashes are contiguous enough -- for each seqnum, there is a block with seqnum+1 with the
        // block at seqnum as its parent.  There may be more than one.
        for i in 1..signed_microblocks.len() {
            if signed_microblocks[i - 1].header.sequence == signed_microblocks[i].header.sequence && signed_microblocks[i - 1].block_hash() != signed_microblocks[i].block_hash() {
                // deliberate microblock fork
                debug!("Deliberate microblock fork at sequence {}", signed_microblocks[i-1].header.sequence);
                return Some((i - 1, Some(TransactionPayload::PoisonMicroblock(signed_microblocks[i - 1].header.clone(), signed_microblocks[i].header.clone()))));
            }

            if signed_microblocks[i - 1].block_hash() != signed_microblocks[i].header.prev_block {
                // discontiguous
                debug!("Discontinuous stream -- blocks not linked by hash");
                return None;
            }
        }
        
        if anchored_block_header.parent_microblock == EMPTY_MICROBLOCK_PARENT_HASH && anchored_block_header.parent_microblock_sequence == 0 {
            // expected empty
            debug!("Empty microblock stream between {} and {}", parent_anchored_block_header.block_hash(), anchored_block_header.block_hash());
            return Some((0, None));
        }

        let mut end = 0;
        let mut connects = false;
        for i in 0..signed_microblocks.len() {
            if signed_microblocks[i].block_hash() == anchored_block_header.parent_microblock {
                end = i + 1;
                connects = true;
                break;
            }
        }

        if !connects {
            // discontiguous
            debug!("Discontiguous stream: block {} does not connect to tail", anchored_block_header.block_hash());
            return None;
        }

        return Some((end, None));
    }

    /// Validate an anchored block against the burn chain state.
    /// Returns Some(commit burn, total burn) if valid
    /// Returns None if not valid
    /// * consensus_hash is the PoX history hash of the burnchain block whose sortition
    /// (ostensibly) selected this block for inclusion.
    pub fn validate_anchored_block_burnchain(db_handle: &SortitionHandleConn, consensus_hash: &ConsensusHash, block: &StacksBlock, mainnet: bool, chain_id: u32) -> Result<Option<(u64, u64)>, Error> {
        // sortition-winning block commit for this block?
        let block_hash = block.block_hash();
        let (block_commit, stacks_chain_tip) =
            match db_handle.get_block_snapshot_of_parent_stacks_block(consensus_hash, &block_hash)? {
                Some(bc) => bc,
                None => {
                    // unsoliciated
                    warn!("Received unsolicited block: {}/{}", consensus_hash, block_hash);
                    return Ok(None);
                }
            };

        // burn chain tip that selected this commit's block
        let burn_chain_tip = db_handle.get_block_snapshot(&block_commit.burn_header_hash)?
            .expect("FATAL: have block commit but no block snapshot");
       
        // this is the penultimate burnchain snapshot with the VRF seed that this
        // block's miner had to prove on to generate the block-commit and block itself.
        let penultimate_sortition_snapshot = db_handle.get_block_snapshot_by_height(block_commit.block_height - 1)?
            .expect("FATAL: have block commit but no sortition snapshot");

        // key of the winning leader
        let leader_key = db_handle.get_leader_key_at(block_commit.key_block_ptr as u64, block_commit.key_vtxindex as u32)?
            .expect("FATAL: have block commit but no leader key");

        // attaches to burn chain
        match block.header.validate_burnchain(&burn_chain_tip, &penultimate_sortition_snapshot, &leader_key, &block_commit, &stacks_chain_tip) {
            Ok(_) => {},
            Err(_) => {
                warn!("Invalid block, could not validate on burnchain: {}/{}",
                      consensus_hash, block_hash);
                      
                return Ok(None);
            }
        };

        // static checks on transactions all pass
        let valid = block.validate_transactions_static(mainnet, chain_id);
        if !valid {
            warn!("Invalid block, transactions failed static checks: {}/{}",
                  consensus_hash, block_hash);
            return Ok(None);
        }

        let sortition_burns = SortitionDB::get_block_burn_amount(db_handle, &penultimate_sortition_snapshot)
            .expect("FATAL: have block commit but no total burns in its sortition");

        Ok(Some((block_commit.burn_fee, sortition_burns)))
    }

    /// Pre-process and store an anchored block to staging, queuing it up for
    /// subsequent processing once all of its ancestors have been processed.
    ///
    /// Caller must have called SortitionDB::expects_stacks_block() to determine if this block belongs
    /// to the blockchain.  The consensus_hash is the hash of the burnchain block whose sortition
    /// elected the given Stacks block.
    /// 
    /// If we find the same Stacks block in two or more burnchain forks, insert it there too
    /// 
    /// TODO: consider how full the block is (i.e. how much computational budget it consumes) when
    /// deciding whether or not it can be processed.
    pub fn preprocess_anchored_block(&mut self, sort_ic: &SortitionDBConn, consensus_hash: &ConsensusHash, block: &StacksBlock, parent_consensus_hash: &ConsensusHash) -> Result<bool, Error> {
        debug!("preprocess anchored block {}/{}", consensus_hash, block.block_hash());

        let sort_handle = SortitionHandleConn::open_reader_consensus(sort_ic, consensus_hash)?;

        // already in queue or already processed?
        let index_block_hash = StacksBlockHeader::make_index_block_hash(consensus_hash, &block.block_hash());
        if StacksChainState::has_stored_block(&self.blocks_db, &self.blocks_path, consensus_hash, &block.block_hash())? {
            debug!("Block already stored and processed: {}/{} ({})", consensus_hash, &block.block_hash(), &index_block_hash);
            return Ok(false);
        }
        else if StacksChainState::has_staging_block(&self.blocks_db, consensus_hash, &block.block_hash())? {
            debug!("Block already stored (but not processed): {}/{} ({})", consensus_hash, &block.block_hash(), &index_block_hash);
            return Ok(false);
        }
        else if StacksChainState::has_block_indexed(&self.blocks_path, &index_block_hash)? {
            debug!("Block already stored to chunk store: {}/{} ({})", consensus_hash, &block.block_hash(), &index_block_hash);
            return Ok(false);
        }
         
        // find all user burns that supported this block 
        let user_burns = sort_handle.get_winning_user_burns_by_block()?;

        let mainnet = self.mainnet;
        let chain_id = self.chain_id;
        let mut block_tx = self.blocks_tx_begin()?;

        // does this block match the burnchain state? skip if not
        let validation_res = StacksChainState::validate_anchored_block_burnchain(
            &sort_handle, consensus_hash, block, mainnet, chain_id)?;
        let (commit_burn, sortition_burn) = match validation_res {
            Some((commit_burn, sortition_burn)) => (commit_burn, sortition_burn),
            None => { 
                let msg = format!("Invalid block {}: does not correspond to burn chain state", block.block_hash());
                warn!("{}", &msg);

                // orphan it
                StacksChainState::set_block_processed(&mut block_tx, None, consensus_hash, &block.block_hash(), false)?;

                block_tx.commit()?;
                return Err(Error::InvalidStacksBlock(msg));
            }
        };
     
        debug!("Storing staging block");

        // queue block up for processing
        StacksChainState::store_staging_block(&mut block_tx, consensus_hash, &block, parent_consensus_hash, commit_burn, sortition_burn)?;

        // store users who burned for this block so they'll get rewarded if we process it
        StacksChainState::store_staging_block_user_burn_supports(&mut block_tx, consensus_hash, &block.block_hash(), &user_burns)?;

        block_tx.commit().map_err(Error::DBError)?;

        // ready to go
        Ok(true)
    }

    /// Pre-process and store a microblock to staging, queueing it up for subsequent processing
    /// once all of its ancestors have been processed.
    /// 
    /// The anchored block this microblock builds off of must have already been stored somewhere,
    /// staging or accepted, so we can verify the signature over this block.
    ///
    /// This method is `&mut self` to ensure that concurrent renames don't corrupt our chain state.
    ///
    /// If we find the same microblock in multiple burnchain forks, insert it into both.
    ///
    /// Return true if we stored the microblock.
    /// Return false if we did not store it (i.e. we already had it, we don't have its parent)
    /// Return Err(..) if the microblock is invalid, or we couldn't process it
    pub fn preprocess_streamed_microblock(&mut self, consensus_hash: &ConsensusHash, anchored_block_hash: &BlockHeaderHash, microblock: &StacksMicroblock) -> Result<bool, Error> {
        debug!("preprocess microblock {}/{}-{}", consensus_hash, anchored_block_hash, microblock.block_hash());

        // already queued or already processed?
        if StacksChainState::has_staging_microblock(&self.blocks_db, consensus_hash, anchored_block_hash, &microblock.block_hash())? || 
           StacksChainState::has_confirmed_microblock(&self.blocks_db, consensus_hash, anchored_block_hash, &microblock.block_hash())? {
            debug!("Microblock already stored and/or processed: {}/{} {} {}", consensus_hash, &anchored_block_hash, microblock.block_hash(), microblock.header.sequence);

            // try to process it nevertheless
            return Ok(false);
        }

        let mainnet = self.mainnet;
        let chain_id = self.chain_id;

        let mut blocks_tx = self.blocks_tx_begin()?;

        let pubkey_hash = match StacksChainState::load_staging_block_pubkey_hash(&mut blocks_tx, consensus_hash, anchored_block_hash)? {
            Some(pubkey_hash) => pubkey_hash,
            None => {
                // maybe it's already processed?
                let header = match StacksChainState::load_block_header(blocks_tx.get_blocks_path(), consensus_hash, anchored_block_hash)? {
                    Some(block_header) => block_header,
                    None => {
                        // parent isn't available
                        return Ok(false);
                    }
                };
                header.microblock_pubkey_hash.clone()
            }
        };

        let mut dup = microblock.clone();
        if dup.verify(&pubkey_hash).is_err() {
            let msg = format!("Invalid microblock {}: failed to verify signature with {}", microblock.block_hash(), pubkey_hash);
            warn!("{}", &msg);
            return Err(Error::InvalidStacksMicroblock(msg, microblock.block_hash()));
        }

        // static checks on transactions all pass
        let valid = microblock.validate_transactions_static(mainnet, chain_id);
        if !valid {
            let msg = format!("Invalid microblock {}: one or more transactions failed static tests", microblock.block_hash());
            warn!("{}", &msg);
            return Err(Error::InvalidStacksMicroblock(msg, microblock.block_hash()));
        }

        // add to staging
        StacksChainState::store_staging_microblock(&mut blocks_tx, consensus_hash, anchored_block_hash, microblock)?;
        
        blocks_tx.commit().map_err(Error::DBError)?;

        Ok(true)
    }

    /// Given a burnchain snapshot, a Stacks block and a microblock stream, preprocess them all.
    /// This does not work when forking
    #[cfg(test)]
    pub fn preprocess_stacks_epoch(&mut self, sort_ic: &SortitionDBConn, snapshot: &BlockSnapshot, block: &StacksBlock, microblocks: &Vec<StacksMicroblock>) -> Result<(), Error> {
        let parent_sn = {
            let db_handle = sort_ic.as_handle(&SortitionId::stubbed(&snapshot.burn_header_hash));
            let sn = match db_handle.get_block_snapshot(&snapshot.parent_burn_header_hash)? {
                Some(sn) => sn,
                None => {
                    return Err(Error::NoSuchBlockError);
                }
            };
            sn
        };

        self.preprocess_anchored_block(sort_ic, &snapshot.consensus_hash, block, &parent_sn.consensus_hash)?;
        let block_hash = block.block_hash();
        for mblock in microblocks.iter() {
            self.preprocess_streamed_microblock(&snapshot.consensus_hash, &block_hash, mblock)?;
        }
        Ok(())
    }

    /// Get the coinbase at this block height, in microSTX
    fn get_coinbase_reward(block_height: u64) -> u128 {
        /*
        From the token whitepaper:

        """
        We expect that once native mining goes live, approximately 4383 blocks will be pro-
        cessed per month, or approximately 52,596 blocks will be processed per year. With our
        design for the adaptive mint and burn mechanism, min mint is equal to 500 tokens per
        block for the first approximately five years (or 262,980 blocks), 400 tokens per block for
        the next approximately five years, and then 300 tokens per block for all years thereafter.
        During these times, a minimum of 500 tokens, 400 tokens, and 300 tokens, respectively,
        will be released per block regardless of Stacks tokens burned on the network.
        """
        */
        let blocks_per_year = 52596;
        if block_height < blocks_per_year * 5 {
            500 * 1_000_000
        }
        else if block_height < blocks_per_year * 10 {
            400 * 1_000_000
        }
        else {
            300 * 1_000_000
        }
    }

    /// Create the block reward.
    /// TODO: calculate how full the block was.
    /// TODO: tx_fees needs to be normalized _a priori_ to be equal to the block-determined fee
    /// rate, times the fraction of the block's total utilization.
    fn make_scheduled_miner_reward(mainnet: bool,
                                   parent_block_hash: &BlockHeaderHash,
                                   parent_consensus_hash: &ConsensusHash,
                                   block: &StacksBlock,
                                   block_consensus_hash: &ConsensusHash,
                                   block_height: u64,
                                   tx_fees: u128,
                                   streamed_fees: u128,
                                   stx_burns: u128,
                                   burnchain_commit_burn: u64,
                                   burnchain_sortition_burn: u64,
                                   fill: u64) -> Result<MinerPaymentSchedule, Error>
    {
        let coinbase_tx = block.get_coinbase_tx().ok_or(Error::InvalidStacksBlock("No coinbase transaction".to_string()))?;
        let miner_auth = coinbase_tx.get_origin();
        let miner_addr =
            if mainnet {
                miner_auth.address_mainnet()
            }
            else {
                miner_auth.address_testnet()
            };

        let miner_reward = MinerPaymentSchedule {
            address: miner_addr,
            block_hash: block.block_hash(),
            consensus_hash: block_consensus_hash.clone(),
            parent_block_hash: parent_block_hash.clone(),
            parent_consensus_hash: parent_consensus_hash.clone(),
            coinbase: StacksChainState::get_coinbase_reward(block_height),
            tx_fees_anchored: tx_fees,
            tx_fees_streamed: streamed_fees,
            stx_burns: stx_burns,
            burnchain_commit_burn: burnchain_commit_burn,
            burnchain_sortition_burn: burnchain_sortition_burn,
            fill: fill,
            miner: true,
            stacks_block_height: block_height,
            vtxindex: 0 
        };
        
        Ok(miner_reward)
    }
   
    /// Given a staging block, load up its parent microblock stream from staging.
    /// All of the parent anchored block's microblocks will be loaded, if we have them and they're
    /// not orphaned.
    /// Return Ok(Some(microblocks)) if we got microblocks (even if it's an empty stream)
    /// Return Ok(None) if there are no staging microblocks yet
    fn find_parent_staging_microblock_stream(blocks_conn: &DBConn, blocks_path: &String, staging_block: &StagingBlock) -> Result<Option<Vec<StacksMicroblock>>, Error> {
        if staging_block.parent_microblock_hash == EMPTY_MICROBLOCK_PARENT_HASH && staging_block.parent_microblock_seq == 0 {
            // no parent microblocks, ever
            return Ok(Some(vec![]));
        }

        match StacksChainState::load_staging_microblock_stream(blocks_conn, blocks_path, &staging_block.parent_consensus_hash, &staging_block.parent_anchored_block_hash, u16::max_value())? {
            Some(microblocks) => {
                return Ok(Some(microblocks));
            }
            None => {
                // parent microblocks haven't arrived yet, or there are none
                debug!("No parent microblock stream for {}: expected {},{}", staging_block.anchored_block_hash, staging_block.parent_microblock_hash, staging_block.parent_microblock_seq);
                return Ok(None);
            }
        }
    }

    /// Find a block that we accepted to staging, but had a parent that we ended up
    /// rejecting.  Garbage-collect its data.
    /// Call this method repeatedly to remove long chains of orphaned blocks and microblocks from
    /// staging.
    /// Returns true if an orphan block was processed
    fn process_next_orphaned_staging_block<'a>(blocks_tx: &mut BlocksDBTx<'a>) -> Result<bool, Error> {
        test_debug!("Find next orphaned block");

        // go through staging blocks and see if any of them have not been processed yet, but are
        // orphaned
        let sql = "SELECT * FROM staging_blocks WHERE processed = 0 AND orphaned = 1 ORDER BY RANDOM() LIMIT 1".to_string();
        let mut rows = query_rows::<StagingBlock, _>(blocks_tx, &sql, NO_PARAMS).map_err(Error::DBError)?;
        if rows.len() == 0 {
            test_debug!("No orphans to remove");
            return Ok(false);
        }

        let orphan_block = rows.pop().unwrap();

        test_debug!("Delete orphaned block {}/{} and its microblocks, and orphan its children", &orphan_block.consensus_hash, &orphan_block.anchored_block_hash);

        StacksChainState::delete_orphaned_epoch_data(blocks_tx, &orphan_block.consensus_hash, &orphan_block.anchored_block_hash)?;
        Ok(true)
    }

    /// Is there at least one staging block that can be attached?
    pub fn has_attachable_staging_blocks(blocks_conn: &DBConn) -> Result<bool, Error> {
        // go through staging blocks and see if any of them match headers and are attachable.
        // pick randomly -- don't allow the network sender to choose the processing order!
        let sql = "SELECT 1 FROM staging_blocks WHERE processed = 0 AND attachable = 1 AND orphaned = 0 LIMIT 1".to_string();
        let available = blocks_conn.query_row(&sql, NO_PARAMS, |_row| ()).optional().map_err(|e| Error::DBError(db_error::SqliteError(e)))?.is_some();
        Ok(available)
    }

    /// Given access to the chain state (headers) and the staging blocks, find a staging block we
    /// can process, as well as its parent microblocks that it confirms
    /// Returns Some(microblocks, staging block) if we found a sequence of blocks to process.
    /// Returns None if not.
    fn find_next_staging_block(blocks_conn: &DBConn, blocks_path: &String, headers_conn: &DBConn) -> Result<Option<(Vec<StacksMicroblock>, StagingBlock)>, Error> {
        test_debug!("Find next staging block");

        // go through staging blocks and see if any of them match headers and are attachable.
        // pick randomly -- don't allow the network sender to choose the processing order!
        let sql = "SELECT * FROM staging_blocks WHERE processed = 0 AND attachable = 1 AND orphaned = 0 ORDER BY RANDOM()".to_string();
        
        let mut stmt = blocks_conn.prepare(&sql)
            .map_err(|e| Error::DBError(db_error::SqliteError(e)))?;

        let mut rows = stmt.query(NO_PARAMS)
            .map_err(|e| Error::DBError(db_error::SqliteError(e)))?;

        while let Some(row_res) = rows.next() {
            match row_res {
                Ok(row) => {
                    let candidate = StagingBlock::from_row(&row).map_err(Error::DBError)?;
                    
                    debug!("Consider block {}/{} whose parent is {}/{}", 
                           &candidate.consensus_hash, &candidate.anchored_block_hash,
                           &candidate.parent_consensus_hash, &candidate.parent_anchored_block_hash);
        
                    let can_attach = {
                        if candidate.parent_anchored_block_hash == FIRST_STACKS_BLOCK_HASH {
                            // this block's parent is the boot code -- it's the first-ever block,
                            // so it can be processed immediately 
                            true
                        }
                        else {
                            // not the first-ever block.  Does this connect to a previously-accepted
                            // block in the headers database?
                            let hdr_sql = "SELECT * FROM block_headers WHERE block_hash = ?1 AND consensus_hash = ?2".to_string();
                            let hdr_args: &[&dyn ToSql] = &[&candidate.parent_anchored_block_hash, &candidate.parent_consensus_hash];
                            let hdr_rows = query_rows::<StacksHeaderInfo, _>(headers_conn, &hdr_sql, hdr_args)
                                .map_err(Error::DBError)?;

                            match hdr_rows.len() {
                                0 => {
                                    // no parent processed for this block
                                    debug!("No such parent {}/{} for block, cannot process", &candidate.parent_consensus_hash, &candidate.parent_anchored_block_hash);
                                    false
                                }
                                1 => {
                                    // can process this block 
                                    debug!("Have parent {}/{} for this block, will process", &candidate.parent_consensus_hash, &candidate.parent_anchored_block_hash);
                                    true
                                },
                                _ => {
                                    // should be impossible -- stored the same block twice
                                    unreachable!("Stored the same block twice: {}/{}", &candidate.parent_anchored_block_hash, &candidate.parent_consensus_hash);
                                }
                            }
                        }
                    };

                    if can_attach {
                        // try and load up this staging block and its microblocks
                        match StacksChainState::load_staging_block(blocks_conn, blocks_path, &candidate.consensus_hash, &candidate.anchored_block_hash)? {
                            Some(staging_block) => {
                                // must be unprocessed -- must have a block
                                if staging_block.block_data.len() == 0 {
                                    return Err(Error::NetError(net_error::DeserializeError(format!("No block data for staging block {}", candidate.anchored_block_hash))));
                                }

                                // find its microblock parent stream
                                match StacksChainState::find_parent_staging_microblock_stream(blocks_conn, blocks_path, &staging_block)? {
                                    Some(parent_staging_microblocks) => {
                                        return Ok(Some((parent_staging_microblocks, staging_block)));
                                    },
                                    None => {
                                        // no microblock data yet
                                    }
                                }
                            },
                            None => {
                                // should be impossible -- selected unprocessed blocks
                                unreachable!("Failed to load staging block when an earlier query indicated that it was present");
                            }
                        }
                    }
                },
                Err(e) => {
                    return Err(Error::DBError(db_error::SqliteError(e)));
                }
            }
        }

        // no blocks available
        Ok(None)
    }

    /// Process a stream of microblocks
    /// Return the fees and burns.
    /// TODO: if we find an invalid Stacks microblock, then punish the miner who produced it
    pub fn process_microblocks_transactions<'a>(clarity_tx: &mut ClarityTx<'a>, microblocks: &Vec<StacksMicroblock>) -> Result<(u128, u128, Vec<StacksTransactionReceipt>), (Error, BlockHeaderHash)> {
        let mut fees = 0u128;
        let mut burns = 0u128;
        let mut receipts = vec![];
        for microblock in microblocks.iter() {
            debug!("Process microblock {}", &microblock.block_hash());
            for tx in microblock.txs.iter() {
                let (tx_fee, tx_receipt) = StacksChainState::process_transaction(clarity_tx, tx, false)
                    .map_err(|e| (e, microblock.block_hash()))?;

                fees = fees.checked_add(tx_fee as u128).expect("Fee overflow");
                burns = burns.checked_add(tx_receipt.stx_burned as u128).expect("Burns overflow");
                receipts.push(tx_receipt);
            }
        }
        Ok((fees, burns, receipts))
    }

    /// Process a single anchored block.
    /// Return the fees and burns.
    fn process_block_transactions<'a>(clarity_tx: &mut ClarityTx<'a>, block: &StacksBlock) -> Result<(u128, u128, Vec<StacksTransactionReceipt>), Error> {
        let mut fees = 0u128;
        let mut burns = 0u128;
        let mut receipts = vec![];
        for tx in block.txs.iter() {
            let (tx_fee, tx_receipt) = StacksChainState::process_transaction(clarity_tx, tx, false)?;
            fees = fees.checked_add(tx_fee as u128).expect("Fee overflow");
            burns = burns.checked_add(tx_receipt.stx_burned as u128).expect("Burns overflow");
            receipts.push(tx_receipt);
        }
        Ok((fees, burns, receipts))
    }

    /// Process a single matured miner reward.
    /// Grant it STX tokens.
    fn process_matured_miner_reward<'a>(clarity_tx: &mut ClarityTx<'a>, miner_reward: &MinerReward) -> Result<(), Error> {
        let miner_reward_total = miner_reward.total();
        clarity_tx.connection().as_transaction(|x| { x.with_clarity_db(|ref mut db| {
            let miner_principal = PrincipalData::Standard(StandardPrincipalData::from(miner_reward.address.clone()));
            let cur_balance = db.get_account_stx_balance(&miner_principal);
            let new_balance = cur_balance.checked_add(miner_reward_total).expect("FATAL: STX reward overflow");
            debug!("Balance available for {} is {} STX", &miner_reward.address, new_balance);
            db.set_account_stx_balance(&miner_principal, new_balance);

            Ok(())
        })}).map_err(Error::ClarityError)?;
        Ok(())
    }

    /// Process matured miner rewards for this block.
    /// Returns the number of liquid uSTX created -- i.e. the coinbase
    pub fn process_matured_miner_rewards<'a>(clarity_tx: &mut ClarityTx<'a>, miner_rewards: &Vec<MinerReward>) -> Result<u128, Error> {
        // must all be in order by vtxindex, and the first reward (the miner's) must have vtxindex 0
        assert!(miner_rewards.len() > 0);
        assert!(miner_rewards[0].vtxindex == 0);
        let coinbase_reward = miner_rewards[0].coinbase;
        for i in 0..miner_rewards.len()-1 {
            assert!(miner_rewards[i].vtxindex < miner_rewards[i+1].vtxindex);
        }

        // store each reward into the miner trust fund contract in the chain boot code
        for reward in miner_rewards.iter() {
            StacksChainState::process_matured_miner_reward(clarity_tx, reward)?;
        }
        Ok(coinbase_reward)
    }

    /// Process all STX that unlock at this block height.
    /// Return the total number of uSTX unlocked in this block
    pub fn process_stx_unlocks<'a>(_clarity_tx: &mut ClarityTx<'a>) -> Result<u128, Error> {
        // TODO: call into the .lockup contract and get the list of unlocks
        Ok(0)
    }

    /// Process the next pre-processed staging block.
    /// We've already processed parent_chain_tip.  chain_tip refers to a block we have _not_
    /// processed yet.
    /// Returns a StacksHeaderInfo with the microblock stream and chain state index root hash filled in, corresponding to the next block to process.
    /// In addition, returns the list of transaction receipts for both the preceeding microblock
    /// stream that the block confirms, as well as the transaction receipts for the anchored
    /// block's transactions.  Finally, it returns the execution costs for the microblock stream
    /// and for the anchored block (separately).
    /// Returns None if we're out of blocks to process.
    fn append_block<'a>(chainstate_tx: &mut ChainstateTx<'a>,
                        clarity_instance: &'a mut ClarityInstance,
                        pox_dbconn: &dyn PoxStateDB,
                        parent_chain_tip: &StacksHeaderInfo,
                        chain_tip_consensus_hash: &ConsensusHash,
                        chain_tip_burn_header_hash: &BurnchainHeaderHash,
                        chain_tip_burn_header_height: u32,
                        chain_tip_burn_header_timestamp: u64,
                        block: &StacksBlock, 
                        microblocks: &Vec<StacksMicroblock>,  // parent microblocks 
                        burnchain_commit_burn: u64, 
                        burnchain_sortition_burn: u64, 
                        user_burns: &Vec<StagingUserBurnSupport>) -> Result<StacksEpochReceipt, Error>
    {

        debug!("Process block {:?} with {} transactions", &block.block_hash().to_hex(), block.txs.len());

        let mainnet = chainstate_tx.get_config().mainnet;
        let next_block_height = block.header.total_work.work;

        // find matured miner rewards, so we can grant them within the Clarity DB tx.
        let matured_miner_rewards_opt = {
            StacksChainState::find_mature_miner_rewards(&mut chainstate_tx.headers_tx, parent_chain_tip, Some(chainstate_tx.miner_payment_cache))?
        };

        let (scheduled_miner_reward, txs_receipts, microblock_execution_cost, block_execution_cost, total_liquid_ustx) = {
            let (parent_consensus_hash, parent_block_hash) = 
                if block.is_first_mined() {
                    // has to be the sentinal hashes if this block has no parent
                    (FIRST_BURNCHAIN_CONSENSUS_HASH.clone(), FIRST_STACKS_BLOCK_HASH.clone())
                }
                else {
                    (parent_chain_tip.consensus_hash.clone(), parent_chain_tip.anchored_header.block_hash())
                };
 
            let (last_microblock_hash, last_microblock_seq) = 
                if microblocks.len() > 0 {
                    let _first_mblock_hash = microblocks[0].block_hash();
                    let num_mblocks = microblocks.len();
                    let last_microblock_hash = microblocks[num_mblocks-1].block_hash();
                    let last_microblock_seq = microblocks[num_mblocks-1].header.sequence;

                    debug!("\n\nAppend {} microblocks {}/{}-{} off of {}/{}\n", num_mblocks, chain_tip_consensus_hash, _first_mblock_hash, last_microblock_hash, parent_consensus_hash, parent_block_hash);
                    (last_microblock_hash, last_microblock_seq)
                }
                else {
                    (EMPTY_MICROBLOCK_PARENT_HASH.clone(), 0)
                };

            if last_microblock_hash != block.header.parent_microblock || last_microblock_seq != block.header.parent_microblock_sequence {
                // the pre-processing step should prevent this from being reached
                panic!("BUG: received discontiguous headers for processing: {} (seq={}) does not connect to {} (microblock parent is {} (seq {}))",
                       last_microblock_hash, last_microblock_seq, block.block_hash(), block.header.parent_microblock, block.header.parent_microblock_sequence);
            }
            
            let mut clarity_tx = StacksChainState::chainstate_block_begin(chainstate_tx, clarity_instance, pox_dbconn, &parent_consensus_hash, &parent_block_hash, &MINER_BLOCK_CONSENSUS_HASH, &MINER_BLOCK_HEADER_HASH);

            // process microblock stream
            let (microblock_fees, microblock_burns, mut microblock_txs_receipts) = match StacksChainState::process_microblocks_transactions(&mut clarity_tx, &microblocks) {
                Err((e, offending_mblock_header_hash)) => {
                    let msg = format!("Invalid Stacks microblocks {},{} (offender {}): {:?}", block.header.parent_microblock, block.header.parent_microblock_sequence, offending_mblock_header_hash, &e);
                    warn!("{}", &msg);

                    clarity_tx.rollback_block();
                    return Err(Error::InvalidStacksMicroblock(msg, offending_mblock_header_hash));
                },
                Ok((fees, burns, events)) => {
                    (fees, burns, events)
                }
            };

            let microblock_cost = clarity_tx.cost_so_far();
            
            debug!("\n\nAppend block {}/{} off of {}/{}\nStacks block height: {}, Total Burns: {}\nMicroblock parent: {} (seq {}) (count {})\n", 
                   chain_tip_consensus_hash, block.block_hash(), parent_consensus_hash, parent_block_hash,
                   block.header.total_work.work, block.header.total_work.burn,
                   last_microblock_hash, last_microblock_seq, microblocks.len());

            // process anchored block
            let (block_fees, block_burns, mut txs_receipts) = match StacksChainState::process_block_transactions(&mut clarity_tx, &block) {
                Err(e) => {
                    let msg = format!("Invalid Stacks block {}: {:?}", block.block_hash(), &e);
                    warn!("{}", &msg);

                    clarity_tx.rollback_block();
                    return Err(Error::InvalidStacksBlock(msg));
                },
                Ok((block_fees, block_burns, txs_receipts)) => (block_fees, block_burns, txs_receipts)
            };

            let mut block_cost = clarity_tx.cost_so_far();
            block_cost.sub(&microblock_cost).expect("BUG: microblock cost + block cost < block cost");

            // grant matured miner rewards
            let new_liquid_miner_ustx =
                if let Some(mature_miner_rewards) = matured_miner_rewards_opt {
                    // grant in order by miner, then users
                    StacksChainState::process_matured_miner_rewards(&mut clarity_tx, &mature_miner_rewards)?
                }
                else {
                    0
                };

            // unlock any uSTX
            let new_unlocked_ustx = StacksChainState::process_stx_unlocks(&mut clarity_tx)?;
            let total_liquid_ustx = parent_chain_tip.total_liquid_ustx
                .checked_add(new_liquid_miner_ustx).expect("FATAL: uSTX overflow")
                .checked_add(new_unlocked_ustx).expect("FATAL: uSTX overflow");

            let root_hash = clarity_tx.get_root_hash();
            if root_hash != block.header.state_index_root {
                let msg = format!("Block {} state root mismatch: expected {}, got {}", block.block_hash(), root_hash, block.header.state_index_root);
                warn!("{}", &msg);
                
                clarity_tx.rollback_block();
                return Err(Error::InvalidStacksBlock(msg));
            }

            debug!("Reached state root {}", root_hash);
            
            // good to go!
            clarity_tx.commit_to_block(chain_tip_consensus_hash, &block.block_hash());

            // calculate reward for this block's miner
            let scheduled_miner_reward = StacksChainState::make_scheduled_miner_reward(mainnet, 
                                                                                       &parent_block_hash, 
                                                                                       &parent_consensus_hash, 
                                                                                       &block, 
                                                                                       chain_tip_consensus_hash, 
                                                                                       next_block_height, 
                                                                                       block_fees,                // TODO: calculate (STX/compute unit) * (compute used) 
                                                                                       microblock_fees, 
                                                                                       block_burns.checked_add(microblock_burns).expect("Overflow: Too many STX burnt"),
                                                                                       burnchain_commit_burn,
                                                                                       burnchain_sortition_burn,
                                                                                       0xffffffffffffffff)        // TODO: calculate total compute budget and scale up
                .expect("FATAL: parsed and processed a block without a coinbase");

            txs_receipts.append(&mut microblock_txs_receipts);

            (scheduled_miner_reward, txs_receipts, microblock_cost, block_cost, total_liquid_ustx)
        };

        let microblock_tail_opt = match microblocks.len() {
            0 => None,
            x => Some(microblocks[x - 1].header.clone())
        };

        let new_tip = StacksChainState::advance_tip(&mut chainstate_tx.headers_tx,
                                                    &parent_chain_tip.anchored_header,
                                                    &parent_chain_tip.consensus_hash,
                                                    &block.header,
                                                    chain_tip_consensus_hash,
                                                    chain_tip_burn_header_hash,
                                                    chain_tip_burn_header_height,
                                                    chain_tip_burn_header_timestamp,
                                                    microblock_tail_opt,
                                                    &scheduled_miner_reward,
                                                    user_burns,
<<<<<<< HEAD
                                                    total_liquid_ustx)
=======
                                                    &block_execution_cost)
>>>>>>> 9a38e87a
            .expect("FATAL: failed to advance chain tip");

        let epoch_receipt = StacksEpochReceipt {
            header: new_tip, 
            tx_receipts: txs_receipts,
            parent_microblocks_cost: microblock_execution_cost,
            anchored_block_cost: block_execution_cost
        };

        Ok(epoch_receipt)
    }

    /// Verify that a Stacks anchored block attaches to its parent anchored block.
    /// * checks .header.total_work.work
    /// * checks .header.parent_block
    fn check_block_attachment(parent_block_header: &StacksBlockHeader, block_header: &StacksBlockHeader) -> bool {
        // must have the right height
        if parent_block_header.total_work.work.checked_add(1).expect("Blockchain height overflow") != block_header.total_work.work {
            return false;
        }

        // must have right hash linkage
        if parent_block_header.block_hash() != block_header.parent_block {
            return false;
        }
        
        return true;
    }

    /// Find and process the next staging block.
    /// Return the next chain tip if we processed this block, or None if we couldn't.
    /// Return a poison microblock transaction payload if the microblock stream contains a
    /// deliberate miner fork.
    ///
    /// Occurs as a single, atomic transaction against the (marf'ed) headers database and
    /// (un-marf'ed) staging block database, as well as against the chunk store.
    pub fn process_next_staging_block(&mut self, sort_tx: &mut SortitionHandleTx) -> Result<(Option<StacksEpochReceipt>, Option<TransactionPayload>), Error> {
        let (mut chainstate_tx, clarity_instance) = self.chainstate_tx_begin()?;

        let blocks_path = chainstate_tx.blocks_tx.get_blocks_path().clone();

        // this is a transaction against both the headers and staging blocks databases!
        let (mut next_microblocks, next_staging_block) = match StacksChainState::find_next_staging_block(&chainstate_tx.blocks_tx, &blocks_path, &chainstate_tx.headers_tx)? {
            Some((next_microblocks, next_staging_block)) => (next_microblocks, next_staging_block),
            None => {
                // no more work to do!
                debug!("No staging blocks");
                return Ok((None, None));
            }
        };

        let (burn_header_hash, burn_header_height, burn_header_timestamp) = match SortitionDB::get_block_snapshot_consensus(sort_tx, &next_staging_block.consensus_hash)? {
            Some(sn) => (sn.burn_header_hash, sn.block_height as u32, sn.burn_header_timestamp),
            None => {
                // shouldn't happen
                panic!("CORRUPTION: staging block {}/{} does not correspond to a burn block", &next_staging_block.consensus_hash, &next_staging_block.anchored_block_hash);
            }
        };

        debug!("Process staging block {}/{} in burn block {}", next_staging_block.consensus_hash, next_staging_block.anchored_block_hash, &burn_header_hash);

        let parent_block_header_info = {
            let parent_block_header_info = match StacksChainState::get_anchored_block_header_info(&chainstate_tx.headers_tx, &next_staging_block.parent_consensus_hash, &next_staging_block.parent_anchored_block_hash)? {
                Some(parent_info) => {
                    debug!("Found parent info {}/{}", next_staging_block.parent_consensus_hash, next_staging_block.parent_anchored_block_hash);
                    parent_info
                },
                None => {
                    if next_staging_block.is_first_mined() {
                        // this is the first-ever mined block
                        debug!("This is the first-ever block in this fork.  Parent is 00000000..00000000/00000000..00000000");
                        StacksChainState::get_anchored_block_header_info(&chainstate_tx.headers_tx, &FIRST_BURNCHAIN_CONSENSUS_HASH, &FIRST_STACKS_BLOCK_HASH)
                            .expect("FATAL: failed to load initial block header")
                            .expect("FATAL: initial block header not found in headers DB")
                    }
                    else {
                        // no parent stored
                        debug!("No parent block for {}/{} processed yet", next_staging_block.consensus_hash, next_staging_block.anchored_block_hash);
                        return Ok((None, None));
                    }
                }
            };

            parent_block_header_info
        };

        let block = {
            StacksBlock::consensus_deserialize(&mut &next_staging_block.block_data[..])
                .map_err(Error::NetError)?
        };

        let block_hash = block.block_hash();
        if block_hash != next_staging_block.anchored_block_hash {
            // database corruption
            error!("Staging DB corruption: expected block {}, got {} from disk", next_staging_block.anchored_block_hash, block_hash);
            return Err(Error::DBError(db_error::Corruption));
        }

        // sanity check -- don't process this block again if we already did so
        if StacksChainState::has_stored_block(&chainstate_tx.blocks_tx, chainstate_tx.blocks_tx.get_blocks_path(), &next_staging_block.consensus_hash, &next_staging_block.anchored_block_hash)? {
            debug!("Block already processed: {}/{}", &next_staging_block.consensus_hash, &next_staging_block.anchored_block_hash);

            // clear out
            StacksChainState::set_block_processed(&mut chainstate_tx.blocks_tx, Some(sort_tx), &next_staging_block.consensus_hash, &next_staging_block.anchored_block_hash, true)?; 
            chainstate_tx.commit()
                .map_err(Error::DBError)?;

            return Ok((None, None));
        }

        // validation check -- we can't have seen this block's microblock public key hash before in
        // this fork
        if StacksChainState::has_microblock_pubkey_hash(&mut chainstate_tx.headers_tx, &parent_block_header_info.consensus_hash, &parent_block_header_info.anchored_header, &block.header.microblock_pubkey_hash)? {
            let msg = format!("Invalid stacks block {}/{} -- already used microblock pubkey hash {}", &next_staging_block.consensus_hash, &next_staging_block.anchored_block_hash, &block.header.microblock_pubkey_hash);
            warn!("{}", &msg);

            // clear out
            StacksChainState::set_block_processed(&mut chainstate_tx.blocks_tx, None, &next_staging_block.consensus_hash, &next_staging_block.anchored_block_hash, false)?; 
            chainstate_tx.commit()
                .map_err(Error::DBError)?;

            return Err(Error::InvalidStacksBlock(msg));
        }

        // validation check -- the block must attach to its accepted parent
        if !StacksChainState::check_block_attachment(&parent_block_header_info.anchored_header, &block.header) {
            let msg = format!("Invalid stacks block {}/{} -- does not attach to parent {}/{}", &next_staging_block.consensus_hash, block.block_hash(), parent_block_header_info.anchored_header.block_hash(), &parent_block_header_info.consensus_hash);
            warn!("{}", &msg);
            
            // clear out
            StacksChainState::set_block_processed(&mut chainstate_tx.blocks_tx, None, &next_staging_block.consensus_hash, &next_staging_block.anchored_block_hash, false)?; 
            chainstate_tx.commit()
                .map_err(Error::DBError)?;

            return Err(Error::InvalidStacksBlock(msg));
        }

        // validate microblocks
        // NOTE: since we got the microblocks from staging, where their signatures were already
        // validated, we don't need to validate them again.
        let (microblock_terminus, poison_microblock_opt) = match StacksChainState::validate_parent_microblock_stream(&parent_block_header_info.anchored_header, &block.header, &next_microblocks, false) {
            Some((terminus, poison_opt)) => (terminus, poison_opt),
            None => {
                debug!("Stopping at block {}/{} -- discontiguous header stream", next_staging_block.consensus_hash, block_hash);
                return Ok((None, None));
            }
        };

        match poison_microblock_opt {
            Some(poison_microblock) => {
                // miner created a deliberate fork.
                //
                // TODO: a miner can build off of any microblock fork it wants as long as there isn't yet a PoisonMicroblock
                // transaction that publishes the existence of the fork.
                // Once this happens, then no one can't mine off of any microblock at or beyond the announced
                // microblock fork within the Stacks fork that published the PoisonMicroblock.
                // Moreover, if there are multiple PoisonMicroblock transactions, the reward for the PoisonMicroblock
                // is transferred to the _earliest_ fork-publisher.
                //
                // TODO: the node should orphan all of the equivocated microblocks.
                return Ok((None, Some(poison_microblock)));
            }
            None => {}
        }

        // do not consider trailing microblocks that this anchored block does _not_ confirm
        if microblock_terminus < next_microblocks.len() {
            debug!("Truncate microblock stream from parent {}/{} from {} to {} items", parent_block_header_info.consensus_hash, parent_block_header_info.anchored_header.block_hash(), next_microblocks.len(), microblock_terminus);
            next_microblocks.truncate(microblock_terminus);
        }

        let (last_microblock_hash, last_microblock_seq) = match next_microblocks.len() {
            0 => (EMPTY_MICROBLOCK_PARENT_HASH.clone(), 0),
            _ => {
                let l = next_microblocks.len();
                (next_microblocks[l - 1].block_hash(), next_microblocks[l - 1].header.sequence)
            }
        };

        // find users that burned in support of this block, so we can calculate the miner reward
        let user_supports = StacksChainState::load_staging_block_user_supports(&chainstate_tx.blocks_tx, &next_staging_block.consensus_hash, &next_staging_block.anchored_block_hash)?;

        // attach the block to the chain state and calculate the next chain tip.
        // Execute the confirmed microblocks' transactions against the chain state, and then
        // execute the anchored block's transactions against the chain state.
        let epoch_receipt = 
            match StacksChainState::append_block(&mut chainstate_tx, 
                                                 clarity_instance, 
                                                 &sort_tx.as_conn(),
                                                 &parent_block_header_info, 
                                                 &next_staging_block.consensus_hash, 
                                                 &burn_header_hash,
                                                 burn_header_height,
                                                 burn_header_timestamp,
                                                 &block,
                                                 &next_microblocks,
                                                 next_staging_block.commit_burn,
                                                 next_staging_block.sortition_burn,
                                                 &user_supports) {
            Ok(next_chain_tip_info) => next_chain_tip_info,
            Err(e) => {
                // something's wrong with this epoch -- either a microblock was invalid, or the
                // anchored block was invalid.  Either way, the anchored block will _never be_
                // valid, so we can drop it from the chunk store and orphan all of its descendents.
                test_debug!("Failed to append {}/{}", &next_staging_block.consensus_hash, &block.block_hash());
                StacksChainState::set_block_processed(&mut chainstate_tx.blocks_tx, None, &next_staging_block.consensus_hash, &block.header.block_hash(), false)?;
                StacksChainState::free_block_state(&blocks_path, &next_staging_block.consensus_hash, &block.header);

                match e {
                    Error::InvalidStacksMicroblock(ref msg, ref header_hash) => {
                        // specifically, an ancestor microblock was invalid.  Drop any descendent microblocks --
                        // they're never going to be valid in _any_ fork, even if they have a clone
                        // in a neighboring burnchain fork.
                        error!("Parent microblock stream from {}/{} is invalid at microblock {}: {}", parent_block_header_info.consensus_hash, parent_block_header_info.anchored_header.block_hash(), header_hash, msg);
                        StacksChainState::drop_staging_microblocks(&mut chainstate_tx.blocks_tx, &parent_block_header_info.consensus_hash, &parent_block_header_info.anchored_header.block_hash(), header_hash)?;
                    },
                    _ => {
                        // block was invalid, but this means all the microblocks it confirmed are
                        // still (potentially) valid.  However, they are not confirmed yet, so
                        // leave them in the staging database.
                    }
                }

                chainstate_tx.commit()
                    .map_err(Error::DBError)?;

                return Err(e);
            }
        };

        assert_eq!(epoch_receipt.header.anchored_header.block_hash(), block.block_hash());
        assert_eq!(epoch_receipt.header.consensus_hash, next_staging_block.consensus_hash);
        assert_eq!(epoch_receipt.header.anchored_header.parent_microblock, last_microblock_hash);
        assert_eq!(epoch_receipt.header.anchored_header.parent_microblock_sequence, last_microblock_seq);

        debug!("Reached chain tip {}/{} from {}/{}", epoch_receipt.header.consensus_hash, epoch_receipt.header.anchored_header.block_hash(), next_staging_block.parent_consensus_hash, next_staging_block.parent_anchored_block_hash);

        if next_staging_block.parent_microblock_hash != EMPTY_MICROBLOCK_PARENT_HASH || next_staging_block.parent_microblock_seq != 0 {
            // confirmed one or more parent microblocks
            StacksChainState::set_microblocks_confirmed(&mut chainstate_tx.blocks_tx, &next_staging_block.parent_consensus_hash, &next_staging_block.parent_anchored_block_hash, last_microblock_seq)?;
        }

        StacksChainState::set_block_processed(&mut chainstate_tx.blocks_tx, Some(sort_tx), &epoch_receipt.header.consensus_hash, &epoch_receipt.header.anchored_header.block_hash(), true)?;
       
        chainstate_tx.commit()
            .map_err(Error::DBError)?;

        Ok((Some(epoch_receipt), None))
    }

    /// Process staging blocks at the canonical chain tip,
    ///  this only needs to be used in contexts that aren't
    ///  PoX aware (i.e., unit tests, and old stacks-node loops),
    /// Elsewhere, block processing is invoked by the ChainsCoordinator,
    ///  which handles tracking the chain tip itself
    #[cfg(test)]
    pub fn process_blocks_at_tip(&mut self, sort_db: &mut SortitionDB, max_blocks: usize) -> Result<Vec<(Option<StacksEpochReceipt>, Option<TransactionPayload>)>, Error> {
        let tx = sort_db.tx_begin_at_tip();
        self.process_blocks(tx, max_blocks)
    }

    /// Process some staging blocks, up to max_blocks.
    /// Return new chain tips, and optionally any poison microblock payloads for each chain tip
    /// found.  For each chain tip produced, return the header info, receipts, parent microblock
    /// stream execution cost, and block execution cost
    pub fn process_blocks(&mut self, mut sort_tx: SortitionHandleTx, max_blocks: usize) -> Result<Vec<(Option<StacksEpochReceipt>, Option<TransactionPayload>)>, Error> {
        debug!("Process up to {} blocks", max_blocks);

        let mut ret = vec![];

        if max_blocks == 0 {
            // nothing to do
            return Ok(vec![]);
        }

        for i in 0..max_blocks {
            // process up to max_blocks pending blocks
            match self.process_next_staging_block(&mut sort_tx) {
                Ok((next_tip_opt, next_microblock_poison_opt)) => match next_tip_opt {
                    Some(next_tip) => {
                        ret.push((Some(next_tip), next_microblock_poison_opt));
                    },
                    None => {
                        match next_microblock_poison_opt {
                            Some(poison) => {
                                ret.push((None, Some(poison)));
                            },
                            None => {
                                debug!("No more staging blocks -- processed {} in total", i);
                                break;
                            }
                        }
                    }
                },
                Err(Error::InvalidStacksBlock(msg)) => {
                    warn!("Encountered invalid block: {}", &msg);
                    continue;
                },
                Err(Error::InvalidStacksMicroblock(msg, hash)) => {
                    warn!("Encountered invalid microblock {}: {}", hash, &msg);
                    continue;
                },
                Err(Error::NetError(net_error::DeserializeError(msg))) => {
                    // happens if we load a zero-sized block (i.e. an invalid block)
                    warn!("Encountered invalid block: {}", &msg);
                    continue;
                },
                Err(e) => {
                    error!("Unrecoverable error when processing blocks: {:?}", &e);
                    return Err(e);
                }
            }
        }

        sort_tx.commit()?;

        let mut block_tx = self.blocks_tx_begin()?;
        for _ in 0..max_blocks {
            // delete up to max_blocks blocks
            let deleted = StacksChainState::process_next_orphaned_staging_block(&mut block_tx)?;
            if !deleted {
                break;
            }
        }
        block_tx.commit()?;

        Ok(ret)
    }

    fn is_valid_address_version(mainnet: bool, version: u8) -> bool {
        if mainnet {
            version == C32_ADDRESS_VERSION_MAINNET_SINGLESIG ||
                version == C32_ADDRESS_VERSION_MAINNET_MULTISIG
        } else {
            version == C32_ADDRESS_VERSION_TESTNET_SINGLESIG ||
                version == C32_ADDRESS_VERSION_TESTNET_MULTISIG
        }
    }

    /// Get the highest processed block on the canonical burn chain.
    /// Break ties on lexigraphical ordering of the block hash
    /// (i.e. arbitrarily).  The staging block will be returned, but no block data will be filled
    /// in.
    pub fn get_stacks_chain_tip(&self, sortdb: &SortitionDB) -> Result<Option<StagingBlock>, Error> {
        let (consensus_hash, block_bhh) = SortitionDB::get_canonical_stacks_chain_tip_hash(&sortdb.conn)?;
        let sql = "SELECT * FROM staging_blocks WHERE processed = 1 AND orphaned = 0 AND consensus_hash = ?1 AND anchored_block_hash = ?2";
        let args : &[&dyn ToSql] = &[&consensus_hash, &block_bhh];
        query_row(&self.blocks_db, sql, args).map_err(Error::DBError)
    }

    /// Get the height of a staging block
    pub fn get_stacks_block_height(&self, consensus_hash: &ConsensusHash, block_hash: &BlockHeaderHash) -> Result<Option<u64>, Error> {
        let sql = "SELECT height FROM staging_blocks WHERE consensus_hash = ?1 AND anchored_block_hash = ?2";
        let args : &[&dyn ToSql] = &[consensus_hash, block_hash];
        query_row(&self.blocks_db, sql, args).map_err(Error::DBError)
    }

    /// Check to see if a transaction can be (potentially) appended on top of a given chain tip.
    /// Note that this only checks the transaction against the _anchored chain tip_, not the
    /// unconfirmed microblock stream trailing off of it.
    pub fn will_admit_mempool_tx(&mut self, mempool_conn: &DBConn, current_consensus_hash: &ConsensusHash, current_block: &BlockHeaderHash, tx: &StacksTransaction, tx_size: u64) -> Result<(), MemPoolRejection> {
        let conf = self.config();
        let staging_height = match self.get_stacks_block_height(current_consensus_hash, current_block) {
            Ok(Some(height)) => {
                height
            },
            Ok(None) => {
                if *current_consensus_hash == FIRST_BURNCHAIN_CONSENSUS_HASH {
                    0
                }
                else {
                    return Err(MemPoolRejection::NoSuchChainTip(current_consensus_hash.clone(), current_block.clone()));
                }
            },
            Err(_e) => {
                panic!("DB CORRUPTION: failed to query block height");
            }
        };

        let has_microblock_pubk = match tx.payload {
            TransactionPayload::PoisonMicroblock(ref microblock_header_1, _) => {
                let microblock_pkh_1 = microblock_header_1.check_recover_pubkey()
                    .map_err(|_e| MemPoolRejection::InvalidMicroblocks)?;

                StacksChainState::has_blocks_with_microblock_pubkh(&self.blocks_db, &microblock_pkh_1, staging_height as i64)
            },
            _ => false      // unused
        };
        
        let current_tip = StacksChainState::get_parent_index_block(current_consensus_hash, current_block);
        self.with_read_only_clarity_tx(&NULL_POX_STATE_DB, &current_tip, |conn| {
            StacksChainState::can_include_tx(mempool_conn, conn, &conf, has_microblock_pubk, tx, tx_size)
        })
    }

    /// Given an outstanding clarity connection, can we append the tx to the chain state?
    /// Used when mining transactions.
    pub fn can_include_tx<T: ClarityConnection>(mempool: &DBConn, clarity_connection: &mut T,
                                                chainstate_config: &DBConfig, has_microblock_pubkey: bool,
                                                tx: &StacksTransaction, tx_size: u64) -> Result<(), MemPoolRejection> {
        // 1: must parse (done)

        // 2: it must be validly signed.
        StacksChainState::process_transaction_precheck(&chainstate_config, &tx)
            .map_err(|e| MemPoolRejection::FailedToValidate(e))?;

        // 3: it must pay a tx fee
        let fee = tx.get_fee_rate();

        if fee < MINIMUM_TX_FEE || 
           fee / tx_size < MINIMUM_TX_FEE_RATE_PER_BYTE {
            return Err(MemPoolRejection::FeeTooLow(fee, cmp::max(MINIMUM_TX_FEE, tx_size * MINIMUM_TX_FEE_RATE_PER_BYTE)))
        }

        // 4: the account nonces must be correct
        let (origin, payer) = match StacksChainState::check_transaction_nonces(clarity_connection, &tx, true) {
            Ok(x) => x,
            Err((mut e, (origin, payer))) => {
                // let's see if the tx has matching nonce in the mempool
                //  ->  you can _only_ replace-by-fee or replace-across-fork
                //      for nonces that increment the current chainstate's nonce.
                //      if there are "chained" transactions in the mempool,
                //      this check won't admit a rbf/raf for those.
                let origin_addr = tx.origin_address();
                let origin_nonce = tx.get_origin().nonce();
                let origin_next_nonce = MemPoolDB::get_next_nonce_for_address(mempool, &origin_addr)?;
                if origin_next_nonce < origin.nonce {
                    return Err(e.into())
                }
                if origin_next_nonce - origin.nonce >= MAXIMUM_MEMPOOL_TX_CHAINING {
                    return Err(MemPoolRejection::TooMuchChaining)
                }
                if origin_nonce != origin_next_nonce {
                    e.is_origin = true;
                    e.principal = origin_addr.into();
                    e.expected = origin_next_nonce;
                    e.actual = origin_nonce;
                    return Err(e.into())
                }

                if let Some(sponsor_addr) = tx.sponsor_address() {
                    let sponsor_nonce = tx.get_payer().nonce();
                    let sponsor_next_nonce = MemPoolDB::get_next_nonce_for_address(mempool, &sponsor_addr)?;
                    if sponsor_next_nonce < payer.nonce {
                        return Err(e.into())
                    }
                    if sponsor_next_nonce - payer.nonce >= MAXIMUM_MEMPOOL_TX_CHAINING {
                        return Err(MemPoolRejection::TooMuchChaining)
                    }
                    if sponsor_nonce != sponsor_next_nonce {
                        e.is_origin = false;
                        e.principal = sponsor_addr.into();
                        e.expected = sponsor_next_nonce;
                        e.actual = sponsor_nonce;
                        return Err(e.into())
                    }
                }
                (origin, payer)
            },
        };

        if !StacksChainState::is_valid_address_version(chainstate_config.mainnet, origin.principal.version())
            || !StacksChainState::is_valid_address_version(chainstate_config.mainnet, payer.principal.version()) {
                return Err(MemPoolRejection::BadAddressVersionByte)
        }

        // 5: the paying account must have enough funds
        if fee as u128 > payer.stx_balance {
            match &tx.payload {
                TransactionPayload::TokenTransfer(..) => {
                    // pass: we'll return a total_spent failure below.
                },
                _ => {
                    return Err(MemPoolRejection::NotEnoughFunds(fee as u128, payer.stx_balance));
                }
            }
        }

        // 6: payload-specific checks
        match &tx.payload {
            TransactionPayload::TokenTransfer(addr, amount, _memo) => {
                // version byte matches?
                if !StacksChainState::is_valid_address_version(chainstate_config.mainnet, addr.version()) {
                    return Err(MemPoolRejection::BadAddressVersionByte);
                }

                // got the funds?
                let total_spent = (*amount as u128) +
                    if origin == payer {
                        fee as u128
                    } else {
                        0
                    };
                if total_spent > origin.stx_balance {
                    return Err(MemPoolRejection::NotEnoughFunds(total_spent, origin.stx_balance))
                }
            },
            TransactionPayload::ContractCall(TransactionContractCall {
                address, contract_name, function_name, function_args }) => {
                // version byte matches?
                if !StacksChainState::is_valid_address_version(chainstate_config.mainnet, address.version) {
                    return Err(MemPoolRejection::BadAddressVersionByte)
                }

                let contract_identifier = QualifiedContractIdentifier::new(address.clone().into(), contract_name.clone());

                let function_type = clarity_connection.with_analysis_db_readonly(|db| {
                        db.get_public_function_type(&contract_identifier, &function_name)
                    })
                    .map_err(|_e| MemPoolRejection::NoSuchContract)?
                    .ok_or_else(|| MemPoolRejection::NoSuchPublicFunction)?;

                let arg_types: Vec<_> = function_args.iter().map(|x| TypeSignature::type_of(x)).collect();
                function_type.check_args(&mut (), &arg_types)
                    .map_err(|e| MemPoolRejection::BadFunctionArgument(e))?;
            },
            TransactionPayload::SmartContract(TransactionSmartContract { name, code_body: _ }) => {
                let contract_identifier = QualifiedContractIdentifier::new(tx.origin_address().into(), name.clone());

                let exists = clarity_connection.with_analysis_db_readonly(|db| {
                        db.has_contract(&contract_identifier)
                    });

                if exists {
                    return Err(MemPoolRejection::ContractAlreadyExists(contract_identifier))
                }
            },
            TransactionPayload::PoisonMicroblock(microblock_header_1, microblock_header_2) => {
                if microblock_header_1.sequence != microblock_header_2.sequence ||
                    microblock_header_1.prev_block != microblock_header_2.prev_block ||
                    microblock_header_1.version != microblock_header_2.version {
                    return Err(MemPoolRejection::PoisonMicroblocksDoNotConflict)
                }

                let microblock_pkh_1 = microblock_header_1.check_recover_pubkey()
                    .map_err(|_e| MemPoolRejection::InvalidMicroblocks)?;
                let microblock_pkh_2 = microblock_header_2.check_recover_pubkey()
                    .map_err(|_e| MemPoolRejection::InvalidMicroblocks)?;

                if microblock_pkh_1 != microblock_pkh_2 {
                    return Err(MemPoolRejection::PoisonMicroblocksDoNotConflict)
                }

                if !has_microblock_pubkey {
                    return Err(MemPoolRejection::NoAnchorBlockWithPubkeyHash(microblock_pkh_1))
                }
            },
            TransactionPayload::Coinbase(_) => {
                return Err(MemPoolRejection::NoCoinbaseViaMempool)
            }
        };

        Ok(())
    }
}

#[cfg(test)]
pub mod test {
    use super::*;
    use chainstate::stacks::Error as chainstate_error;
    use chainstate::stacks::*;
    use chainstate::stacks::test::*;
    use chainstate::stacks::db::*;
    use chainstate::stacks::db::test::*;
        
    use burnchains::*;
    use chainstate::burn::*;
    use chainstate::burn::db::sortdb::*;
    use util::db::Error as db_error;
    use util::db::*;
    use util::hash::*;
    use util::retry::*;
    use std::fs;

    pub fn make_empty_coinbase_block(mblock_key: &StacksPrivateKey) -> StacksBlock {
        let privk = StacksPrivateKey::from_hex("59e4d5e18351d6027a37920efe53c2f1cbadc50dca7d77169b7291dff936ed6d01").unwrap();
        let auth = TransactionAuth::from_p2pkh(&privk).unwrap();
        let proof_bytes = hex_bytes("9275df67a68c8745c0ff97b48201ee6db447f7c93b23ae24cdc2400f52fdb08a1a6ac7ec71bf9c9c76e96ee4675ebff60625af28718501047bfd87b810c2d2139b73c23bd69de66360953a642c2a330a").unwrap();
        let proof = VRFProof::from_bytes(&proof_bytes[..].to_vec()).unwrap();

        let mut tx_coinbase = StacksTransaction::new(TransactionVersion::Testnet, auth, TransactionPayload::Coinbase(CoinbasePayload([0u8; 32])));
        tx_coinbase.anchor_mode = TransactionAnchorMode::OnChainOnly;
        let mut tx_signer = StacksTransactionSigner::new(&tx_coinbase);

        tx_signer.sign_origin(&privk).unwrap();

        let tx_coinbase_signed = tx_signer.get_tx().unwrap();
        let txs = vec![tx_coinbase_signed];

        let work_score = StacksWorkScore {
            burn: 123,
            work: 456,
        };

        let parent_header = StacksBlockHeader {
            version: 0x01,
            total_work: StacksWorkScore {
                burn: 234,
                work: 567,
            },
            proof: proof.clone(),
            parent_block: BlockHeaderHash([5u8; 32]),
            parent_microblock: BlockHeaderHash([6u8; 32]),
            parent_microblock_sequence: 4,
            tx_merkle_root: Sha512Trunc256Sum([7u8; 32]),
            state_index_root: TrieHash([8u8; 32]),
            microblock_pubkey_hash: Hash160([9u8; 20]),
        };
        
        let parent_microblock_header = StacksMicroblockHeader {
            version: 0x12,
            sequence: 0x34,
            prev_block: BlockHeaderHash([0x0au8; 32]),
            tx_merkle_root: Sha512Trunc256Sum([0x0bu8; 32]),
            signature: MessageSignature([0x0cu8; 65]),
        };

        let mblock_pubkey_hash = Hash160::from_data(&StacksPublicKey::from_private(mblock_key).to_bytes());
        let mut block = StacksBlock::from_parent(&parent_header, &parent_microblock_header, txs.clone(), &work_score, &proof, &TrieHash([2u8; 32]), &mblock_pubkey_hash);
        block.header.version = 0x24;
        block
    }

    pub fn make_sample_microblock_stream(privk: &StacksPrivateKey, anchored_block_hash: &BlockHeaderHash) -> Vec<StacksMicroblock> {
        let mut all_txs = vec![];
        let mut microblocks : Vec<StacksMicroblock> = vec![];

        for i in 0..49 {
            let auth = TransactionAuth::from_p2pkh(&privk).unwrap();
            let tx_smart_contract = StacksTransaction::new(TransactionVersion::Testnet,
                                                           auth.clone(),
                                                           TransactionPayload::new_smart_contract(&"hello-microblock".to_string(), &format!("hello smart contract {}", i)).unwrap());
            let mut tx_signer = StacksTransactionSigner::new(&tx_smart_contract);
            tx_signer.sign_origin(&privk).unwrap();

            let tx_signed = tx_signer.get_tx().unwrap();
            all_txs.push(tx_signed);
        }

        // make microblocks with 3 transactions each (or fewer)
        for i in 0..(all_txs.len() / 3) {
            let txs = vec![
                all_txs[3*i].clone(),
                all_txs[3*i+1].clone(),
                all_txs[3*i+2].clone()
            ];

            let txid_vecs = txs
                .iter()
                .map(|tx| tx.txid().as_bytes().to_vec())
                .collect();

            let merkle_tree = MerkleTree::<Sha512Trunc256Sum>::new(&txid_vecs);
            let tx_merkle_root = merkle_tree.root();

            let prev_block = 
                if i == 0 { 
                    anchored_block_hash.clone() 
                }
                else { 
                    let l = microblocks.len();
                    microblocks[l-1].block_hash()
                };

            let header = StacksMicroblockHeader {
                version: 0x12,
                sequence: i as u16,
                prev_block: prev_block,
                tx_merkle_root: tx_merkle_root,
                signature: MessageSignature([0u8; 65])
            };
            
            let mut mblock = StacksMicroblock {
                header: header,
                txs: txs
            };

            mblock.sign(privk).unwrap();
            microblocks.push(mblock);
        }

        microblocks
    }

    fn resign_microblocks(microblocks: &mut Vec<StacksMicroblock>, privk: &StacksPrivateKey) -> BlockHeaderHash {
        for i in 0..microblocks.len() {
            microblocks[i].header.signature = MessageSignature([0u8; 65]);
            microblocks[i].sign(privk).unwrap();
            if i + 1 < microblocks.len() {
                microblocks[i+1].header.prev_block = microblocks[i].block_hash();
            }
        }
        let l = microblocks.len();
        microblocks[l-1].block_hash()
    }

    fn assert_block_staging_not_processed(chainstate: &mut StacksChainState, consensus_hash: &ConsensusHash, block: &StacksBlock) -> () {
        assert!(StacksChainState::load_staging_block_data(&chainstate.blocks_db, &chainstate.blocks_path, consensus_hash, &block.block_hash()).unwrap().is_some());
        assert_eq!(StacksChainState::load_staging_block_data(&chainstate.blocks_db, &chainstate.blocks_path, consensus_hash, &block.block_hash()).unwrap().unwrap(), *block);
        assert_eq!(StacksChainState::get_staging_block_status(&chainstate.blocks_db, consensus_hash, &block.block_hash()).unwrap().unwrap(), false);

        let index_block_hash = StacksBlockHeader::make_index_block_hash(consensus_hash, &block.block_hash());
        assert!(StacksChainState::has_block_indexed(&chainstate.blocks_path, &index_block_hash).unwrap());
    }

    fn assert_block_not_stored(chainstate: &mut StacksChainState, consensus_hash: &ConsensusHash, block: &StacksBlock) -> () {
        assert!(!StacksChainState::has_stored_block(&chainstate.blocks_db, &chainstate.blocks_path, consensus_hash, &block.block_hash()).unwrap());
        assert_eq!(StacksChainState::load_staging_block_pubkey_hash(&chainstate.blocks_db, consensus_hash, &block.block_hash()).unwrap().unwrap(), block.header.microblock_pubkey_hash);
    }

    fn assert_block_stored_rejected(chainstate: &mut StacksChainState, consensus_hash: &ConsensusHash, block: &StacksBlock) -> () {
        assert!(StacksChainState::has_stored_block(&chainstate.blocks_db, &chainstate.blocks_path, consensus_hash, &block.block_hash()).unwrap());
        assert!(StacksChainState::load_block(&chainstate.blocks_path, consensus_hash, &block.block_hash()).unwrap().is_none());
        assert!(StacksChainState::load_block_header(&chainstate.blocks_path, consensus_hash, &block.block_hash()).unwrap().is_none());
        assert!(StacksChainState::load_staging_block_pubkey_hash(&chainstate.blocks_db, consensus_hash, &block.block_hash()).unwrap().is_none());

        assert_eq!(StacksChainState::get_staging_block_status(&chainstate.blocks_db, consensus_hash, &block.block_hash()).unwrap().unwrap(), true);
        assert!(StacksChainState::load_staging_block_data(&chainstate.blocks_db, &chainstate.blocks_path, consensus_hash, &block.block_hash()).unwrap().is_none());

        let index_block_hash = StacksBlockHeader::make_index_block_hash(consensus_hash, &block.block_hash());
        assert!(StacksChainState::has_block_indexed(&chainstate.blocks_path, &index_block_hash).unwrap());
    }

    fn assert_block_stored_not_staging(chainstate: &mut StacksChainState, consensus_hash: &ConsensusHash, block: &StacksBlock) -> () {
        assert!(StacksChainState::has_stored_block(&chainstate.blocks_db, &chainstate.blocks_path, consensus_hash, &block.block_hash()).unwrap());
        assert!(StacksChainState::load_block(&chainstate.blocks_path, consensus_hash, &block.block_hash()).unwrap().is_some());
        assert_eq!(StacksChainState::load_block(&chainstate.blocks_path, consensus_hash, &block.block_hash()).unwrap().unwrap(), *block);
        assert_eq!(StacksChainState::load_block_header(&chainstate.blocks_path, consensus_hash, &block.block_hash()).unwrap().unwrap(), block.header);
        assert!(StacksChainState::load_staging_block_pubkey_hash(&chainstate.blocks_db, consensus_hash, &block.block_hash()).unwrap().is_none());

        assert_eq!(StacksChainState::get_staging_block_status(&chainstate.blocks_db, consensus_hash, &block.block_hash()).unwrap().unwrap(), true);
        assert!(StacksChainState::load_staging_block_data(&chainstate.blocks_db, &chainstate.blocks_path, consensus_hash, &block.block_hash()).unwrap().is_none());
        
        let index_block_hash = StacksBlockHeader::make_index_block_hash(consensus_hash, &block.block_hash());
        assert!(StacksChainState::has_block_indexed(&chainstate.blocks_path, &index_block_hash).unwrap());
    }

    pub fn store_staging_block(chainstate: &mut StacksChainState, consensus_hash: &ConsensusHash, block: &StacksBlock, parent_consensus_hash: &ConsensusHash, commit_burn: u64, sortition_burn: u64) {
        let mut tx = chainstate.blocks_tx_begin().unwrap();
        StacksChainState::store_staging_block(&mut tx, consensus_hash, block, parent_consensus_hash, commit_burn, sortition_burn).unwrap();
        tx.commit().unwrap();
        
        let index_block_hash = StacksBlockHeader::make_index_block_hash(consensus_hash, &block.block_hash());
        assert!(StacksChainState::has_block_indexed(&chainstate.blocks_path, &index_block_hash).unwrap());
    }

    pub fn store_staging_microblock(chainstate: &mut StacksChainState, consensus_hash: &ConsensusHash, anchored_block_hash: &BlockHeaderHash, microblock: &StacksMicroblock) {
        let mut tx = chainstate.blocks_tx_begin().unwrap();
        StacksChainState::store_staging_microblock(&mut tx, consensus_hash, anchored_block_hash, microblock).unwrap();
        tx.commit().unwrap();
        
        let index_block_hash = StacksBlockHeader::make_index_block_hash(consensus_hash, anchored_block_hash);
        assert!(chainstate.has_microblocks_indexed(&index_block_hash).unwrap());
    }
    
    pub fn set_block_processed(chainstate: &mut StacksChainState, consensus_hash: &ConsensusHash, anchored_block_hash: &BlockHeaderHash, accept: bool) {
        let index_block_hash = StacksBlockHeader::make_index_block_hash(consensus_hash, anchored_block_hash);
        assert!(StacksChainState::has_block_indexed(&chainstate.blocks_path, &index_block_hash).unwrap());

        let mut tx = chainstate.blocks_tx_begin().unwrap();
        StacksChainState::set_block_processed(&mut tx, None, consensus_hash, anchored_block_hash, accept).unwrap();
        tx.commit().unwrap();
        
        assert!(StacksChainState::has_block_indexed(&chainstate.blocks_path, &index_block_hash).unwrap());
    }

    fn get_microblock_stream_head_hash(chainstate: &StacksChainState, consensus_hash: &ConsensusHash, anchored_block_hash: &BlockHeaderHash) -> Option<BlockHeaderHash> {
        StacksChainState::get_microblock_stream_head_hash(&chainstate.blocks_db, consensus_hash, anchored_block_hash).unwrap()
    }

    pub fn set_microblocks_confirmed(chainstate: &mut StacksChainState, consensus_hash: &ConsensusHash, anchored_block_hash: &BlockHeaderHash, last_seq: u16) {
        let index_block_hash = StacksBlockHeader::make_index_block_hash(consensus_hash, anchored_block_hash);
        assert!(chainstate.has_microblocks_indexed(&index_block_hash).unwrap());

        let stream_head_hash = get_microblock_stream_head_hash(chainstate, consensus_hash, anchored_block_hash).unwrap();
        let index_microblock_hash = StacksBlockHeader::make_index_block_hash(consensus_hash, &stream_head_hash);
        
        let mblock_anchored_hash_opt = chainstate.get_confirmed_microblock_index_hash(&index_block_hash).unwrap();
        
        // is there already a confirmed stream for this anchored block?
        if chainstate.has_confirmed_microblocks_indexed(&index_microblock_hash).unwrap() {
            // make sure we can get back the confirmed mciroblock index hash
            assert!(mblock_anchored_hash_opt.is_some());
        }
        else {
            assert!(mblock_anchored_hash_opt.is_none());
        }

        let mut tx = chainstate.blocks_tx_begin().unwrap();
        StacksChainState::set_microblocks_confirmed(&mut tx, consensus_hash, anchored_block_hash, last_seq).unwrap();
        tx.commit().unwrap();
        
        assert!(chainstate.has_microblocks_indexed(&index_block_hash).unwrap());
        assert!(chainstate.has_confirmed_microblocks_indexed(&index_microblock_hash).unwrap());
   
        // now that the stream is confirmed, we can get its head hash by anchor block
        let mblock_anchored_hash_opt = chainstate.get_confirmed_microblock_index_hash(&index_block_hash).unwrap();
        assert!(mblock_anchored_hash_opt.is_some());
    }

    fn process_next_orphaned_staging_block(chainstate: &mut StacksChainState) -> bool {
        let mut tx = chainstate.blocks_tx_begin().unwrap();
        let res = StacksChainState::process_next_orphaned_staging_block(&mut tx).unwrap();
        tx.commit().unwrap();
        res
    }

    fn drop_staging_microblocks(chainstate: &mut StacksChainState, consensus_hash: &ConsensusHash, anchored_block_hash: &BlockHeaderHash, invalid_microblock: &BlockHeaderHash) {
        let mut tx = chainstate.blocks_tx_begin().unwrap();
        StacksChainState::drop_staging_microblocks(&mut tx, consensus_hash, anchored_block_hash, invalid_microblock).unwrap();
        tx.commit().unwrap();
    }

    #[test]
    fn stacks_db_block_load_store_empty() {
        let chainstate = instantiate_chainstate(false, 0x80000000, "stacks_db_block_load_store_empty");

        let path = StacksChainState::get_block_path(&chainstate.blocks_path, &ConsensusHash([1u8; 20]), &BlockHeaderHash([2u8; 32])).unwrap();
        assert!(fs::metadata(&path).is_err());
        assert!(!StacksChainState::has_stored_block(&chainstate.blocks_db, &chainstate.blocks_path, &ConsensusHash([1u8; 20]), &BlockHeaderHash([2u8; 32])).unwrap());

        StacksChainState::store_empty_block(&chainstate.blocks_path, &ConsensusHash([1u8; 20]), &BlockHeaderHash([2u8; 32])).unwrap();
        assert!(fs::metadata(&path).is_ok());
        assert!(StacksChainState::has_stored_block(&chainstate.blocks_db, &chainstate.blocks_path, &ConsensusHash([1u8; 20]), &BlockHeaderHash([2u8; 32])).unwrap());
        assert!(StacksChainState::load_block(&chainstate.blocks_path, &ConsensusHash([1u8; 20]), &BlockHeaderHash([2u8; 32])).unwrap().is_none());
    }

    #[test]
    fn stacks_db_block_load_store() {
        let chainstate = instantiate_chainstate(false, 0x80000000, "stacks_db_block_load_store");
        let privk = StacksPrivateKey::from_hex("eb05c83546fdd2c79f10f5ad5434a90dd28f7e3acb7c092157aa1bc3656b012c01").unwrap();
      
        let mut block = make_empty_coinbase_block(&privk);

        // don't worry about freeing microblcok state yet
        block.header.parent_microblock_sequence = 0;
        block.header.parent_microblock = EMPTY_MICROBLOCK_PARENT_HASH.clone();

        let path = StacksChainState::get_block_path(&chainstate.blocks_path, &ConsensusHash([1u8; 20]), &block.block_hash()).unwrap();
        assert!(fs::metadata(&path).is_err());
        assert!(!StacksChainState::has_stored_block(&chainstate.blocks_db, &chainstate.blocks_path, &ConsensusHash([1u8; 20]), &block.block_hash()).unwrap());

        StacksChainState::store_block(&chainstate.blocks_path, &ConsensusHash([1u8; 20]), &block).unwrap();
        assert!(fs::metadata(&path).is_ok());
        assert!(StacksChainState::has_stored_block(&chainstate.blocks_db, &chainstate.blocks_path, &ConsensusHash([1u8; 20]), &block.block_hash()).unwrap());
        assert!(StacksChainState::load_block(&chainstate.blocks_path, &ConsensusHash([1u8; 20]), &block.block_hash()).unwrap().is_some());
        assert_eq!(StacksChainState::load_block(&chainstate.blocks_path, &ConsensusHash([1u8; 20]), &block.block_hash()).unwrap().unwrap(), block);
        assert_eq!(StacksChainState::load_block_header(&chainstate.blocks_path, &ConsensusHash([1u8; 20]), &block.block_hash()).unwrap().unwrap(), block.header);

        StacksChainState::free_block_state(&chainstate.blocks_path, &ConsensusHash([1u8; 20]), &block.header);

        assert!(StacksChainState::has_stored_block(&chainstate.blocks_db, &chainstate.blocks_path, &ConsensusHash([1u8; 20]), &block.block_hash()).unwrap());
        assert!(StacksChainState::load_block(&chainstate.blocks_path, &ConsensusHash([1u8; 20]), &block.block_hash()).unwrap().is_none());
        assert!(StacksChainState::load_block_header(&chainstate.blocks_path, &ConsensusHash([1u8; 20]), &block.block_hash()).unwrap().is_none());
    }

    #[test]
    fn stacks_db_staging_block_load_store_accept() {
        let mut chainstate = instantiate_chainstate(false, 0x80000000, "stacks_db_staging_block_load_store_accept");
        let privk = StacksPrivateKey::from_hex("eb05c83546fdd2c79f10f5ad5434a90dd28f7e3acb7c092157aa1bc3656b012c01").unwrap();
      
        let block = make_empty_coinbase_block(&privk);
        
        assert!(StacksChainState::load_staging_block_data(&chainstate.blocks_db, &chainstate.blocks_path, &ConsensusHash([2u8; 20]), &block.block_hash()).unwrap().is_none());

        store_staging_block(&mut chainstate, &ConsensusHash([2u8; 20]), &block, &ConsensusHash([1u8; 20]), 1, 2);

        assert_block_staging_not_processed(&mut chainstate, &ConsensusHash([2u8; 20]), &block);
        assert_block_not_stored(&mut chainstate, &ConsensusHash([2u8; 20]), &block);

        set_block_processed(&mut chainstate, &ConsensusHash([2u8; 20]), &block.block_hash(), true);

        assert_block_stored_not_staging(&mut chainstate, &ConsensusHash([2u8; 20]), &block);
        
        // should be idempotent
        set_block_processed(&mut chainstate, &ConsensusHash([2u8; 20]), &block.block_hash(), true);

        assert_block_stored_not_staging(&mut chainstate, &ConsensusHash([2u8; 20]), &block);
    }
    
    #[test]
    fn stacks_db_staging_block_load_store_reject() {
        let mut chainstate = instantiate_chainstate(false, 0x80000000, "stacks_db_staging_block_load_store_reject");
        let privk = StacksPrivateKey::from_hex("eb05c83546fdd2c79f10f5ad5434a90dd28f7e3acb7c092157aa1bc3656b012c01").unwrap();
      
        let block = make_empty_coinbase_block(&privk);
        
        assert!(StacksChainState::load_staging_block_data(&chainstate.blocks_db, &chainstate.blocks_path, &ConsensusHash([2u8; 20]), &block.block_hash()).unwrap().is_none());

        store_staging_block(&mut chainstate, &ConsensusHash([2u8; 20]), &block, &ConsensusHash([1u8; 20]), 1, 2);

        assert_block_staging_not_processed(&mut chainstate, &ConsensusHash([2u8; 20]), &block);
        assert_block_not_stored(&mut chainstate, &ConsensusHash([2u8; 20]), &block);

        set_block_processed(&mut chainstate, &ConsensusHash([2u8; 20]), &block.block_hash(), false);
    
        assert_block_stored_rejected(&mut chainstate, &ConsensusHash([2u8; 20]), &block);
        
        // should be idempotent
        set_block_processed(&mut chainstate, &ConsensusHash([2u8; 20]), &block.block_hash(), false);
    
        assert_block_stored_rejected(&mut chainstate, &ConsensusHash([2u8; 20]), &block);
    }

    #[test]
    fn stacks_db_load_store_microblock_stream() {
        let chainstate = instantiate_chainstate(false, 0x80000000, "stacks_db_load_store_microblock_stream");
        let privk = StacksPrivateKey::from_hex("eb05c83546fdd2c79f10f5ad5434a90dd28f7e3acb7c092157aa1bc3656b012c01").unwrap();
      
        let block = make_empty_coinbase_block(&privk);
        let microblocks = make_sample_microblock_stream(&privk, &block.block_hash());

        let path = StacksChainState::get_block_path(&chainstate.blocks_path, &ConsensusHash([2u8; 20]), &microblocks[0].block_hash()).unwrap();
        assert!(fs::metadata(&path).is_err());
        assert!(!StacksChainState::has_stored_block(&chainstate.blocks_db, &chainstate.blocks_path, &ConsensusHash([2u8; 20]), &microblocks[0].block_hash()).unwrap());
        assert!(StacksChainState::load_microblock_stream(&chainstate.blocks_path, &ConsensusHash([2u8; 20]), &microblocks[0].block_hash()).is_err());
        
        StacksChainState::store_microblock_stream(&chainstate.blocks_path, &ConsensusHash([2u8; 20]), &microblocks).unwrap();

        assert!(fs::metadata(&path).is_ok());
        assert!(StacksChainState::has_stored_block(&chainstate.blocks_db, &chainstate.blocks_path, &ConsensusHash([2u8; 20]), &microblocks[0].block_hash()).unwrap());
        
        assert!(StacksChainState::load_microblock_stream(&chainstate.blocks_path, &ConsensusHash([2u8; 20]), &microblocks[0].block_hash()).unwrap().is_some());
        assert_eq!(StacksChainState::load_microblock_stream(&chainstate.blocks_path, &ConsensusHash([2u8; 20]), &microblocks[0].block_hash()).unwrap().unwrap(), microblocks);

        StacksChainState::free_block(&chainstate.blocks_path, &ConsensusHash([2u8; 20]), &microblocks[0].block_hash());

        assert!(StacksChainState::has_stored_block(&chainstate.blocks_db, &chainstate.blocks_path, &ConsensusHash([2u8; 20]), &microblocks[0].block_hash()).unwrap());
        assert!(StacksChainState::load_microblock_stream(&chainstate.blocks_path, &ConsensusHash([2u8; 20]), &microblocks[0].block_hash()).unwrap().is_none());
    }

    #[test]
    fn stacks_db_staging_microblock_stream_load_store_confirm_all() {
        let mut chainstate = instantiate_chainstate(false, 0x80000000, "stacks_db_staging_microblock_stream_load_store_accept");
        let privk = StacksPrivateKey::from_hex("eb05c83546fdd2c79f10f5ad5434a90dd28f7e3acb7c092157aa1bc3656b012c01").unwrap();
      
        let block = make_empty_coinbase_block(&privk);
        let microblocks = make_sample_microblock_stream(&privk, &block.block_hash());
        
        assert!(StacksChainState::load_staging_microblock(&chainstate.blocks_db, &ConsensusHash([2u8; 20]), &block.block_hash(), &microblocks[0].block_hash()).unwrap().is_none());
        assert!(StacksChainState::load_staging_microblock_stream(&chainstate.blocks_db, &chainstate.blocks_path, &ConsensusHash([2u8; 20]), &block.block_hash(), u16::max_value()).unwrap().is_none());

        store_staging_block(&mut chainstate, &ConsensusHash([2u8; 20]), &block, &ConsensusHash([1u8; 20]), 1, 2);
        for mb in microblocks.iter() {
            store_staging_microblock(&mut chainstate, &ConsensusHash([2u8; 20]), &block.block_hash(), mb);
        }

        // block should be stored to staging
        assert_block_staging_not_processed(&mut chainstate, &ConsensusHash([2u8; 20]), &block);

        // microblock stream should be stored to staging
        assert!(StacksChainState::load_staging_microblock(&chainstate.blocks_db, &ConsensusHash([2u8; 20]), &block.block_hash(), &microblocks[0].block_hash()).unwrap().is_some());
        assert_eq!(StacksChainState::load_staging_microblock(&chainstate.blocks_db, &ConsensusHash([2u8; 20]), &block.block_hash(), &microblocks[0].block_hash()).unwrap().unwrap().try_into_microblock().unwrap(), microblocks[0]);
        assert_eq!(StacksChainState::load_staging_microblock_stream(&chainstate.blocks_db, &chainstate.blocks_path, &ConsensusHash([2u8; 20]), &block.block_hash(), u16::max_value()).unwrap().unwrap(), microblocks);

        // block should _not_ be in the chunk store
        assert_block_not_stored(&mut chainstate, &ConsensusHash([2u8; 20]), &block);

        // microblocks should _not_ be in the chunk store
        assert!(!StacksChainState::has_stored_microblocks(&chainstate.blocks_path, &ConsensusHash([2u8; 20]), &microblocks[0].block_hash()).unwrap());
        assert!(StacksChainState::load_microblock_stream(&chainstate.blocks_path, &ConsensusHash([2u8; 20]), &microblocks[0].block_hash()).is_err());

        set_block_processed(&mut chainstate, &ConsensusHash([2u8; 20]), &block.block_hash(), true);
        set_microblocks_confirmed(&mut chainstate, &ConsensusHash([2u8; 20]), &block.block_hash(), (microblocks.len() - 1) as u16);

        // block should be stored to chunk store now
        assert_block_stored_not_staging(&mut chainstate, &ConsensusHash([2u8; 20]), &block);

        // microblocks should be in the chunk store
        assert!(StacksChainState::has_stored_microblocks(&chainstate.blocks_path, &ConsensusHash([2u8; 20]), &microblocks[0].block_hash()).unwrap());
        assert_eq!(StacksChainState::load_microblock_stream(&chainstate.blocks_path, &ConsensusHash([2u8; 20]), &microblocks[0].block_hash()).unwrap().unwrap(), microblocks);

        // microblocks should be absent from staging
        for mb in microblocks.iter() {
            assert!(StacksChainState::get_staging_microblock_status(&chainstate.blocks_db, &ConsensusHash([2u8; 20]), &block.block_hash(), &mb.block_hash()).unwrap().is_some());
            assert_eq!(StacksChainState::get_staging_microblock_status(&chainstate.blocks_db, &ConsensusHash([2u8; 20]), &block.block_hash(), &mb.block_hash()).unwrap().unwrap(), true);
        }

        // but we should still load the full stream if asked
        assert!(StacksChainState::load_staging_microblock_stream(&chainstate.blocks_db, &chainstate.blocks_path, &ConsensusHash([2u8; 20]), &block.block_hash(), u16::max_value()).unwrap().is_some());
        assert_eq!(StacksChainState::load_staging_microblock_stream(&chainstate.blocks_db, &chainstate.blocks_path, &ConsensusHash([2u8; 20]), &block.block_hash(), u16::max_value()).unwrap().unwrap(), microblocks);
    }

    #[test]
    fn stacks_db_staging_microblock_stream_load_store_partial_confirm() {
        let mut chainstate = instantiate_chainstate(false, 0x80000000, "stacks_db_staging_microblock_stream_load_store_reject");
        let privk = StacksPrivateKey::from_hex("eb05c83546fdd2c79f10f5ad5434a90dd28f7e3acb7c092157aa1bc3656b012c01").unwrap();

        let block = make_empty_coinbase_block(&privk);
        let microblocks = make_sample_microblock_stream(&privk, &block.block_hash());

        assert!(StacksChainState::load_staging_microblock(&chainstate.blocks_db, &ConsensusHash([2u8; 20]), &block.block_hash(), &microblocks[0].block_hash()).unwrap().is_none());
        assert!(StacksChainState::load_staging_microblock_stream(&chainstate.blocks_db, &chainstate.blocks_path, &ConsensusHash([2u8; 20]), &block.block_hash(), u16::max_value()).unwrap().is_none());

        store_staging_block(&mut chainstate, &ConsensusHash([2u8; 20]), &block, &ConsensusHash([1u8; 20]), 1, 2);
        for mb in microblocks.iter() {
            store_staging_microblock(&mut chainstate, &ConsensusHash([2u8; 20]), &block.block_hash(), mb);
        }

        // block should be stored to staging
        assert_block_staging_not_processed(&mut chainstate, &ConsensusHash([2u8; 20]), &block);
        assert_block_not_stored(&mut chainstate, &ConsensusHash([2u8; 20]), &block);

        // microblock stream should be stored to staging
        assert!(StacksChainState::load_staging_microblock(&chainstate.blocks_db, &ConsensusHash([2u8; 20]), &block.block_hash(), &microblocks[0].block_hash()).unwrap().is_some());
        assert_eq!(StacksChainState::load_staging_microblock(&chainstate.blocks_db, &ConsensusHash([2u8; 20]), &block.block_hash(), &microblocks[0].block_hash()).unwrap().unwrap().try_into_microblock().unwrap(), microblocks[0]);
        assert_eq!(StacksChainState::load_staging_microblock_stream(&chainstate.blocks_db, &chainstate.blocks_path, &ConsensusHash([2u8; 20]), &block.block_hash(), u16::max_value()).unwrap().unwrap(), microblocks);

        // microblocks should _not_ be in the chunk store
        assert!(!StacksChainState::has_stored_microblocks(&chainstate.blocks_path, &ConsensusHash([2u8; 20]), &microblocks[0].block_hash()).unwrap());
        assert!(StacksChainState::load_microblock_stream(&chainstate.blocks_path, &ConsensusHash([2u8; 20]), &microblocks[0].block_hash()).is_err());

        // confirm the 0th microblock, but not the 1st or later.
        // do not confirm the block.
        set_block_processed(&mut chainstate, &ConsensusHash([2u8; 20]), &block.block_hash(), true);
        set_microblocks_confirmed(&mut chainstate, &ConsensusHash([2u8; 20]), &block.block_hash(), 0);

        // block should be processed in staging, but the data should not be in the staging DB
        assert_block_stored_not_staging(&mut chainstate, &ConsensusHash([2u8; 20]), &block);

        // microblocks should not be in the chunk store, except for block 0 which was confirmed
        assert!(StacksChainState::has_stored_microblocks(&chainstate.blocks_path, &ConsensusHash([2u8; 20]), &microblocks[0].block_hash()).unwrap());
        assert!(StacksChainState::load_microblock_stream(&chainstate.blocks_path, &ConsensusHash([2u8; 20]), &microblocks[0].block_hash()).unwrap().is_some());
        assert_eq!(StacksChainState::load_microblock_stream(&chainstate.blocks_path, &ConsensusHash([2u8; 20]), &microblocks[0].block_hash()).unwrap().unwrap(), vec![microblocks[0].clone()]);
        
        // microblocks should be present in staging, except for block 0 
        for mb in microblocks.iter() {
            assert!(StacksChainState::get_staging_microblock_status(&chainstate.blocks_db, &ConsensusHash([2u8; 20]), &block.block_hash(), &mb.block_hash()).unwrap().is_some());
            
            if mb.header.sequence == 0 {
                assert_eq!(StacksChainState::get_staging_microblock_status(&chainstate.blocks_db, &ConsensusHash([2u8; 20]), &block.block_hash(), &mb.block_hash()).unwrap().unwrap(), true);
            }
            else {
                // not processed since seq=0 was the last block to be accepted
                assert_eq!(StacksChainState::get_staging_microblock_status(&chainstate.blocks_db, &ConsensusHash([2u8; 20]), &block.block_hash(), &mb.block_hash()).unwrap().unwrap(), false);
            }
        }
        
        // can load the entire stream still
        assert!(StacksChainState::load_staging_microblock_stream(&chainstate.blocks_db, &chainstate.blocks_path, &ConsensusHash([2u8; 20]), &block.block_hash(), u16::max_value()).unwrap().is_some());
        assert_eq!(StacksChainState::load_staging_microblock_stream(&chainstate.blocks_db, &chainstate.blocks_path, &ConsensusHash([2u8; 20]), &block.block_hash(), u16::max_value()).unwrap().unwrap(), microblocks);
    }

    #[test]
    fn stacks_db_validate_parent_microblock_stream() {
        let privk = StacksPrivateKey::from_hex("eb05c83546fdd2c79f10f5ad5434a90dd28f7e3acb7c092157aa1bc3656b012c01").unwrap();
        let block = make_empty_coinbase_block(&privk);
        let microblocks = make_sample_microblock_stream(&privk, &block.block_hash());
        let num_mblocks = microblocks.len();

        let proof_bytes = hex_bytes("9275df67a68c8745c0ff97b48201ee6db447f7c93b23ae24cdc2400f52fdb08a1a6ac7ec71bf9c9c76e96ee4675ebff60625af28718501047bfd87b810c2d2139b73c23bd69de66360953a642c2a330a").unwrap();
        let proof = VRFProof::from_bytes(&proof_bytes[..].to_vec()).unwrap();

        let child_block_header = StacksBlockHeader {
            version: 0x01,
            total_work: StacksWorkScore {
                burn: 234,
                work: 567,
            },
            proof: proof.clone(),
            parent_block: block.block_hash(),
            parent_microblock: microblocks[num_mblocks-1].block_hash(),
            parent_microblock_sequence: microblocks[num_mblocks-1].header.sequence,
            tx_merkle_root: Sha512Trunc256Sum([7u8; 32]),
            state_index_root: TrieHash([8u8; 32]),
            microblock_pubkey_hash: Hash160([9u8; 20])
        };
 
        // contiguous, non-empty stream
        {
            let res = StacksChainState::validate_parent_microblock_stream(&block.header, &child_block_header, &microblocks, true);
            assert!(res.is_some());

            let (cutoff, poison_opt) = res.unwrap();
            assert!(poison_opt.is_none());
            assert_eq!(cutoff, num_mblocks);
        }

        // empty stream
        { 
            let mut child_block_header_empty = child_block_header.clone();
            child_block_header_empty.parent_microblock = EMPTY_MICROBLOCK_PARENT_HASH.clone();
            child_block_header_empty.parent_microblock_sequence = 0;

            let res = StacksChainState::validate_parent_microblock_stream(&block.header, &child_block_header_empty, &vec![], true);
            assert!(res.is_some());

            let (cutoff, poison_opt) = res.unwrap();
            assert!(poison_opt.is_none());
            assert_eq!(cutoff, 0);
        }
        
        // non-empty stream, but child drops all microblocks
        { 
            let mut child_block_header_empty = child_block_header.clone();
            child_block_header_empty.parent_microblock = EMPTY_MICROBLOCK_PARENT_HASH.clone();
            child_block_header_empty.parent_microblock_sequence = 0;

            let res = StacksChainState::validate_parent_microblock_stream(&block.header, &child_block_header_empty, &microblocks, true);
            assert!(res.is_some());

            let (cutoff, poison_opt) = res.unwrap();
            assert!(poison_opt.is_none());
            assert_eq!(cutoff, 0);
        }
        
        // non-empty stream, but child drops some microblocks
        {
            for i in 0..num_mblocks-1 {
                let mut child_block_header_trunc = child_block_header.clone();
                child_block_header_trunc.parent_microblock = microblocks[i].block_hash();
                child_block_header_trunc.parent_microblock_sequence = microblocks[i].header.sequence;

                let res = StacksChainState::validate_parent_microblock_stream(&block.header, &child_block_header_trunc, &microblocks, true);
                assert!(res.is_some());

                let (cutoff, poison_opt) = res.unwrap();
                assert!(poison_opt.is_none());
                assert_eq!(cutoff, i+1);
            }
        }
        
        // non-empty stream, but child does not identify any block as its parent
        { 
            let mut child_block_header_broken = child_block_header.clone();
            child_block_header_broken.parent_microblock = BlockHeaderHash([1u8; 32]);
            child_block_header_broken.parent_microblock_sequence = 5;

            let res = StacksChainState::validate_parent_microblock_stream(&block.header, &child_block_header_broken, &microblocks, true);
            assert!(res.is_none());
        }

        // non-empty stream, but missing first microblock
        { 
            let mut broken_microblocks = vec![];
            for i in 1..num_mblocks {
                broken_microblocks.push(microblocks[i].clone());
            }
            
            let mut new_child_block_header = child_block_header.clone();
            new_child_block_header.parent_microblock = resign_microblocks(&mut broken_microblocks, &privk);

            let res = StacksChainState::validate_parent_microblock_stream(&block.header, &new_child_block_header, &broken_microblocks, true);
            assert!(res.is_none());
        }
        
        // non-empty stream, but missing intermediate microblock
        { 
            let mut broken_microblocks = vec![];
            let missing = num_mblocks / 2;
            for i in 0..num_mblocks {
                if i != missing {
                    broken_microblocks.push(microblocks[i].clone());
                }
            }
            
            let mut new_child_block_header = child_block_header.clone();
            new_child_block_header.parent_microblock = resign_microblocks(&mut broken_microblocks, &privk);

            let res = StacksChainState::validate_parent_microblock_stream(&block.header, &new_child_block_header, &broken_microblocks, true);
            assert!(res.is_none());
        }
        
        // nonempty stream, but discontiguous first microblock (doesn't connect to parent block)
        {
            let mut broken_microblocks = microblocks.clone();
            broken_microblocks[0].header.prev_block = BlockHeaderHash([1u8; 32]);

            let mut new_child_block_header = child_block_header.clone();
            new_child_block_header.parent_microblock = resign_microblocks(&mut broken_microblocks, &privk);

            let res = StacksChainState::validate_parent_microblock_stream(&block.header, &new_child_block_header, &broken_microblocks, true);
            assert!(res.is_none());
        }
        
        // nonempty stream, but discontiguous first microblock (wrong sequence)
        {
            let mut broken_microblocks = microblocks.clone();
            broken_microblocks[0].header.sequence = 1;
            
            let mut new_child_block_header = child_block_header.clone();
            new_child_block_header.parent_microblock = resign_microblocks(&mut broken_microblocks, &privk);

            let res = StacksChainState::validate_parent_microblock_stream(&block.header, &new_child_block_header, &broken_microblocks, true);
            assert!(res.is_none());
        }

        // nonempty stream, but discontiguous hash chain
        {
            let mut broken_microblocks = microblocks.clone();

            let mut new_child_block_header = child_block_header.clone();

            for i in 0..broken_microblocks.len() {
                broken_microblocks[i].header.signature = MessageSignature([0u8; 65]);
                broken_microblocks[i].sign(&privk).unwrap();
                if i + 1 < broken_microblocks.len() {
                    if i != num_mblocks/2 {
                        broken_microblocks[i+1].header.prev_block = broken_microblocks[i].block_hash();
                    }
                    else {
                        broken_microblocks[i+1].header.prev_block = BlockHeaderHash([1u8; 32]);
                    }
                }
            }
            let l = broken_microblocks.len();
            new_child_block_header.parent_microblock = broken_microblocks[l-1].block_hash();

            let res = StacksChainState::validate_parent_microblock_stream(&block.header, &new_child_block_header, &broken_microblocks, true);
            assert!(res.is_none());
        }
        
        // nonempty string, but bad signature
        {
            let mut broken_microblocks = microblocks.clone();
            broken_microblocks[num_mblocks/2].header.signature = MessageSignature([1u8; 65]);

            let res = StacksChainState::validate_parent_microblock_stream(&block.header, &child_block_header, &broken_microblocks, true);
            assert!(res.is_none());
        }

        // deliberate miner fork 
        {
            let mut broken_microblocks = microblocks.clone();
            let mut forked_microblocks = vec![];

            let mut new_child_block_header = child_block_header.clone();
            let mut conflicting_microblock = microblocks[0].clone();

            for i in 0..broken_microblocks.len() {
                broken_microblocks[i].header.signature = MessageSignature([0u8; 65]);
                broken_microblocks[i].sign(&privk).unwrap();
                if i + 1 < broken_microblocks.len() {
                    broken_microblocks[i+1].header.prev_block = broken_microblocks[i].block_hash();
                }

                forked_microblocks.push(broken_microblocks[i].clone());
                if i == num_mblocks/2 {
                    conflicting_microblock = broken_microblocks[i].clone();

                    let extra_tx = {
                        let auth = TransactionAuth::from_p2pkh(&privk).unwrap();
                        let tx_smart_contract = StacksTransaction::new(TransactionVersion::Testnet,
                                                                       auth.clone(),
                                                                       TransactionPayload::new_smart_contract(&"name-contract".to_string(), &format!("conflicting smart contract {}", i)).unwrap());
                        let mut tx_signer = StacksTransactionSigner::new(&tx_smart_contract);
                        tx_signer.sign_origin(&privk).unwrap();
                        tx_signer.get_tx().unwrap()
                    };
                    
                    conflicting_microblock.txs.push(extra_tx);
                    
                    let txid_vecs = conflicting_microblock.txs
                        .iter()
                        .map(|tx| tx.txid().as_bytes().to_vec())
                        .collect();

                    let merkle_tree = MerkleTree::<Sha512Trunc256Sum>::new(&txid_vecs);

                    conflicting_microblock.header.tx_merkle_root = merkle_tree.root();

                    conflicting_microblock.sign(&privk).unwrap();
                    forked_microblocks.push(conflicting_microblock.clone());
                }
            }

            let l = broken_microblocks.len();
            new_child_block_header.parent_microblock = broken_microblocks[l-1].block_hash();
            
            let res = StacksChainState::validate_parent_microblock_stream(&block.header, &child_block_header, &forked_microblocks, true);
            assert!(res.is_some());
            
            let (cutoff, poison_opt) = res.unwrap();
            assert_eq!(cutoff, num_mblocks/2);
            assert!(poison_opt.is_some());

            let poison = poison_opt.unwrap();
            match poison {
                TransactionPayload::PoisonMicroblock(ref h1, ref h2) => {
                    assert_eq!(*h2, forked_microblocks[num_mblocks/2].header);
                    assert_eq!(*h1, conflicting_microblock.header);
                }
                _ => {
                    assert!(false);
                }
            }
        }
    }

    #[test]
    fn stacks_db_staging_block_load_store_accept_attachable() {
        let mut chainstate = instantiate_chainstate(false, 0x80000000, "stacks_db_staging_block_load_store_accept_attachable");
        let privk = StacksPrivateKey::from_hex("eb05c83546fdd2c79f10f5ad5434a90dd28f7e3acb7c092157aa1bc3656b012c01").unwrap();

        let block_1 = make_empty_coinbase_block(&privk);
        let mut block_2 = make_empty_coinbase_block(&privk);
        let mut block_3 = make_empty_coinbase_block(&privk);
        let mut block_4 = make_empty_coinbase_block(&privk);

        block_2.header.parent_block = block_1.block_hash();
        block_3.header.parent_block = block_2.block_hash();
        block_4.header.parent_block = block_3.block_hash();

        let consensus_hashes = vec![
            ConsensusHash([2u8; 20]),
            ConsensusHash([3u8; 20]),
            ConsensusHash([4u8; 20]),
            ConsensusHash([5u8; 20]),
        ];

        let parent_consensus_hashes = vec![
            ConsensusHash([1u8; 20]),
            ConsensusHash([2u8; 20]),
            ConsensusHash([3u8; 20]),
            ConsensusHash([4u8; 20]),
        ];

        let blocks = &[&block_1, &block_2, &block_3, &block_4];
       
        // store each block
        for ((block, consensus_hash), parent_consensus_hash) in blocks.iter().zip(&consensus_hashes).zip(&parent_consensus_hashes) {
            assert!(StacksChainState::load_staging_block_data(&chainstate.blocks_db, &chainstate.blocks_path, consensus_hash, &block.block_hash()).unwrap().is_none());
            store_staging_block(&mut chainstate, consensus_hash, block, parent_consensus_hash, 1, 2);
            assert_block_staging_not_processed(&mut chainstate, consensus_hash, block);
        }

        // first block is attachable, but all the rest are not
        assert_eq!(StacksChainState::load_staging_block(&chainstate.blocks_db, &chainstate.blocks_path, &consensus_hashes[0], &block_1.block_hash()).unwrap().unwrap().attachable, true);

        for (block, consensus_hash) in blocks[1..].iter().zip(&consensus_hashes[1..]) {
            assert_eq!(StacksChainState::load_staging_block(&chainstate.blocks_db, &chainstate.blocks_path, consensus_hash, &block.block_hash()).unwrap().unwrap().attachable, false);
        }

        // process all blocks, and check that processing a parent makes the child attachable
        for (i, (block, consensus_hash)) in blocks.iter().zip(&consensus_hashes).enumerate() {
            // child block is not attachable
            if i + 1 < consensus_hashes.len() {
                let child_consensus_hash = &consensus_hashes[i + 1];
                let child_block = &blocks[i + 1];
                assert_eq!(StacksChainState::load_staging_block(&chainstate.blocks_db, &chainstate.blocks_path, child_consensus_hash, &child_block.block_hash()).unwrap().unwrap().attachable, false);
            }

            // block not stored yet
            assert_block_not_stored(&mut chainstate, consensus_hash, block);

            set_block_processed(&mut chainstate, consensus_hash, &block.block_hash(), true);

            // block is now stored
            assert_block_stored_not_staging(&mut chainstate, consensus_hash, block);

            // child block is attachable
            if i + 1 < consensus_hashes.len() {
                let child_consensus_hash = &consensus_hashes[i + 1];
                let child_block = &blocks[i + 1];
                assert_eq!(StacksChainState::load_staging_block(&chainstate.blocks_db, &chainstate.blocks_path, child_consensus_hash, &child_block.block_hash()).unwrap().unwrap().attachable, true);
            }
        }
    }

    #[test]
    fn stacks_db_staging_block_load_store_accept_attachable_reversed() {
        let mut chainstate = instantiate_chainstate(false, 0x80000000, "stx_db_staging_block_load_store_accept_attachable_r");
        let privk = StacksPrivateKey::from_hex("eb05c83546fdd2c79f10f5ad5434a90dd28f7e3acb7c092157aa1bc3656b012c01").unwrap();
      
        let block_1 = make_empty_coinbase_block(&privk);
        let mut block_2 = make_empty_coinbase_block(&privk);
        let mut block_3 = make_empty_coinbase_block(&privk);
        let mut block_4 = make_empty_coinbase_block(&privk);

        block_2.header.parent_block = block_1.block_hash();
        block_3.header.parent_block = block_2.block_hash();
        block_4.header.parent_block = block_3.block_hash();

        let consensus_hashes = vec![
            ConsensusHash([2u8; 20]),
            ConsensusHash([3u8; 20]),
            ConsensusHash([4u8; 20]),
            ConsensusHash([5u8; 20]),
        ];

        let parent_consensus_hashes = vec![
            ConsensusHash([1u8; 20]),
            ConsensusHash([2u8; 20]),
            ConsensusHash([3u8; 20]),
            ConsensusHash([4u8; 20]),
        ];

        let blocks = &[&block_1, &block_2, &block_3, &block_4];
       
        // store each block, in reverse order!
        for ((block, consensus_hash), parent_consensus_hash) in blocks.iter().zip(&consensus_hashes).zip(&parent_consensus_hashes).rev() {
            assert!(StacksChainState::load_staging_block_data(&chainstate.blocks_db, &chainstate.blocks_path, consensus_hash, &block.block_hash()).unwrap().is_none());
            store_staging_block(&mut chainstate, consensus_hash, block, parent_consensus_hash, 1, 2);
            assert_block_staging_not_processed(&mut chainstate, consensus_hash, block);
        }

        // first block is accepted, but all the rest are not
        assert_eq!(StacksChainState::load_staging_block(&chainstate.blocks_db, &chainstate.blocks_path, &consensus_hashes[0], &block_1.block_hash()).unwrap().unwrap().attachable, true);

        for (block, consensus_hash) in blocks[1..].iter().zip(&consensus_hashes[1..]) {
            assert_eq!(StacksChainState::load_staging_block(&chainstate.blocks_db, &chainstate.blocks_path, consensus_hash, &block.block_hash()).unwrap().unwrap().attachable, false);
        }

        // process all blocks, and check that processing a parent makes the child attachable
        for (i, (block, consensus_hash)) in blocks.iter().zip(&consensus_hashes).enumerate() {
            // child block is not attachable
            if i + 1 < consensus_hashes.len() {
                let child_consensus_hash = &consensus_hashes[i + 1];
                let child_block = &blocks[i + 1];
                assert_eq!(StacksChainState::load_staging_block(&chainstate.blocks_db, &chainstate.blocks_path, child_consensus_hash, &child_block.block_hash()).unwrap().unwrap().attachable, false);
            }

            // block not stored yet
            assert_block_not_stored(&mut chainstate, consensus_hash, block);

            set_block_processed(&mut chainstate, consensus_hash, &block.block_hash(), true);

            // block is now stored
            assert_block_stored_not_staging(&mut chainstate, consensus_hash, block);

            // child block is attachable
            if i + 1 < consensus_hashes.len() {
                let child_consensus_hash = &consensus_hashes[i + 1];
                let child_block = &blocks[i + 1];
                assert_eq!(StacksChainState::load_staging_block(&chainstate.blocks_db, &chainstate.blocks_path, child_consensus_hash, &child_block.block_hash()).unwrap().unwrap().attachable, true);
            }
        }
    }
    
    #[test]
    fn stacks_db_staging_block_load_store_accept_attachable_fork() {
        let mut chainstate = instantiate_chainstate(false, 0x80000000, "stx_db_staging_block_load_store_accept_attachable_f");
        let privk = StacksPrivateKey::from_hex("eb05c83546fdd2c79f10f5ad5434a90dd28f7e3acb7c092157aa1bc3656b012c01").unwrap();
      
        let block_1 = make_empty_coinbase_block(&privk);
        let mut block_2 = make_empty_coinbase_block(&privk);
        let mut block_3 = make_empty_coinbase_block(&privk);
        let mut block_4 = make_empty_coinbase_block(&privk);
        
        //            block_3 -- block_4
        // block_1 --/
        //           \
        //            block_2
        //
        // storing block_1 to staging renders block_2 and block_3 unattachable
        // processing and accepting block_1 renders both block_2 and block_3 attachable again

        block_2.header.parent_block = block_1.block_hash();
        block_3.header.parent_block = block_1.block_hash();
        block_4.header.parent_block = block_3.block_hash();

        let consensus_hashes = vec![
            ConsensusHash([2u8; 20]),
            ConsensusHash([3u8; 20]),
            ConsensusHash([4u8; 20]),
            ConsensusHash([5u8; 20]),
        ];

        let parent_consensus_hashes = vec![
            ConsensusHash([1u8; 20]),
            ConsensusHash([2u8; 20]),
            ConsensusHash([3u8; 20]),
            ConsensusHash([4u8; 20]),
        ];

        let blocks = &[&block_1, &block_2, &block_3, &block_4];
      
        // store each block in reverse order, except for block_1
        for ((block, consensus_hash), parent_consensus_hash) in blocks[1..].iter().zip(&consensus_hashes[1..]).zip(&parent_consensus_hashes[1..]).rev() {
            assert!(StacksChainState::load_staging_block_data(&chainstate.blocks_db, &chainstate.blocks_path, consensus_hash, &block.block_hash()).unwrap().is_none());
            store_staging_block(&mut chainstate, consensus_hash, block, parent_consensus_hash, 1, 2);
            assert_block_staging_not_processed(&mut chainstate, consensus_hash, block);
        }

        // block 4 is not attachable
        assert_eq!(StacksChainState::load_staging_block(&chainstate.blocks_db, &chainstate.blocks_path, &consensus_hashes[3], &block_4.block_hash()).unwrap().unwrap().attachable, false);

        // blocks 2 and 3 are attachable
        for (block, consensus_hash) in [&block_2, &block_3].iter().zip(&[&consensus_hashes[1], &consensus_hashes[2]]) {
            assert_eq!(StacksChainState::load_staging_block(&chainstate.blocks_db, &chainstate.blocks_path, consensus_hash, &block.block_hash()).unwrap().unwrap().attachable, true);
        }

        // store block 1
        assert!(StacksChainState::load_staging_block_data(&chainstate.blocks_db, &chainstate.blocks_path, &consensus_hashes[0], &block_1.block_hash()).unwrap().is_none());
        store_staging_block(&mut chainstate, &consensus_hashes[0], &block_1, &parent_consensus_hashes[0], 1, 2);
        assert_block_staging_not_processed(&mut chainstate, &consensus_hashes[0], &block_1);
        
        // first block is attachable
        assert_eq!(StacksChainState::load_staging_block(&chainstate.blocks_db, &chainstate.blocks_path, &consensus_hashes[0], &block_1.block_hash()).unwrap().unwrap().attachable, true);

        // blocks 2 and 3 are no longer attachable
        for (block, consensus_hash) in [&block_2, &block_3].iter().zip(&[&consensus_hashes[1], &consensus_hashes[2]]) {
            assert_eq!(StacksChainState::load_staging_block(&chainstate.blocks_db, &chainstate.blocks_path, consensus_hash, &block.block_hash()).unwrap().unwrap().attachable, false);
        }

        // process block 1, and confirm that it makes block 2 and 3 attachable
        assert_block_not_stored(&mut chainstate, &consensus_hashes[0], &block_1);
        set_block_processed(&mut chainstate, &consensus_hashes[0], &block_1.block_hash(), true);
        assert_block_stored_not_staging(&mut chainstate, &consensus_hashes[0], &block_1);
        
        // now block 2 and 3 are attachable
        for (block, consensus_hash) in blocks[1..3].iter().zip(&consensus_hashes[1..3]) {
            assert_eq!(StacksChainState::load_staging_block(&chainstate.blocks_db, &chainstate.blocks_path, consensus_hash, &block.block_hash()).unwrap().unwrap().attachable, true);
        }

        // and block 4 is still not
        assert_eq!(StacksChainState::load_staging_block(&chainstate.blocks_db, &chainstate.blocks_path, &consensus_hashes[3], &block_4.block_hash()).unwrap().unwrap().attachable, false);
    }

    #[test]
    fn stacks_db_staging_microblocks_multiple_descendents() {
        // multiple anchored blocks build off of different microblock parents 
        let mut chainstate = instantiate_chainstate(false, 0x80000000, "stacks_db_staging_microblocks_multiple_descendents");
        let privk = StacksPrivateKey::from_hex("eb05c83546fdd2c79f10f5ad5434a90dd28f7e3acb7c092157aa1bc3656b012c01").unwrap();
      
        let block_1 = make_empty_coinbase_block(&privk);
        let mut block_2 = make_empty_coinbase_block(&privk);
        let mut block_3 = make_empty_coinbase_block(&privk);
        let mut block_4 = make_empty_coinbase_block(&privk);
    
        let mut mblocks = make_sample_microblock_stream(&privk, &block_1.block_hash());
        mblocks.truncate(3);

        // 
        //
        // block_1 --> mblocks[0] --> mblocks[1] --> mblocks[2] --> block_4
        //             \              \              
        //              block_2        block_3
        //

        block_2.header.parent_block = block_1.block_hash();
        block_3.header.parent_block = block_1.block_hash();
        block_4.header.parent_block = block_1.block_hash();

        block_2.header.parent_microblock = mblocks[0].block_hash();
        block_2.header.parent_microblock_sequence = mblocks[0].header.sequence;
        
        block_3.header.parent_microblock = mblocks[1].block_hash();
        block_3.header.parent_microblock_sequence = mblocks[1].header.sequence;

        block_4.header.parent_microblock = mblocks[2].block_hash();
        block_4.header.parent_microblock_sequence = mblocks[2].header.sequence;
        
        let consensus_hashes = vec![
            ConsensusHash([2u8; 20]),
            ConsensusHash([2u8; 20]),
            ConsensusHash([2u8; 20]),
            ConsensusHash([2u8; 20]),
        ];

        let parent_consensus_hashes = vec![
            ConsensusHash([1u8; 20]),
            ConsensusHash([1u8; 20]),
            ConsensusHash([1u8; 20]),
            ConsensusHash([1u8; 20]),
        ];

        let blocks = &[&block_1, &block_2, &block_3, &block_4];

        // store all microblocks to staging
        for mblock in mblocks.iter() {
            store_staging_microblock(&mut chainstate, &consensus_hashes[0], &blocks[0].block_hash(), mblock);
        }

        // store block 1 to staging
        assert!(StacksChainState::load_staging_block_data(&chainstate.blocks_db, &chainstate.blocks_path, &consensus_hashes[0], &blocks[0].block_hash()).unwrap().is_none());
        store_staging_block(&mut chainstate, &consensus_hashes[0], &blocks[0], &parent_consensus_hashes[0], 1, 2);
        assert_block_staging_not_processed(&mut chainstate, &consensus_hashes[0], &blocks[0]);

        set_block_processed(&mut chainstate, &consensus_hashes[0], &blocks[0].block_hash(), true);
        assert_block_stored_not_staging(&mut chainstate, &consensus_hashes[0], &blocks[0]);

        // process and store blocks 1 and N, as well as microblocks in-between
        let len = blocks.len();
        for i in 1..len {
            // this is what happens at the end of append_block()
            // store block to staging and process it
            assert!(StacksChainState::load_staging_block_data(&chainstate.blocks_db, &chainstate.blocks_path, &consensus_hashes[i], &blocks[i].block_hash()).unwrap().is_none());
            store_staging_block(&mut chainstate, &consensus_hashes[i], &blocks[i], &parent_consensus_hashes[i], 1, 2);
            assert_block_staging_not_processed(&mut chainstate, &consensus_hashes[i], &blocks[i]);

            // set different parts of this stream as confirmed
            set_microblocks_confirmed(&mut chainstate, &consensus_hashes[0], &blocks[0].block_hash(), blocks[i].header.parent_microblock_sequence);

            set_block_processed(&mut chainstate, &consensus_hashes[i], &blocks[i].block_hash(), true);
            assert_block_stored_not_staging(&mut chainstate, &consensus_hashes[i], &blocks[i]);
            
            let mblocks_confirmed = StacksChainState::load_microblock_stream(&chainstate.blocks_path, &consensus_hashes[0], &mblocks[0].block_hash()).unwrap().unwrap();
            assert_eq!(mblocks_confirmed.as_slice(), &mblocks[0..i]);
        }
    }

    #[test]
    fn stacks_db_staging_blocks_orphaned() {
        let mut chainstate = instantiate_chainstate(false, 0x80000000, "stacks_db_staging_blocks_orphaned");
        let privk = StacksPrivateKey::from_hex("eb05c83546fdd2c79f10f5ad5434a90dd28f7e3acb7c092157aa1bc3656b012c01").unwrap();

        let block_1 = make_empty_coinbase_block(&privk);
        let block_2 = make_empty_coinbase_block(&privk);
        let block_3 = make_empty_coinbase_block(&privk);
        let block_4 = make_empty_coinbase_block(&privk);

        let mut blocks = vec![
            block_1,
            block_2,
            block_3,
            block_4
        ];

        let mut microblocks = vec![];

        for i in 0..blocks.len() {
            // make a sample microblock stream for block i
            let mut mblocks = make_sample_microblock_stream(&privk, &blocks[i].block_hash());
            mblocks.truncate(3);
        
            if i + 1 < blocks.len() {
                blocks[i+1].header.parent_block = blocks[i].block_hash();
                blocks[i+1].header.parent_microblock = mblocks[2].block_hash();
                blocks[i+1].header.parent_microblock_sequence = mblocks[2].header.sequence;
            }

            microblocks.push(mblocks);
        }

        let consensus_hashes = vec![
            ConsensusHash([2u8; 20]),
            ConsensusHash([3u8; 20]),
            ConsensusHash([4u8; 20]),
            ConsensusHash([5u8; 20]),
        ];

        let parent_consensus_hashes = vec![
            ConsensusHash([1u8; 20]),
            ConsensusHash([2u8; 20]),
            ConsensusHash([3u8; 20]),
            ConsensusHash([4u8; 20]),
        ];

        // store all microblocks to staging
        for ((block, consensus_hash), mblocks) in blocks.iter().zip(&consensus_hashes).zip(&microblocks) {
            for mblock in mblocks {
                store_staging_microblock(&mut chainstate, consensus_hash, &block.block_hash(), mblock);
                assert!(StacksChainState::load_staging_microblock(&chainstate.blocks_db, consensus_hash, &block.block_hash(), &mblock.block_hash()).unwrap().is_some());
            }
        }

        // store blocks to staging
        for i in 0..blocks.len() {
            assert!(StacksChainState::load_staging_block_data(&chainstate.blocks_db, &chainstate.blocks_path, &consensus_hashes[i], &blocks[i].block_hash()).unwrap().is_none());
            store_staging_block(&mut chainstate, &consensus_hashes[i], &blocks[i], &parent_consensus_hashes[i], 1, 2);
            assert_block_staging_not_processed(&mut chainstate, &consensus_hashes[i], &blocks[i]);
        }

        // reject block 1
        set_block_processed(&mut chainstate, &consensus_hashes[0], &blocks[0].block_hash(), false);

        // destroy all descendents
        for i in 0..blocks.len() {
            // confirm that block i is deleted, as are its microblocks 
            assert_block_stored_rejected(&mut chainstate, &consensus_hashes[i], &blocks[i]);

            // block i's microblocks should all be marked as processed, orphaned, and deleted
            for mblock in microblocks[i].iter() {
                assert!(StacksChainState::load_staging_microblock(&chainstate.blocks_db, &consensus_hashes[i], &blocks[i].block_hash(), &mblock.block_hash()).unwrap().is_none());
                assert!(StacksChainState::load_staging_microblock_bytes(&chainstate.blocks_db, &mblock.block_hash()).unwrap().is_none());
            }

            if i + 1 < blocks.len() {
                // block i+1 should be marked as an orphan, but its data should still be there
                assert!(StacksChainState::load_staging_block(&chainstate.blocks_db, &chainstate.blocks_path, &consensus_hashes[i+1], &blocks[i+1].block_hash()).unwrap().is_none());
                assert!(StacksChainState::load_block_bytes(&chainstate.blocks_path, &consensus_hashes[i+1], &blocks[i+1].block_hash()).unwrap().unwrap().len() > 0);
                
                for mblock in microblocks[i+1].iter() {
                    let staging_mblock = StacksChainState::load_staging_microblock(&chainstate.blocks_db, &consensus_hashes[i+1], &blocks[i+1].block_hash(), &mblock.block_hash()).unwrap().unwrap();
                    assert!(!staging_mblock.processed);
                    assert!(!staging_mblock.orphaned);
                    assert!(staging_mblock.block_data.len() > 0);
                }
            }

            // process next orphan block (should be block i+1)
            let res = process_next_orphaned_staging_block(&mut chainstate);

            if i < blocks.len() - 1 {
                // have more to do
                assert!(res);
            }
            else {
                // should be done
                assert!(!res);
            }
        }
    }

    #[test]
    fn stacks_db_drop_staging_microblocks() {
        let mut chainstate = instantiate_chainstate(false, 0x80000000, "stacks_db_drop_staging_microblocks_1");
        let privk = StacksPrivateKey::from_hex("eb05c83546fdd2c79f10f5ad5434a90dd28f7e3acb7c092157aa1bc3656b012c01").unwrap();
        
        let block = make_empty_coinbase_block(&privk);
        let mut mblocks = make_sample_microblock_stream(&privk, &block.block_hash());
        mblocks.truncate(3);
        
        let consensus_hash = ConsensusHash([2u8; 20]);
        let parent_consensus_hash = ConsensusHash([1u8; 20]);

        // store microblocks to staging
        for mblock in mblocks.iter() {
            store_staging_microblock(&mut chainstate, &consensus_hash, &block.block_hash(), mblock);
            assert!(StacksChainState::load_staging_microblock(&chainstate.blocks_db, &consensus_hash, &block.block_hash(), &mblock.block_hash()).unwrap().is_some());
        }

        // store block to staging
        assert!(StacksChainState::load_staging_block_data(&chainstate.blocks_db, &chainstate.blocks_path, &consensus_hash, &block.block_hash()).unwrap().is_none());
        store_staging_block(&mut chainstate, &consensus_hash, &block, &parent_consensus_hash, 1, 2);
        assert_block_staging_not_processed(&mut chainstate, &consensus_hash, &block);

        // drop microblocks
        let len = mblocks.len();
        for i in 0..len {
            drop_staging_microblocks(&mut chainstate, &consensus_hash, &block.block_hash(), &mblocks[len - i - 1].block_hash());
            if i < len - 1 {
                assert_eq!(StacksChainState::load_staging_microblock_stream(&chainstate.blocks_db, &chainstate.blocks_path, &consensus_hash, &block.block_hash(), u16::max_value()).unwrap().unwrap().as_slice(), &mblocks[0..len - i - 1]);
            }
            else {
                // last time we do this, there will be no more stream
                assert!(StacksChainState::load_staging_microblock_stream(&chainstate.blocks_db, &chainstate.blocks_path, &consensus_hash, &block.block_hash(), u16::max_value()).unwrap().is_none());
            }
        }
    }

    #[test]
    fn stacks_db_has_blocks_and_microblocks() {
        let mut chainstate = instantiate_chainstate(false, 0x80000000, "stacks_db_has_blocks_and_microblocks");
        let privk = StacksPrivateKey::from_hex("eb05c83546fdd2c79f10f5ad5434a90dd28f7e3acb7c092157aa1bc3656b012c01").unwrap();
        
        let block = make_empty_coinbase_block(&privk);
        let mut mblocks = make_sample_microblock_stream(&privk, &block.block_hash());
        mblocks.truncate(3);
        
        let consensus_hash = ConsensusHash([2u8; 20]);
        let parent_consensus_hash = ConsensusHash([1u8; 20]);

        let index_block_header = StacksBlockHeader::make_index_block_hash(&consensus_hash, &block.block_hash());
        assert!(!StacksChainState::has_block_indexed(&chainstate.blocks_path, &index_block_header).unwrap());
        assert!(!chainstate.has_microblocks_indexed(&index_block_header).unwrap());
        
        assert_eq!(StacksChainState::stream_microblock_get_info(&chainstate.blocks_db, &index_block_header).unwrap().len(), 0);

        // store microblocks to staging
        for (i, mblock) in mblocks.iter().enumerate() {
            assert!(StacksChainState::stream_microblock_get_rowid(&chainstate.blocks_db, &index_block_header, mblock.header.sequence).unwrap().is_none());

            store_staging_microblock(&mut chainstate, &consensus_hash, &block.block_hash(), mblock);
            assert!(StacksChainState::load_staging_microblock(&chainstate.blocks_db, &consensus_hash, &block.block_hash(), &mblock.block_hash()).unwrap().is_some());
        
            assert!(chainstate.has_microblocks_indexed(&index_block_header).unwrap());
            assert!(StacksChainState::stream_microblock_get_rowid(&chainstate.blocks_db, &index_block_header, mblock.header.sequence).unwrap().is_some());

            assert!(!StacksChainState::has_block_indexed(&chainstate.blocks_path, &index_block_header).unwrap());
            
            let mblock_info = StacksChainState::stream_microblock_get_info(&chainstate.blocks_db, &index_block_header).unwrap();
            assert_eq!(mblock_info.len(), i + 1);

            let last_mblock_info = mblock_info.last().unwrap();
            assert_eq!(last_mblock_info.consensus_hash, consensus_hash);
            assert_eq!(last_mblock_info.anchored_block_hash, block.block_hash());
            assert_eq!(last_mblock_info.microblock_hash, mblock.block_hash());
            assert_eq!(last_mblock_info.sequence, mblock.header.sequence);
            assert!(!last_mblock_info.processed);
            assert!(!last_mblock_info.orphaned);
            assert_eq!(last_mblock_info.block_data.len(), 0);
        }
        
        // store block to staging
        store_staging_block(&mut chainstate, &consensus_hash, &block, &parent_consensus_hash, 1, 2);
        assert!(StacksChainState::has_block_indexed(&chainstate.blocks_path, &index_block_header).unwrap());

        // accept it
        set_block_processed(&mut chainstate, &consensus_hash, &block.block_hash(), true);
        assert!(StacksChainState::has_block_indexed(&chainstate.blocks_path, &index_block_header).unwrap());

        for i in 0..mblocks.len() {
            assert!(StacksChainState::stream_microblock_get_rowid(&chainstate.blocks_db, &index_block_header, mblocks[i].header.sequence).unwrap().is_some());

            // set different parts of this stream as confirmed
            set_microblocks_confirmed(&mut chainstate, &consensus_hash, &block.block_hash(), i as u16);
            assert!(chainstate.has_microblocks_indexed(&index_block_header).unwrap());
            assert!(StacksChainState::stream_microblock_get_rowid(&chainstate.blocks_db, &index_block_header, mblocks[i].header.sequence).unwrap().is_none());  // no longer in staging

            let mblock_info = StacksChainState::stream_microblock_get_info(&chainstate.blocks_db, &index_block_header).unwrap();
            assert_eq!(mblock_info.len(), mblocks.len());

            let this_mblock_info = &mblock_info[i];
            assert_eq!(this_mblock_info.consensus_hash, consensus_hash);
            assert_eq!(this_mblock_info.anchored_block_hash, block.block_hash());
            assert_eq!(this_mblock_info.microblock_hash, mblocks[i].block_hash());
            assert_eq!(this_mblock_info.sequence, mblocks[i].header.sequence);
            assert!(this_mblock_info.processed);
            assert!(!this_mblock_info.orphaned);
            assert_eq!(this_mblock_info.block_data.len(), 0);
        }
    }

    fn stream_one_staging_microblock_to_vec(blocks_conn: &DBConn, stream: &mut BlockStreamData, count: u64) -> Result<Vec<u8>, chainstate_error> {
        let mut bytes = vec![];
        StacksChainState::stream_one_microblock_from_staging(blocks_conn, &mut bytes, stream, count)
            .map(|nr| {
                assert_eq!(bytes.len(), nr as usize);
                bytes
            })
    }

    fn stream_chunk_to_vec(blocks_path: &String, stream: &mut BlockStreamData, count: u64) -> Result<Vec<u8>, chainstate_error> {
        let mut bytes = vec![];
        StacksChainState::stream_data_from_chunk_store(blocks_path, &mut bytes, stream, count)
            .map(|nr| {
                assert_eq!(bytes.len(), nr as usize);
                bytes
            })
    }
    
    fn stream_unconfirmed_microblocks_to_vec(chainstate: &mut StacksChainState, stream: &mut BlockStreamData, count: u64) -> Result<Vec<u8>, chainstate_error> {
        let mut bytes = vec![];
        StacksChainState::stream_microblocks_unconfirmed(chainstate, &mut bytes, stream, count)
            .map(|nr| {
                assert_eq!(bytes.len(), nr as usize);
                bytes
            })
    }

    fn stream_confirmed_microblocks_to_vec(chainstate: &mut StacksChainState, stream: &mut BlockStreamData, count: u64) -> Result<Vec<u8>, chainstate_error> {
        let mut bytes = vec![];
        StacksChainState::stream_microblocks_confirmed(chainstate, &mut bytes, stream, count)
            .map(|nr| {
                assert_eq!(bytes.len(), nr as usize);
                bytes
            })
    }

    fn decode_microblock_stream(mblock_bytes: &Vec<u8>) -> Vec<StacksMicroblock> {
        // decode stream
        let mut mblock_ptr = mblock_bytes.as_slice();
        let mut mblocks = vec![];
        loop {
            test_debug!("decoded {}", mblocks.len());
            {
                let mut debug_reader = LogReader::from_reader(&mut mblock_ptr);
                let next_mblock = StacksMicroblock::consensus_deserialize(&mut debug_reader).map_err(|e| {
                    eprintln!("Failed to decode microblock {}: {:?}", mblocks.len(), &e);
                    eprintln!("Bytes consumed:");
                    for buf in debug_reader.log().iter() {
                        eprintln!("  {}", to_hex(buf));
                    }
                    assert!(false);
                    unreachable!();
                }).unwrap();
                mblocks.push(next_mblock);
            }
            if mblock_ptr.len() == 0 {
                break;
            }
        }
        mblocks
    }
    
    #[test]
    fn stacks_db_stream_blocks() {
        let mut chainstate = instantiate_chainstate(false, 0x80000000, "stacks_db_stream_blocks");
        let privk = StacksPrivateKey::from_hex("eb05c83546fdd2c79f10f5ad5434a90dd28f7e3acb7c092157aa1bc3656b012c01").unwrap();
        
        let block = make_empty_coinbase_block(&privk);
        
        let consensus_hash = ConsensusHash([2u8; 20]);
        let parent_consensus_hash = ConsensusHash([1u8; 20]);
        let index_block_header = StacksBlockHeader::make_index_block_hash(&consensus_hash, &block.block_hash());

        // can't stream a non-existant block
        let mut stream = BlockStreamData::new_block(index_block_header.clone());
        assert!(stream_chunk_to_vec(&chainstate.blocks_path, &mut stream, 123).is_err());

        // stream unmodified
        let stream_2 = BlockStreamData::new_block(index_block_header.clone());
        assert_eq!(stream, stream_2);

        // store block to staging
        store_staging_block(&mut chainstate, &consensus_hash, &block, &parent_consensus_hash, 1, 2);

        // stream it back
        let mut all_block_bytes = vec![];
        loop {
            let mut next_bytes = stream_chunk_to_vec(&chainstate.blocks_path, &mut stream, 16).unwrap();
            if next_bytes.len() == 0 {
                break;
            }
            test_debug!("Got {} more bytes from staging; add to {} total", next_bytes.len(), all_block_bytes.len());
            all_block_bytes.append(&mut next_bytes);
        }

        // should decode back into the block
        let staging_block = StacksBlock::consensus_deserialize(&mut &all_block_bytes[..]).unwrap();
        assert_eq!(staging_block, block);

        // accept it
        set_block_processed(&mut chainstate, &consensus_hash, &block.block_hash(), true);

        // can still stream it
        let mut stream = BlockStreamData::new_block(index_block_header.clone());

        // stream from chunk store
        let mut all_block_bytes = vec![];
        loop {
            let mut next_bytes = stream_chunk_to_vec(&chainstate.blocks_path, &mut stream, 16).unwrap();
            if next_bytes.len() == 0 {
                break;
            }
            test_debug!("Got {} more bytes from chunkstore; add to {} total", next_bytes.len(), all_block_bytes.len());
            all_block_bytes.append(&mut next_bytes);
        }
        
        // should decode back into the block
        let staging_block = StacksBlock::consensus_deserialize(&mut &all_block_bytes[..]).unwrap();
        assert_eq!(staging_block, block);
    }

    #[test]
    fn stacks_db_stream_staging_microblocks() {
        let mut chainstate = instantiate_chainstate(false, 0x80000000, "stacks_db_stream_staging_microblocks");
        let privk = StacksPrivateKey::from_hex("eb05c83546fdd2c79f10f5ad5434a90dd28f7e3acb7c092157aa1bc3656b012c01").unwrap();
        
        let block = make_empty_coinbase_block(&privk);
        let mut mblocks = make_sample_microblock_stream(&privk, &block.block_hash());
        mblocks.truncate(15);
        
        let consensus_hash = ConsensusHash([2u8; 20]);
        let parent_consensus_hash = ConsensusHash([1u8; 20]);
        let index_block_header = StacksBlockHeader::make_index_block_hash(&consensus_hash, &block.block_hash());
        
        // can't stream a non-existant microblock
        let mut stream = BlockStreamData::new_block(index_block_header.clone());
        assert!(StacksChainState::stream_one_microblock_from_staging(&chainstate.blocks_db, &mut vec![], &mut stream, 123).is_err());
        assert!(stream.rowid.is_none());

        // store microblocks to staging and stream them back
        for (i, mblock) in mblocks.iter().enumerate() {
            store_staging_microblock(&mut chainstate, &consensus_hash, &block.block_hash(), mblock);

            // read back all the data we have so far, block-by-block
            let mut staging_mblocks = vec![];
            for j in 0..(i+1) {
                let mut next_mblock_bytes = vec![];
                let mut stream = BlockStreamData::new_microblock_unconfirmed(index_block_header.clone(), j as u16);
                loop {
                    let mut next_bytes = stream_one_staging_microblock_to_vec(&chainstate.blocks_db, &mut stream, 4096).unwrap();
                    if next_bytes.len() == 0 {
                        break;
                    }
                    test_debug!("Got {} more bytes from staging; add to {} total", next_bytes.len(), next_mblock_bytes.len());
                    next_mblock_bytes.append(&mut next_bytes);
                }
                // should deserialize to a microblock
                let staging_mblock = StacksMicroblock::consensus_deserialize(&mut &next_mblock_bytes[..]).unwrap();
                staging_mblocks.push(staging_mblock);
            }

            assert_eq!(staging_mblocks.len(), mblocks[0..(i+1)].len());
            for j in 0..(i+1) {
                test_debug!("check {}", j);
                assert_eq!(staging_mblocks[j], mblocks[j])
            }

            // can also read partial stream in one shot, from any seq
            for k in 0..(i+1) {
                test_debug!("start at seq {}", k);
                let mut staging_mblock_bytes = vec![];
                let mut stream = BlockStreamData::new_microblock_unconfirmed(index_block_header.clone(), k as u16);
                loop {
                    let mut next_bytes = stream_unconfirmed_microblocks_to_vec(&mut chainstate, &mut stream, 4096).unwrap();
                    if next_bytes.len() == 0 {
                        break;
                    }
                    test_debug!("Got {} more bytes from staging; add to {} total", next_bytes.len(), staging_mblock_bytes.len());
                    staging_mblock_bytes.append(&mut next_bytes);
                }

                // decode stream
                let staging_mblocks = decode_microblock_stream(&staging_mblock_bytes);
                
                assert_eq!(staging_mblocks.len(), mblocks[k..(i+1)].len());
                for j in 0..staging_mblocks.len() {
                    test_debug!("check {}", j);
                    assert_eq!(staging_mblocks[j], mblocks[k+j])
                }
            }
        }
    } 
    
    #[test]
    fn stacks_db_stream_confirmed_microblocks() {
        let mut chainstate = instantiate_chainstate(false, 0x80000000, "stacks_db_stream_confirmed_microblocks");
        let privk = StacksPrivateKey::from_hex("eb05c83546fdd2c79f10f5ad5434a90dd28f7e3acb7c092157aa1bc3656b012c01").unwrap();
        
        let block = make_empty_coinbase_block(&privk);
        let mut mblocks = make_sample_microblock_stream(&privk, &block.block_hash());
        mblocks.truncate(5);
        
        let consensus_hash = ConsensusHash([2u8; 20]);
        let parent_consensus_hash = ConsensusHash([1u8; 20]);

        let index_block_header = StacksBlockHeader::make_index_block_hash(&consensus_hash, &block.block_hash());

        // store microblocks to staging
        for (i, mblock) in mblocks.iter().enumerate() {
            store_staging_microblock(&mut chainstate, &consensus_hash, &block.block_hash(), mblock);
        }
        
        // store block to staging
        store_staging_block(&mut chainstate, &consensus_hash, &block, &parent_consensus_hash, 1, 2);

        // accept it
        set_block_processed(&mut chainstate, &consensus_hash, &block.block_hash(), true);

        for i in 0..mblocks.len() {
            // set different parts of this stream as confirmed
            set_microblocks_confirmed(&mut chainstate, &consensus_hash, &block.block_hash(), i as u16);

            // verify that we can stream everything
            let microblock_index_header = StacksBlockHeader::make_index_block_hash(&consensus_hash, &mblocks[0].block_hash());
            let mut stream = BlockStreamData::new_microblock_confirmed(microblock_index_header.clone());

            let mut confirmed_mblock_bytes = vec![];
            loop {
                let mut next_bytes = stream_confirmed_microblocks_to_vec(&mut chainstate, &mut stream, 16).unwrap();
                if next_bytes.len() == 0 {
                    break;
                }
                test_debug!("Got {} more bytes from staging; add to {} total", next_bytes.len(), confirmed_mblock_bytes.len());
                confirmed_mblock_bytes.append(&mut next_bytes);
            }
            
            // decode stream (should be length-prefixed)
            let confirmed_mblocks = Vec::<StacksMicroblock>::consensus_deserialize(&mut &confirmed_mblock_bytes[..]).unwrap();

            assert_eq!(confirmed_mblocks.len(), mblocks[0..(i+1)].len());
            for j in 0..(i+1) {
                test_debug!("check {}", j);
                assert_eq!(confirmed_mblocks[j], mblocks[j])
            }
        }
    }
    
    #[test]
    fn stacks_db_get_blocks_inventory() {
        let mut chainstate = instantiate_chainstate(false, 0x80000000, "stacks_db_get_blocks_inventory");
      
        let mut blocks = vec![];
        let mut privks = vec![];
        let mut microblocks = vec![];
        let mut consensus_hashes = vec![];
        let mut parent_consensus_hashes = vec![];

        for i in 0..(BLOCKS_INV_DATA_MAX_BITLEN as usize) {
            test_debug!("Making block {}", i);
            let privk = StacksPrivateKey::new();
            let block = make_empty_coinbase_block(&privk);

            blocks.push(block);
            privks.push(privk);

            let bhh = ConsensusHash([((i + 1) as u8); 20]);
            consensus_hashes.push(bhh);

            let parent_bhh = ConsensusHash([(i as u8); 20]);
            parent_consensus_hashes.push(parent_bhh);
        }

        for i in 0..blocks.len() {
            test_debug!("Making microblock stream {}", i);
            // make a sample microblock stream for block i
            let mut mblocks = make_sample_microblock_stream(&privks[i], &blocks[i].block_hash());
            mblocks.truncate(3);
        
            if i + 1 < blocks.len() {
                blocks[i+1].header.parent_block = blocks[i].block_hash();
                blocks[i+1].header.parent_microblock = mblocks[2].block_hash();
                blocks[i+1].header.parent_microblock_sequence = mblocks[2].header.sequence;
            }

            microblocks.push(mblocks);
        }

        let block_hashes : Vec<BlockHeaderHash> = blocks.iter().map(|ref b| b.block_hash()).collect();
        let header_hashes_all : Vec<(ConsensusHash, Option<BlockHeaderHash>)> = consensus_hashes.iter().zip(block_hashes.iter()).map(|(ref burn, ref block)| ((*burn).clone(), Some((*block).clone()))).collect();

        // nothing is stored, so our inventory should be empty 
        let block_inv_all = chainstate.get_blocks_inventory(&header_hashes_all).unwrap();

        assert_eq!(block_inv_all.bitlen as usize, block_hashes.len());
        for i in 0..blocks.len() {
            assert!(!block_inv_all.has_ith_block(i as u16));
            assert!(!block_inv_all.has_ith_microblock_stream(i as u16));
        }

        // store all microblocks to staging
        for (i, ((block, consensus_hash), mblocks)) in blocks.iter().zip(&consensus_hashes).zip(&microblocks).enumerate() {
            test_debug!("Store microblock stream {} to staging", i);
            for mblock in mblocks.iter() {
                store_staging_microblock(&mut chainstate, consensus_hash, &block.block_hash(), mblock);
            }
        }
        
        // no anchored blocks are stored, so our block inventory should _still_ be empty 
        let block_inv_all = chainstate.get_blocks_inventory(&header_hashes_all).unwrap();

        assert_eq!(block_inv_all.bitlen as usize, block_hashes.len());
        for i in 0..blocks.len() {
            assert!(!block_inv_all.has_ith_block(i as u16));
            assert!(!block_inv_all.has_ith_microblock_stream(i as u16));        // because anchord blocks are missing, microblocks won't be reported either
        }

        // store blocks to staging
        for i in 0..blocks.len() {
            test_debug!("Store block {} to staging", i);
            assert!(StacksChainState::load_staging_block_data(&chainstate.blocks_db, &chainstate.blocks_path, &consensus_hashes[i], &blocks[i].block_hash()).unwrap().is_none());

            store_staging_block(&mut chainstate, &consensus_hashes[i], &blocks[i], &parent_consensus_hashes[i], 1, 2);
            assert_block_staging_not_processed(&mut chainstate, &consensus_hashes[i], &blocks[i]);
        
            // some anchored blocks are stored (to staging)
            let block_inv_all = chainstate.get_blocks_inventory(&header_hashes_all).unwrap();
            assert_eq!(block_inv_all.bitlen as usize, block_hashes.len());
            for j in 0..(i+1) {
                assert!(block_inv_all.has_ith_block(j as u16), format!("Missing block {} from bitvec {}", j, to_hex(&block_inv_all.block_bitvec)));

                // microblocks not stored yet, so they should be marked absent
                assert!(!block_inv_all.has_ith_microblock_stream(j as u16), format!("Have microblock {} from bitvec {}", j, to_hex(&block_inv_all.microblocks_bitvec)));
            }
            for j in i+1..blocks.len() {
                assert!(!block_inv_all.has_ith_block(j as u16));
                assert!(!block_inv_all.has_ith_microblock_stream(j as u16));
            }
        }

        // confirm blocks and microblocks 
        for i in 0..blocks.len() {
            test_debug!("Confirm block {} and its microblock stream", i);
            set_block_processed(&mut chainstate, &consensus_hashes[i], &block_hashes[i], true);

            // have block, but stream is still empty
            let block_inv_all = chainstate.get_blocks_inventory(&header_hashes_all).unwrap();
            assert!(!block_inv_all.has_ith_microblock_stream(i as u16));

            for k in 0..2 {
                set_microblocks_confirmed(&mut chainstate, &consensus_hashes[i], &block_hashes[i], k);

                let block_inv_all = chainstate.get_blocks_inventory(&header_hashes_all).unwrap();
                for j in 0..blocks.len() {
                    // still have all the blocks
                    assert!(block_inv_all.has_ith_block(j as u16));

                    if j <= i {
                        assert!(block_inv_all.has_ith_microblock_stream(j as u16));
                    }
                    else {
                        assert!(!block_inv_all.has_ith_microblock_stream(j as u16));
                    }
                }
            }
        }

        // mark blocks as empty.  Should also orphan its descendent microblock stream
        for i in 0..blocks.len() {
            test_debug!("Mark block {} as invalid", i);
            StacksChainState::free_block(&chainstate.blocks_path, &consensus_hashes[i], &blocks[i].block_hash());
            
            // some anchored blocks are stored (to staging)
            let block_inv_all = chainstate.get_blocks_inventory(&header_hashes_all).unwrap();
            assert_eq!(block_inv_all.bitlen as usize, block_hashes.len());
            for j in 0..(i+1) {
                assert!(!block_inv_all.has_ith_block(j as u16), format!("Have orphaned block {} from bitvec {}", j, to_hex(&block_inv_all.block_bitvec)));
                assert!(block_inv_all.has_ith_microblock_stream(j as u16), format!("Missing microblock {} from bitvec {}", j, to_hex(&block_inv_all.microblocks_bitvec)));
            }
            for j in i+1..blocks.len() {
                assert!(block_inv_all.has_ith_block(j as u16));
                assert!(block_inv_all.has_ith_microblock_stream(j as u16));
            }
        }
        
        // mark microblocks as empty.  Should also orphan its descendent microblock stream
        for i in 0..blocks.len() {
            test_debug!("Mark block {} as invalid", i);
            let index_hash = StacksBlockHeader::make_index_block_hash(&consensus_hashes[i], &blocks[i].block_hash());
            let mblock_index_hash = chainstate.get_confirmed_microblock_index_hash(&index_hash).unwrap().unwrap();
            let mblock_path = StacksChainState::get_index_block_path(&chainstate.blocks_path, &mblock_index_hash).unwrap();
            
            fs::OpenOptions::new()
                .read(false)
                .write(true)
                .truncate(true)
                .open(&mblock_path)
                .expect(&format!("FATAL: Failed to mark block path '{}' as free", &mblock_path));
            
            // some anchored blocks are stored (to staging)
            let block_inv_all = chainstate.get_blocks_inventory(&header_hashes_all).unwrap();
            assert_eq!(block_inv_all.bitlen as usize, block_hashes.len());
            for j in 0..(i+1) {
                assert!(!block_inv_all.has_ith_block(j as u16), format!("Have orphaned block {} from bitvec {}", j, to_hex(&block_inv_all.block_bitvec)));
                assert!(!block_inv_all.has_ith_microblock_stream(j as u16), format!("Have orphaned microblock {} from bitvec {}", j, to_hex(&block_inv_all.microblocks_bitvec)));
            }
            for j in i+1..blocks.len() {
                assert!(!block_inv_all.has_ith_block(j as u16));
                assert!(block_inv_all.has_ith_microblock_stream(j as u16));
            }
        }
    }

   
    // TODO: test multiple anchored blocks confirming the same microblock stream (in the same
    // place, and different places, with/without orphans)
    // TODO: process_next_staging_block
    // TODO: test resource limits -- shouldn't be able to load microblock streams that are too big
}<|MERGE_RESOLUTION|>--- conflicted
+++ resolved
@@ -2886,11 +2886,8 @@
                                                     microblock_tail_opt,
                                                     &scheduled_miner_reward,
                                                     user_burns,
-<<<<<<< HEAD
-                                                    total_liquid_ustx)
-=======
+                                                    total_liquid_ustx,
                                                     &block_execution_cost)
->>>>>>> 9a38e87a
             .expect("FATAL: failed to advance chain tip");
 
         let epoch_receipt = StacksEpochReceipt {
@@ -3079,7 +3076,7 @@
         let epoch_receipt = 
             match StacksChainState::append_block(&mut chainstate_tx, 
                                                  clarity_instance, 
-                                                 &sort_tx.as_conn(),
+                                                 &sort_tx.as_conn().as_tipless_conn(),
                                                  &parent_block_header_info, 
                                                  &next_staging_block.consensus_hash, 
                                                  &burn_header_hash,
