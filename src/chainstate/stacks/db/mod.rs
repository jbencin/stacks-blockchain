--- conflicted
+++ resolved
@@ -739,7 +739,6 @@
 
 const CHAINSTATE_SCHEMA_3: &'static [&'static str] = &[
     // new in epoch 2.1 (schema version 3)
-<<<<<<< HEAD
     // track mature miner rewards paid out, so we can report them in Clarity.
     r#"
     -- table for MinerRewards.
@@ -770,8 +769,6 @@
     r#"
     CREATE INDEX IF NOT EXISTS index_parent_block_id_by_block_id ON block_headers(index_block_hash,parent_block_id);
     "#,
-    r#"
-=======
     // table to map index block hashes to the txids of on-burnchain stacks operations that were
     // proessed
     r#"
@@ -781,7 +778,6 @@
         txids TEXT NOT NULL
     );"#,
     r#"
->>>>>>> 1c7db103
     UPDATE db_config SET version = "3";
     "#,
 ];
@@ -999,13 +995,10 @@
                             tx.execute_batch(cmd)?;
                         }
                     }
-<<<<<<< HEAD
-=======
                     "3" => {
                         // done
                         break;
                     }
->>>>>>> 1c7db103
                     _ => {
                         error!(
                             "Invalid chain state database: expected version = {}, got {}",
