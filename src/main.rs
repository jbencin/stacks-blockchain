--- conflicted
+++ resolved
@@ -197,7 +197,6 @@
         process::exit(0);
     }
 
-<<<<<<< HEAD
     if argv[1] == "get-block-inventory" {
         if argv.len() < 3 {
             eprintln!(
@@ -240,7 +239,9 @@
         println!("Fetched block inv in {}", start.elapsed().as_seconds_f32());
 
         println!("Done!");
-=======
+        process::exit(0);
+    }
+
     if argv[1] == "evaluate-pox-anchor" {
         if argv.len() < 4 {
             eprintln!("Usage: {} evaluate-pox-anchor <path to burnchain/db/bitcoin/mainnet/sortition.db> <height> (last-height)", argv[0]);
@@ -291,7 +292,6 @@
             println!("{}, {}, {}", &r.0, &r.1, &r.2);
         }
 
->>>>>>> 1166e944
         process::exit(0);
     }
 
