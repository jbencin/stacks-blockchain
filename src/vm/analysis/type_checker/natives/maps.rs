// Copyright (C) 2013-2020 Blocstack PBC, a public benefit corporation
// Copyright (C) 2020 Stacks Open Internet Foundation
//
// This program is free software: you can redistribute it and/or modify
// it under the terms of the GNU General Public License as published by
// the Free Software Foundation, either version 3 of the License, or
// (at your option) any later version.
//
// This program is distributed in the hope that it will be useful,
// but WITHOUT ANY WARRANTY; without even the implied warranty of
// MERCHANTABILITY or FITNESS FOR A PARTICULAR PURPOSE.  See the
// GNU General Public License for more details.
//
// You should have received a copy of the GNU General Public License
// along with this program.  If not, see <http://www.gnu.org/licenses/>.

use vm::representations::{SymbolicExpression, SymbolicExpressionType};
use vm::types::{PrincipalData, TypeSignature, Value};

use vm::functions::tuples;

use super::check_special_tuple_cons;
use vm::analysis::type_checker::{
    check_arguments_at_least, no_type, CheckError, CheckErrors, TypeChecker, TypeResult,
    TypingContext,
};

use vm::costs::cost_functions::ClarityCostFunction;
use vm::costs::{analysis_typecheck_cost, cost_functions, runtime_cost};

<<<<<<< HEAD
=======
fn check_and_type_map_arg_tuple(
    checker: &mut TypeChecker,
    expr: &SymbolicExpression,
    context: &TypingContext,
) -> TypeResult {
    match tuples::get_definition_type_of_tuple_argument(expr) {
        Explicit => checker.type_check(expr, context),
        Implicit(ref inner_expr) => {
            let type_result = check_special_tuple_cons(checker, inner_expr, context)?;
            runtime_cost(
                ClarityCostFunction::AnalysisTypeAnnotate,
                checker,
                type_result.type_size()?,
            )?;
            checker.type_map.set_type(expr, type_result.clone())?;
            Ok(type_result)
        }
    }
}

>>>>>>> 4ce03072
pub fn check_special_fetch_entry(
    checker: &mut TypeChecker,
    args: &[SymbolicExpression],
    context: &TypingContext,
) -> TypeResult {
    check_arguments_at_least(2, args)?;

    let map_name = args[0].match_atom().ok_or(CheckErrors::BadMapName)?;

    let key_type = checker.type_check(&args[1], context)?;

    let (expected_key_type, value_type) = checker
        .contract_context
        .get_map_type(map_name)
        .ok_or(CheckErrors::NoSuchMap(map_name.to_string()))?;

    runtime_cost(
        ClarityCostFunction::AnalysisTypeLookup,
        &mut checker.cost_track,
        expected_key_type.type_size()?,
    )?;
    runtime_cost(
        ClarityCostFunction::AnalysisTypeLookup,
        &mut checker.cost_track,
        value_type.type_size()?,
    )?;
    analysis_typecheck_cost(&mut checker.cost_track, expected_key_type, &key_type)?;

    let option_type = TypeSignature::new_option(value_type.clone())?;

    if !expected_key_type.admits_type(&key_type) {
        return Err(CheckError::new(CheckErrors::TypeError(
            expected_key_type.clone(),
            key_type,
        )));
    } else {
        return Ok(option_type);
    }
}

pub fn check_special_delete_entry(
    checker: &mut TypeChecker,
    args: &[SymbolicExpression],
    context: &TypingContext,
) -> TypeResult {
    check_arguments_at_least(2, args)?;

    let map_name = args[0].match_atom().ok_or(CheckErrors::BadMapName)?;

    let key_type = checker.type_check(&args[1], context)?;

    let (expected_key_type, _) = checker
        .contract_context
        .get_map_type(map_name)
        .ok_or(CheckErrors::NoSuchMap(map_name.to_string()))?;

    runtime_cost(
        ClarityCostFunction::AnalysisTypeLookup,
        &mut checker.cost_track,
        expected_key_type.type_size()?,
    )?;
    analysis_typecheck_cost(&mut checker.cost_track, expected_key_type, &key_type)?;

    if !expected_key_type.admits_type(&key_type) {
        return Err(CheckError::new(CheckErrors::TypeError(
            expected_key_type.clone(),
            key_type,
        )));
    } else {
        return Ok(TypeSignature::BoolType);
    }
}

fn check_set_or_insert_entry(
    checker: &mut TypeChecker,
    args: &[SymbolicExpression],
    context: &TypingContext,
) -> TypeResult {
    check_arguments_at_least(3, args)?;

    let map_name = args[0].match_atom().ok_or(CheckErrors::BadMapName)?;

    let key_type = checker.type_check(&args[1], context)?;
    let value_type = checker.type_check(&args[2], context)?;

    let (expected_key_type, expected_value_type) = checker
        .contract_context
        .get_map_type(map_name)
        .ok_or(CheckErrors::NoSuchMap(map_name.to_string()))?;

    runtime_cost(
        ClarityCostFunction::AnalysisTypeLookup,
        &mut checker.cost_track,
        expected_key_type.type_size()?,
    )?;
    runtime_cost(
        ClarityCostFunction::AnalysisTypeLookup,
        &mut checker.cost_track,
        value_type.type_size()?,
    )?;

    analysis_typecheck_cost(&mut checker.cost_track, expected_key_type, &key_type)?;
    analysis_typecheck_cost(&mut checker.cost_track, expected_value_type, &value_type)?;

    if !expected_key_type.admits_type(&key_type) {
        return Err(CheckError::new(CheckErrors::TypeError(
            expected_key_type.clone(),
            key_type,
        )));
    } else if !expected_value_type.admits_type(&value_type) {
        return Err(CheckError::new(CheckErrors::TypeError(
            expected_value_type.clone(),
            value_type,
        )));
    } else {
        return Ok(TypeSignature::BoolType);
    }
}

pub fn check_special_set_entry(
    checker: &mut TypeChecker,
    args: &[SymbolicExpression],
    context: &TypingContext,
) -> TypeResult {
    check_set_or_insert_entry(checker, args, context)
}

pub fn check_special_insert_entry(
    checker: &mut TypeChecker,
    args: &[SymbolicExpression],
    context: &TypingContext,
) -> TypeResult {
    check_set_or_insert_entry(checker, args, context)
}<|MERGE_RESOLUTION|>--- conflicted
+++ resolved
@@ -28,29 +28,6 @@
 use vm::costs::cost_functions::ClarityCostFunction;
 use vm::costs::{analysis_typecheck_cost, cost_functions, runtime_cost};
 
-<<<<<<< HEAD
-=======
-fn check_and_type_map_arg_tuple(
-    checker: &mut TypeChecker,
-    expr: &SymbolicExpression,
-    context: &TypingContext,
-) -> TypeResult {
-    match tuples::get_definition_type_of_tuple_argument(expr) {
-        Explicit => checker.type_check(expr, context),
-        Implicit(ref inner_expr) => {
-            let type_result = check_special_tuple_cons(checker, inner_expr, context)?;
-            runtime_cost(
-                ClarityCostFunction::AnalysisTypeAnnotate,
-                checker,
-                type_result.type_size()?,
-            )?;
-            checker.type_map.set_type(expr, type_result.clone())?;
-            Ok(type_result)
-        }
-    }
-}
-
->>>>>>> 4ce03072
 pub fn check_special_fetch_entry(
     checker: &mut TypeChecker,
     args: &[SymbolicExpression],
