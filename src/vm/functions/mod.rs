--- conflicted
+++ resolved
@@ -85,12 +85,9 @@
     TransferAsset("nft-transfer?"),
     MintAsset("nft-mint?"),
     MintToken("ft-mint?"),
-<<<<<<< HEAD
     PrincipalOf("principal-of"),
-=======
     StxTransfer("stx-transfer?"),
     StxBurn("stx-burn?"),
->>>>>>> 5d164d5b
 });
 
 pub fn lookup_reserved_functions(name: &str) -> Option<CallableType> {
@@ -165,12 +162,9 @@
             GetTokenBalance => CallableType::SpecialFunction("special_get_balance", &assets::special_get_balance),
             GetAssetOwner => CallableType::SpecialFunction("special_get_owner", &assets::special_get_owner),
             AtBlock => CallableType::SpecialFunction("special_at_block", &database::special_at_block),
-<<<<<<< HEAD
-            PrincipalOf => CallableType::SpecialFunction("native_principal-of", &special_principal_of),
-=======
             StxTransfer => CallableType::SpecialFunction("special_stx_transfer", &assets::special_stx_transfer),
             StxBurn => CallableType::SpecialFunction("special_stx_burn", &assets::special_stx_burn),
->>>>>>> 5d164d5b
+            PrincipalOf => CallableType::SpecialFunction("native_principal-of", &special_principal_of),
         };
         Some(callable)
     } else {
