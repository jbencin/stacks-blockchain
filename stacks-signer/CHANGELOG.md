# Changelog

All notable changes to this project will be documented in this file.

The format is based on [Keep a Changelog](https://keepachangelog.com/en/1.0.0/),
and this project adheres to the versioning scheme outlined in the [README.md](README.md).

## [Unreleased]

### Added

### Changed

<<<<<<< HEAD
- Added tenure extend timestamp to signer block responses
- Added tenure_idle_timeout_secs configuration option for determining when a tenure extend will be accepted
=======
## [3.0.0.0.4.0]

### Added

### Changed

- Use the same burn view loader in both block validation and block processing
>>>>>>> 5760e8ac

## [3.0.0.0.3.0]

### Added

### Changed

- Allow a miner to extend their tenure immediately if the winner of the next tenure has committed to the wrong parent tenure (#5361)

## [3.0.0.0.2.0]

### Added
-  Adds `tenure_last_block_proposal_timeout_secs` option to account for delayed global block acceptance. default to 30s

### Changed

## [3.0.0.0.1.0]

### Added

### Changed

- Change block rejection message to generic block response

## [3.0.0.0.0.1]

### Added

### Changed
- Update block proposal timeout default to 10 minutes (#5391)
- Updated documentation link in output (#5363)

## [3.0.0.0.0.0]

### Added

- Improved StackerDB message structures
- Improved mock signing during epoch 2.5
- Include the `stacks-signer` binary version in startup logging and StackerDB messages
- Added a `monitor-signers` CLI command for better visibility into other signers on the network
- Support custom Chain ID in signer configuration
- Refresh the signer's sortition view when it sees a block proposal for a new tenure
- Fixed a race condition where a signer would try to update before StackerDB configuration was set

### Changed

- Migrate to new Stacks Node RPC endpoint `/v3/tenures/fork_info/:start/:stop`
- Improved chainstate storage for handling of forks and other state
- Updated prometheus metric labels to reduce high cardinality

## [2.5.0.0.5.3]

### Added

### Changed

- Update node endpoints to match stacks-core release 2.5.0.0.7
  - `/v2/block_proposal` -> `/v3/block_proposal`
  - `/v2/stacker_set` -> `/v3/stacker_set`

## [2.5.0.0.5.2]

### Added

### Changed

- Reuse BlockResponse slot for MockSignature message type (#5103)

## [2.5.0.0.5.2-rc1]

### Added

- Signer set handoff integration test (#5037)
- Add mock signing (#5020)
- Add versioning info set at build-time (#5016)

### Changed

- Fix out of sync `RPCPeerInfo` with stacks-node (#5033, #5014, #4999)
- Logging Improvements (#5025)
- Timeout empty sortition (#5003)
- Enum for version specific data (#4981)

## [2.5.0.0.5.1]

### Added

- Adds signerdb schema versioning (#4965)
- Added voting cli commands `generate-vote` and `verify-vote` (#4934)
- Add soritiion tracking cache (#4905)
- Push blocks to signer set and adds `/v3/blocks/upload` (#4902)

### Changed

- Fix an issue of poorly timed tenure and bitcoin blocks (#4956)
- Process pending blocks before ending tenure (#4952)
- Update rusqlite/sqlite versions (#4948)
- return last block sortition in `/v3/sortitions` (#4939)<|MERGE_RESOLUTION|>--- conflicted
+++ resolved
@@ -11,10 +11,9 @@
 
 ### Changed
 
-<<<<<<< HEAD
 - Added tenure extend timestamp to signer block responses
 - Added tenure_idle_timeout_secs configuration option for determining when a tenure extend will be accepted
-=======
+
 ## [3.0.0.0.4.0]
 
 ### Added
@@ -22,7 +21,6 @@
 ### Changed
 
 - Use the same burn view loader in both block validation and block processing
->>>>>>> 5760e8ac
 
 ## [3.0.0.0.3.0]
 
