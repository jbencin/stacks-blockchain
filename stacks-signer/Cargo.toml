[package]
name = "stacks-signer"
version = "0.0.1"
authors = [ "Jude Nelson <jude@stacks.org>" ]
license = "GPLv3"
homepage = "https://github.com/blockstack/stacks-blockchain"
repository = "https://github.com/blockstack/stacks-blockchain"
description = "Stacker signer binary"
keywords = [ "stacks", "stx", "bitcoin", "crypto", "blockstack", "decentralized", "dapps", "blockchain" ]
readme = "README.md"
resolver = "2"
edition = "2021"

[lib]
name = "stacks_signer"
path = "src/lib.rs"

[[bin]]
name = "stacks-signer"
path = "src/main.rs"

[dependencies]
backoff = "0.4"
clarity = { git = "https://github.com/stacks-network/stacks-core.git", branch = "feat/clarity-wasm-next" }
clap = { version = "4.1.1", features = ["derive", "env"] }
hashbrown = { workspace = true }
libsigner = { git = "https://github.com/stacks-network/stacks-core.git", branch = "feat/clarity-wasm-next" }
libstackerdb = { git = "https://github.com/stacks-network/stacks-core.git", branch = "feat/clarity-wasm-next" }
rand_core = "0.6"
reqwest = { version = "0.11.22", default-features = false, features = ["blocking", "json", "rustls-tls"] }
serde = "1"
serde_derive = "1"
serde_stacker = "0.1"
slog = { version = "2.5.2", features = [ "max_level_trace" ] }
slog-json = { version = "2.3.0", optional = true }
slog-term = "2.6.0"
stacks-common = { git = "https://github.com/stacks-network/stacks-core.git", branch = "feat/clarity-wasm-next" }
stackslib = { git = "https://github.com/stacks-network/stacks-core.git", branch = "feat/clarity-wasm-next" }
thiserror = "1.0"
toml = "0.5.6"
tracing = "0.1.37"
tracing-subscriber = { version = "0.3.17", features = ["env-filter"] }
wsts = { workspace = true }
rand = { workspace = true }
url = "2.1.0"

[dev-dependencies]
<<<<<<< HEAD
serial_test = "3.0.0"
clarity = { git = "https://github.com/stacks-network/stacks-core.git", branch = "feat/clarity-wasm-next", features = ["testing"] }
=======
clarity = { path = "../clarity", features = ["testing"] }
polynomial = "0.2.6"
num-traits = "0.2.18"

[dependencies.rusqlite]
version = "=0.24.2"
features = ["blob", "serde_json", "i128_blob", "bundled", "trace"]
>>>>>>> de17b4b4

[dependencies.serde_json]
version = "1.0"
features = ["arbitrary_precision", "unbounded_depth"]

[dependencies.secp256k1]
version = "0.24.3"
features = ["serde", "recovery"]<|MERGE_RESOLUTION|>--- conflicted
+++ resolved
@@ -45,18 +45,14 @@
 url = "2.1.0"
 
 [dev-dependencies]
-<<<<<<< HEAD
+clarity = { git = "https://github.com/stacks-network/stacks-core.git", branch = "feat/clarity-wasm-next", features = ["testing"] }
 serial_test = "3.0.0"
-clarity = { git = "https://github.com/stacks-network/stacks-core.git", branch = "feat/clarity-wasm-next", features = ["testing"] }
-=======
-clarity = { path = "../clarity", features = ["testing"] }
 polynomial = "0.2.6"
 num-traits = "0.2.18"
 
 [dependencies.rusqlite]
-version = "=0.24.2"
+version = "=0.28.0"
 features = ["blob", "serde_json", "i128_blob", "bundled", "trace"]
->>>>>>> de17b4b4
 
 [dependencies.serde_json]
 version = "1.0"
