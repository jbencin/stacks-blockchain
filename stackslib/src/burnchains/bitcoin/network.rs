--- conflicted
+++ resolved
@@ -354,13 +354,8 @@
     }
 
     /// Send a GetData message
-<<<<<<< HEAD
     pub fn send_getdata(&mut self, block_hashes: &[Sha256dHash]) -> Result<(), btc_error> {
-        assert!(block_hashes.len() > 0);
-=======
-    pub fn send_getdata(&mut self, block_hashes: &Vec<Sha256dHash>) -> Result<(), btc_error> {
         assert!(!block_hashes.is_empty());
->>>>>>> 8c23c0ee
         let getdata_invs = block_hashes
             .iter()
             .map(|h| btc_message_blockdata::Inventory {
