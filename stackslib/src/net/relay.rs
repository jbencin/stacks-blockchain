--- conflicted
+++ resolved
@@ -930,10 +930,8 @@
             "Handle incoming Nakamoto block {}/{} obtained via {}",
             &block.header.consensus_hash,
             &block.header.block_hash(),
-<<<<<<< HEAD
-            &obtained_method,
-=======
->>>>>>> 6f498f80
+            &obtained_method;
+            "block_id" => &block.header.block_id(),
         );
 
         if fault_injection::ignore_block(block.header.chain_length, &burnchain.working_dir) {
@@ -1089,10 +1087,7 @@
             return Ok(BlockAcceptResponse::Accepted);
         } else {
             info!("{}", &reject_msg);
-<<<<<<< HEAD
             return Ok(BlockAcceptResponse::AlreadyStored);
-=======
->>>>>>> 6f498f80
         }
     }
 
