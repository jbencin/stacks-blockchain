use async_std::io::ReadExt;
use std::io::Cursor;
use std::time::Instant;

use async_h1::client;
use async_std::net::TcpStream;
use base64::encode;
use http_types::{Method, Request, Url};

use serde::Serialize;
use serde_json::value::RawValue;

use std::cmp;

use super::super::operations::BurnchainOpSigner;
use super::super::Config;
use super::{BurnchainController, BurnchainTip, Error as BurnchainControllerError};

use stacks::burnchains::bitcoin::address::{BitcoinAddress, BitcoinAddressType};
use stacks::burnchains::bitcoin::indexer::{
    BitcoinIndexer, BitcoinIndexerConfig, BitcoinIndexerRuntime,
};
use stacks::burnchains::bitcoin::spv::SpvClient;
use stacks::burnchains::bitcoin::BitcoinNetworkType;
use stacks::burnchains::db::BurnchainDB;
use stacks::burnchains::indexer::BurnchainIndexer;
use stacks::burnchains::Burnchain;
use stacks::burnchains::BurnchainStateTransitionOps;
use stacks::burnchains::Error as burnchain_error;
use stacks::burnchains::PoxConstants;
use stacks::burnchains::PublicKey;
use stacks::chainstate::burn::db::sortdb::SortitionDB;
use stacks::chainstate::burn::operations::{
    BlockstackOperationType, LeaderBlockCommitOp, LeaderKeyRegisterOp, UserBurnSupportOp,
};
use stacks::chainstate::coordinator::comm::CoordinatorChannels;
use stacks::chainstate::stacks::StacksAddress;
use stacks::deps::bitcoin::blockdata::opcodes;
use stacks::deps::bitcoin::blockdata::script::{Builder, Script};
use stacks::deps::bitcoin::blockdata::transaction::{OutPoint, Transaction, TxIn, TxOut};
use stacks::deps::bitcoin::network::encodable::ConsensusEncodable;
use stacks::deps::bitcoin::network::serialize::RawEncoder;
use stacks::deps::bitcoin::util::hash::Sha256dHash;
use stacks::net::StacksMessageCodec;
use stacks::util::hash::{hex_bytes, Hash160};
use stacks::util::secp256k1::Secp256k1PublicKey;
use stacks::util::sleep_ms;

use stacks::monitoring::{increment_btc_blocks_received_counter, increment_btc_ops_sent_counter};

pub struct BitcoinRegtestController {
    config: Config,
    indexer_config: BitcoinIndexerConfig,
    db: Option<SortitionDB>,
    burnchain_db: Option<BurnchainDB>,
    chain_tip: Option<BurnchainTip>,
    use_coordinator: Option<CoordinatorChannels>,
    burnchain_config: Option<Burnchain>,
    last_utxos: Vec<UTXO>,
    last_tx_len: u64,
    min_relay_fee: u64, // satoshis/byte
}

const DUST_UTXO_LIMIT: u64 = 5500;

impl BitcoinRegtestController {
    pub fn new(config: Config, coordinator_channel: Option<CoordinatorChannels>) -> Self {
        BitcoinRegtestController::with_burnchain(config, coordinator_channel, None)
    }

    pub fn with_burnchain(
        config: Config,
        coordinator_channel: Option<CoordinatorChannels>,
        burnchain_config: Option<Burnchain>,
    ) -> Self {
        std::fs::create_dir_all(&config.node.get_burnchain_path())
            .expect("Unable to create workdir");

        let res = SpvClient::new(
            &config.burnchain.spv_headers_path,
            0,
            None,
            config.burnchain.get_bitcoin_network().1,
            true,
            false,
        );
        if let Err(err) = res {
            error!("Unable to init block headers: {}", err);
            panic!()
        }

        let indexer_config = {
            let burnchain_config = config.burnchain.clone();
            BitcoinIndexerConfig {
                peer_host: burnchain_config.peer_host,
                peer_port: burnchain_config.peer_port,
                rpc_port: burnchain_config.rpc_port,
                rpc_ssl: burnchain_config.rpc_ssl,
                username: burnchain_config.username,
                password: burnchain_config.password,
                timeout: burnchain_config.timeout,
                spv_headers_path: burnchain_config.spv_headers_path,
                first_block: burnchain_config.first_block,
                magic_bytes: burnchain_config.magic_bytes,
            }
        };

        Self {
            use_coordinator: coordinator_channel,
            config,
            indexer_config,
            db: None,
            burnchain_db: None,
            chain_tip: None,
            burnchain_config,
            last_utxos: vec![],
            last_tx_len: 0,
            min_relay_fee: 1024, // TODO: learn from bitcoind
        }
    }

    /// create a dummy bitcoin regtest controller.
    ///   used just for submitting bitcoin ops.
    pub fn new_dummy(config: Config) -> Self {
        let indexer_config = {
            let burnchain_config = config.burnchain.clone();
            BitcoinIndexerConfig {
                peer_host: burnchain_config.peer_host,
                peer_port: burnchain_config.peer_port,
                rpc_port: burnchain_config.rpc_port,
                rpc_ssl: burnchain_config.rpc_ssl,
                username: burnchain_config.username,
                password: burnchain_config.password,
                timeout: burnchain_config.timeout,
                spv_headers_path: burnchain_config.spv_headers_path,
                first_block: burnchain_config.first_block,
                magic_bytes: burnchain_config.magic_bytes,
            }
        };

        Self {
            use_coordinator: None,
            config,
            indexer_config,
            db: None,
            burnchain_db: None,
            chain_tip: None,
            burnchain_config: None,
            last_utxos: vec![],
            last_tx_len: 0,
            min_relay_fee: 1024, // TODO: learn from bitcoind
        }
    }

    fn setup_burnchain(&self) -> (Burnchain, BitcoinNetworkType) {
        let (network_name, network_type) = self.config.burnchain.get_bitcoin_network();
        match &self.burnchain_config {
            Some(burnchain) => (burnchain.clone(), network_type),
            None => {
                let working_dir = self.config.get_burn_db_path();
                match Burnchain::new(&working_dir, &self.config.burnchain.chain, &network_name) {
                    Ok(burnchain) => (burnchain, network_type),
                    Err(e) => {
                        error!("Failed to instantiate burnchain: {}", e);
                        panic!()
                    }
                }
            }
        }
    }

    pub fn get_pox_constants(&self) -> PoxConstants {
        let (burnchain, _) = self.setup_burnchain();
        burnchain.pox_constants.clone()
    }

    pub fn get_burnchain(&self) -> Burnchain {
        let (burnchain, _) = self.setup_burnchain();
        burnchain
    }

    fn setup_indexer_runtime(&mut self) -> (Burnchain, BitcoinIndexer) {
        let (_, network_type) = self.config.burnchain.get_bitcoin_network();
        let indexer_runtime = BitcoinIndexerRuntime::new(network_type);
        let burnchain_indexer = BitcoinIndexer {
            config: self.indexer_config.clone(),
            runtime: indexer_runtime,
        };
        (self.get_burnchain(), burnchain_indexer)
    }

    fn receive_blocks_helium(&mut self) -> BurnchainTip {
        let (mut burnchain, mut burnchain_indexer) = self.setup_indexer_runtime();

        let (block_snapshot, state_transition) = loop {
            match burnchain.sync_with_indexer_deprecated(&mut burnchain_indexer) {
                Ok(x) => {
                    break x;
                }
                Err(e) => {
                    // keep trying
                    error!("Unable to sync with burnchain: {}", e);
                    match e {
                        burnchain_error::TrySyncAgain => {
                            // try again immediately
                            continue;
                        }
                        burnchain_error::BurnchainPeerBroken => {
                            // remote burnchain peer broke, and produced a shorter blockchain fork.
                            // just keep trying
                            sleep_ms(5000);
                            continue;
                        }
                        _ => {
                            // delay and try again
                            sleep_ms(5000);
                            continue;
                        }
                    }
                }
            }
        };

        let rest = match (state_transition, &self.chain_tip) {
            (None, Some(chain_tip)) => chain_tip.clone(),
            (Some(state_transition), _) => {
                let burnchain_tip = BurnchainTip {
                    block_snapshot: block_snapshot,
                    state_transition: BurnchainStateTransitionOps::from(state_transition),
                    received_at: Instant::now(),
                };
                self.chain_tip = Some(burnchain_tip.clone());
                burnchain_tip
            }
            (None, None) => {
                // can happen at genesis
                let burnchain_tip = BurnchainTip {
                    block_snapshot: block_snapshot,
                    state_transition: BurnchainStateTransitionOps::noop(),
                    received_at: Instant::now(),
                };
                self.chain_tip = Some(burnchain_tip.clone());
                burnchain_tip
            }
        };

        debug!("Done receiving blocks");
        rest
    }

    fn receive_blocks(
        &mut self,
        block_for_sortitions: bool,
        target_block_height_opt: Option<u64>,
    ) -> Result<(BurnchainTip, u64), BurnchainControllerError> {
        let coordinator_comms = match self.use_coordinator.as_ref() {
            Some(x) => x.clone(),
            None => {
                // pre-PoX helium node
                let tip = self.receive_blocks_helium();
                let height = tip.block_snapshot.block_height;
                return Ok((tip, height));
            }
        };

        let (mut burnchain, mut burnchain_indexer) = self.setup_indexer_runtime();
        let (block_snapshot, burnchain_height, state_transition) = loop {
            match burnchain.sync_with_indexer(
                &mut burnchain_indexer,
                coordinator_comms.clone(),
                target_block_height_opt,
                Some(burnchain.pox_constants.reward_cycle_length as u64),
            ) {
                Ok(x) => {
                    increment_btc_blocks_received_counter();

                    // initialize the dbs...
                    self.sortdb_mut();

                    // wait for the chains coordinator to catch up with us
                    if block_for_sortitions {
                        self.wait_for_sortitions(Some(x.block_height));
                    }

                    // NOTE: This is the latest _sortition_ on the canonical sortition history, not the latest burnchain block!
                    let sort_tip =
                        SortitionDB::get_canonical_burn_chain_tip(self.sortdb_ref().conn())
                            .expect("Sortition DB error.");

                    let (snapshot, state_transition) = self
                        .sortdb_ref()
                        .get_sortition_result(&sort_tip.sortition_id)
                        .expect("Sortition DB error.")
                        .expect("BUG: no data for the canonical chain tip");

                    let burnchain_height = burnchain_indexer
                        .get_headers_height()
                        .map_err(BurnchainControllerError::IndexerError)?
                        - 1; // 1-indexed, so convert to 0-indexed height

                    break (snapshot, burnchain_height, state_transition);
                }
                Err(e) => {
                    // keep trying
                    error!("Unable to sync with burnchain: {}", e);
                    match e {
                        burnchain_error::CoordinatorClosed => {
                            return Err(BurnchainControllerError::CoordinatorClosed)
                        }
                        burnchain_error::TrySyncAgain => {
                            // try again immediately
                            continue;
                        }
                        burnchain_error::BurnchainPeerBroken => {
                            // remote burnchain peer broke, and produced a shorter blockchain fork.
                            // just keep trying
                            sleep_ms(5000);
                            continue;
                        }
                        _ => {
                            // delay and try again
                            sleep_ms(5000);
                            continue;
                        }
                    }
                }
            }
        };

        let burnchain_tip = BurnchainTip {
            block_snapshot: block_snapshot,
            state_transition: state_transition,
            received_at: Instant::now(),
        };

        self.chain_tip = Some(burnchain_tip.clone());
        debug!("Done receiving blocks");

        Ok((burnchain_tip, burnchain_height))
    }

    #[cfg(test)]
    pub fn get_all_utxos(&self, public_key: &Secp256k1PublicKey) -> Vec<UTXO> {
        // Configure UTXO filter
        let pkh = Hash160::from_data(&public_key.to_bytes())
            .to_bytes()
            .to_vec();
        let (_, network_id) = self.config.burnchain.get_bitcoin_network();
        let address =
            BitcoinAddress::from_bytes(network_id, BitcoinAddressType::PublicKeyHash, &pkh)
                .expect("Public key incorrect");
        let filter_addresses = vec![address.to_b58()];
        let _result = BitcoinRPCRequest::import_public_key(&self.config, &public_key);

        sleep_ms(1000);

        let min_conf = 0;
        let max_conf = 9999999;
        let minimum_amount = ParsedUTXO::sat_to_serialized_btc(1);

        let payload = BitcoinRPCRequest {
            method: "listunspent".to_string(),
            params: vec![
                min_conf.into(),
                max_conf.into(),
                filter_addresses.clone().into(),
                true.into(),
                json!({ "minimumAmount": minimum_amount }),
            ],
            id: "stacks".to_string(),
            jsonrpc: "2.0".to_string(),
        };

        let mut res = BitcoinRPCRequest::send(&self.config, payload).unwrap();
        let mut result_vec = vec![];

        if let Some(ref mut object) = res.as_object_mut() {
            match object.get_mut("result") {
                Some(serde_json::Value::Array(entries)) => {
                    while let Some(entry) = entries.pop() {
                        let parsed_utxo: ParsedUTXO = match serde_json::from_value(entry) {
                            Ok(utxo) => utxo,
                            Err(err) => {
                                warn!("Failed parsing UTXO: {}", err);
                                continue;
                            }
                        };
                        let amount = match parsed_utxo.get_sat_amount() {
                            Some(amount) => amount,
                            None => continue,
                        };

                        if amount < 1 {
                            continue;
                        }

                        let script_pub_key = match parsed_utxo.get_script_pub_key() {
                            Some(script_pub_key) => script_pub_key,
                            None => {
                                continue;
                            }
                        };

                        let txid = match parsed_utxo.get_txid() {
                            Some(amount) => amount,
                            None => continue,
                        };

                        result_vec.push(UTXO {
                            txid,
                            vout: parsed_utxo.vout,
                            script_pub_key,
                            amount,
                        });
                    }
                }
                _ => {
                    warn!("Failed to get UTXOs");
                }
            }
        }

        result_vec
    }

    pub fn get_utxos(
        &self,
        public_key: &Secp256k1PublicKey,
        amount_required: u64,
    ) -> Option<Vec<UTXO>> {
        // Configure UTXO filter
        let pkh = Hash160::from_data(&public_key.to_bytes())
            .to_bytes()
            .to_vec();
        let (_, network_id) = self.config.burnchain.get_bitcoin_network();
        let address =
            BitcoinAddress::from_bytes(network_id, BitcoinAddressType::PublicKeyHash, &pkh)
                .expect("Public key incorrect");
        let filter_addresses = vec![address.to_b58()];

        let mut utxos = loop {
            let result = BitcoinRPCRequest::list_unspent(
                &self.config,
                filter_addresses.clone(),
                false,
                amount_required,
            );

            // Perform request
            match result {
                Ok(utxos) => {
                    break utxos;
                }
                Err(e) => {
                    error!("Bitcoin RPC failure: error listing utxos {:?}", e);
                    sleep_ms(5000);
                    continue;
                }
            };
        };

        let utxos = if utxos.len() == 0 {
            loop {
                let _result = BitcoinRPCRequest::import_public_key(&self.config, &public_key);

                sleep_ms(1000);

                let result = BitcoinRPCRequest::list_unspent(
                    &self.config,
                    filter_addresses.clone(),
                    false,
                    amount_required,
                );

                utxos = match result {
                    Ok(utxos) => utxos,
                    Err(e) => {
                        error!("Bitcoin RPC failure: error listing utxos {:?}", e);
                        sleep_ms(5000);
                        continue;
                    }
                };

                if utxos.len() == 0 {
                    return None;
                } else {
                    break utxos;
                }
            }
        } else {
            utxos
        };

        let total_unspent: u64 = utxos.iter().map(|o| o.amount).sum();
        if total_unspent < amount_required {
            warn!(
                "Total unspent {} < {} for {:?}",
                total_unspent,
                amount_required,
                &public_key.to_hex()
            );
            return None;
        }

        Some(utxos)
    }

    fn build_leader_key_register_tx(
        &mut self,
        payload: LeaderKeyRegisterOp,
        signer: &mut BurnchainOpSigner,
        attempt: u64,
    ) -> Option<Transaction> {
        let public_key = signer.get_public_key();

        let (mut tx, utxos) = self.prepare_tx(&public_key, DUST_UTXO_LIMIT, attempt)?;

        // Serialize the payload
        let op_bytes = {
            let mut buffer = vec![];
            let mut magic_bytes = self.config.burnchain.magic_bytes.as_bytes().to_vec();
            buffer.append(&mut magic_bytes);
            payload
                .consensus_serialize(&mut buffer)
                .expect("FATAL: invalid operation");
            buffer
        };

        let consensus_output = TxOut {
            value: 0,
            script_pubkey: Builder::new()
                .push_opcode(opcodes::All::OP_RETURN)
                .push_slice(&op_bytes)
                .into_script(),
        };

        tx.output = vec![consensus_output];

        let address_hash = Hash160::from_data(&public_key.to_bytes());
        let identifier_output = BitcoinAddress::to_p2pkh_tx_out(&address_hash, DUST_UTXO_LIMIT);

        tx.output.push(identifier_output);

        self.finalize_tx(&mut tx, DUST_UTXO_LIMIT, utxos, signer, attempt)?;

        increment_btc_ops_sent_counter();

        info!(
            "Miner node: submitting leader_key_register op - {}",
            public_key.to_hex()
        );

        Some(tx)
    }

    fn build_leader_block_commit_tx(
        &mut self,
        payload: LeaderBlockCommitOp,
        signer: &mut BurnchainOpSigner,
        attempt: u64,
    ) -> Option<Transaction> {
        let public_key = signer.get_public_key();

        let (mut tx, utxos) = self.prepare_tx(&public_key, payload.burn_fee, attempt)?;

        // Serialize the payload
        let op_bytes = {
            let mut buffer = vec![];
            let mut magic_bytes = self.config.burnchain.magic_bytes.as_bytes().to_vec();
            buffer.append(&mut magic_bytes);
            payload
                .consensus_serialize(&mut buffer)
                .expect("FATAL: invalid operation");
            buffer
        };

        let sunset_burn = if payload.sunset_burn > 0 {
            cmp::max(payload.sunset_burn, DUST_UTXO_LIMIT)
        } else {
            0
        };

        let consensus_output = TxOut {
            value: sunset_burn,
            script_pubkey: Builder::new()
                .push_opcode(opcodes::All::OP_RETURN)
                .push_slice(&op_bytes)
                .into_script(),
        };

        tx.output = vec![consensus_output];

        let value_per_transfer = payload.burn_fee / (payload.commit_outs.len() as u64);
        if value_per_transfer < DUST_UTXO_LIMIT {
            error!("Total burn fee not enough for number of outputs");
            return None;
        }
        for commit_to in payload.commit_outs.iter() {
            tx.output
                .push(commit_to.to_bitcoin_tx_out(value_per_transfer));
        }

<<<<<<< HEAD
        let sunset_burn = if payload.sunset_burn > 0 {
            let burn_amt = cmp::max(payload.sunset_burn, DUST_UTXO_LIMIT);
            tx.output
                .push(StacksAddress::burn_address(false).to_bitcoin_tx_out(burn_amt));
            burn_amt
        } else {
            0
        };

=======
>>>>>>> 42eb99ea
        self.finalize_tx(
            &mut tx,
            payload.burn_fee + sunset_burn,
            utxos,
            signer,
            attempt,
        )?;

        increment_btc_ops_sent_counter();

        info!(
            "Miner node: submitting leader_block_commit op - {}",
            public_key.to_hex()
        );

        Some(tx)
    }

    fn prepare_tx(
        &mut self,
        public_key: &Secp256k1PublicKey,
        ops_fee: u64,
        attempt: u64,
    ) -> Option<(Transaction, Vec<UTXO>)> {
        let tx_fee = self.config.burnchain.burnchain_op_tx_fee;
        let amount_required = tx_fee + ops_fee;

        let utxos = if attempt > 1 && self.last_utxos.len() > 0 {
            // in RBF, you have to consume the same UTXOs
            self.last_utxos.clone()
        } else {
            // Fetch some UTXOs
            let new_utxos = match self.get_utxos(&public_key, amount_required) {
                Some(utxos) => utxos,
                None => {
                    debug!("No UTXOs for {}", &public_key.to_hex());
                    return None;
                }
            };
            self.last_utxos = new_utxos.clone();
            self.last_tx_len = 0;
            new_utxos
        };

        // Prepare a backbone for the tx
        let transaction = Transaction {
            input: vec![],
            output: vec![],
            version: 1,
            lock_time: 0,
        };

        Some((transaction, utxos))
    }

    fn finalize_tx(
        &mut self,
        tx: &mut Transaction,
        total_spent: u64,
        mut utxos: Vec<UTXO>,
        signer: &mut BurnchainOpSigner,
        attempt: u64,
    ) -> Option<()> {
        // spend UTXOs in decreasing order
        utxos.sort_by(|u1, u2| u1.amount.cmp(&u2.amount));
        utxos.reverse();

        // RBF
        let tx_fee = self.config.burnchain.burnchain_op_tx_fee
            + (attempt * self.last_tx_len * self.min_relay_fee);

        let public_key = signer.get_public_key();
        let mut total_consumed = 0;

        // select UTXOs until we have enough to cover the cost
        let mut utxos_consumed = vec![];
        for utxo in utxos.into_iter() {
            total_consumed += utxo.amount;
            utxos_consumed.push(utxo);

            if total_consumed >= total_spent + tx_fee {
                break;
            }
        }

        // Append the change output
        let change_address_hash = Hash160::from_data(&public_key.to_bytes());
        if total_consumed < total_spent + tx_fee {
            warn!(
                "Consumed total {} is less than intended spend: {}",
                total_consumed,
                total_spent + tx_fee
            );
            return None;
        }
        let value = total_consumed - total_spent - tx_fee;
        if value >= DUST_UTXO_LIMIT {
            let change_output = BitcoinAddress::to_p2pkh_tx_out(&change_address_hash, value);
            tx.output.push(change_output);
        } else {
            debug!("Not enough change to clear dust limit. Not adding change address.");
        }

        for (i, utxo) in utxos_consumed.into_iter().enumerate() {
            let input = TxIn {
                previous_output: OutPoint {
                    txid: utxo.txid,
                    vout: utxo.vout,
                },
                script_sig: Script::new(),
                sequence: 0xFFFFFFFD, // allow RBF
                witness: vec![],
            };
            tx.input.push(input);

            let script_pub_key = utxo.script_pub_key.clone();
            let sig_hash_all = 0x01;
            let sig_hash = tx.signature_hash(i, &script_pub_key, sig_hash_all);

            let sig1_der = {
                let message = signer
                    .sign_message(sig_hash.as_bytes())
                    .expect("Unable to sign message");
                message
                    .to_secp256k1_recoverable()
                    .expect("Unable to get recoverable signature")
                    .to_standard()
                    .serialize_der()
            };

            tx.input[i].script_sig = Builder::new()
                .push_slice(&[&*sig1_der, &[sig_hash_all as u8][..]].concat())
                .push_slice(&public_key.to_bytes())
                .into_script();
        }

        signer.dispose();

        // remember how long the transaction is, in case we need to RBF
        let tx_bytes = SerializedTx::new(tx.clone());
        debug!("Send transaction: {:?}", tx_bytes.to_hex());

        self.last_tx_len = tx_bytes.bytes.len() as u64;

        Some(())
    }

    fn build_user_burn_support_tx(
        &mut self,
        _payload: UserBurnSupportOp,
        _signer: &mut BurnchainOpSigner,
        _attempt: u64,
    ) -> Option<Transaction> {
        unimplemented!()
    }

    fn send_transaction(&self, transaction: SerializedTx) -> bool {
        let result = BitcoinRPCRequest::send_raw_transaction(&self.config, transaction.to_hex());
        match result {
            Ok(_) => true,
            Err(e) => {
                error!(
                    "Bitcoin RPC failure: transaction submission failed - {:?}",
                    e
                );
                false
            }
        }
    }

    /// wait until the ChainsCoordinator has processed sortitions up to the
    ///   canonical chain tip, or has processed up to height_to_wait
    pub fn wait_for_sortitions(&self, height_to_wait: Option<u64>) -> BurnchainTip {
        loop {
            let canonical_burnchain_tip = self
                .burnchain_db
                .as_ref()
                .expect("BurnchainDB not opened")
                .get_canonical_chain_tip()
                .unwrap();
            let canonical_sortition_tip =
                SortitionDB::get_canonical_burn_chain_tip(self.sortdb_ref().conn()).unwrap();
            if canonical_burnchain_tip.block_height == canonical_sortition_tip.block_height {
                let (_, state_transition) = self
                    .sortdb_ref()
                    .get_sortition_result(&canonical_sortition_tip.sortition_id)
                    .expect("Sortition DB error.")
                    .expect("BUG: no data for the canonical chain tip");

                return BurnchainTip {
                    block_snapshot: canonical_sortition_tip,
                    received_at: Instant::now(),
                    state_transition,
                };
            } else if let Some(height_to_wait) = height_to_wait {
                if canonical_sortition_tip.block_height >= height_to_wait {
                    let (_, state_transition) = self
                        .sortdb_ref()
                        .get_sortition_result(&canonical_sortition_tip.sortition_id)
                        .expect("Sortition DB error.")
                        .expect("BUG: no data for the canonical chain tip");

                    return BurnchainTip {
                        block_snapshot: canonical_sortition_tip,
                        received_at: Instant::now(),
                        state_transition,
                    };
                }
            }

            // yield some time
            sleep_ms(100);
        }
    }

    pub fn build_next_block(&self, num_blocks: u64) {
        debug!("Generate {} block(s)", num_blocks);
        let public_key = match &self.config.burnchain.local_mining_public_key {
            Some(public_key) => hex_bytes(public_key).expect("Invalid byte sequence"),
            None => panic!("Unable to make new block, mining public key"),
        };

        let pkh = Hash160::from_data(&public_key).to_bytes().to_vec();
        let (_, network_id) = self.config.burnchain.get_bitcoin_network();
        let address =
            BitcoinAddress::from_bytes(network_id, BitcoinAddressType::PublicKeyHash, &pkh)
                .expect("Public key incorrect");

        let result =
            BitcoinRPCRequest::generate_to_address(&self.config, num_blocks, address.to_b58());

        match result {
            Ok(_) => {}
            Err(e) => {
                error!("Bitcoin RPC failure: error generating block {:?}", e);
                panic!();
            }
        }
    }
}

impl BurnchainController for BitcoinRegtestController {
    fn sortdb_ref(&self) -> &SortitionDB {
        self.db
            .as_ref()
            .expect("BUG: did not instantiate the burn DB")
    }

    fn sortdb_mut(&mut self) -> &mut SortitionDB {
        let network = "regtest".to_string();
        let working_dir = self.config.get_burn_db_path();
        let burnchain = match Burnchain::new(&working_dir, &self.config.burnchain.chain, &network) {
            Ok(burnchain) => burnchain,
            Err(e) => {
                error!("Failed to instantiate burnchain: {}", e);
                panic!()
            }
        };

        let (db, burnchain_db) = burnchain.open_db(true).unwrap();
        self.db = Some(db);
        self.burnchain_db = Some(burnchain_db);

        match self.db {
            Some(ref mut sortdb) => sortdb,
            None => unreachable!(),
        }
    }

    fn get_chain_tip(&mut self) -> BurnchainTip {
        match &self.chain_tip {
            Some(chain_tip) => chain_tip.clone(),
            None => {
                unreachable!();
            }
        }
    }

    fn start(
        &mut self,
        target_block_height_opt: Option<u64>,
    ) -> Result<(BurnchainTip, u64), BurnchainControllerError> {
        // if no target block height is given, just fetch the first burnchain block.
        self.receive_blocks(
            false,
            target_block_height_opt.map_or_else(|| Some(1), |x| Some(x)),
        )
    }

    fn sync(
        &mut self,
        target_block_height_opt: Option<u64>,
    ) -> Result<(BurnchainTip, u64), BurnchainControllerError> {
        let (burnchain_tip, burnchain_height) = if self.config.burnchain.mode == "helium" {
            // Helium: this node is responsible for mining new burnchain blocks
            self.build_next_block(1);
            self.receive_blocks(true, None)?
        } else {
            // Neon: this node is waiting on a block to be produced
            self.receive_blocks(true, target_block_height_opt)?
        };

        // Evaluate process_exit_at_block_height setting
        if let Some(cap) = self.config.burnchain.process_exit_at_block_height {
            if burnchain_tip.block_snapshot.block_height >= cap {
                info!(
                    "Node succesfully reached the end of the ongoing {} blocks epoch!",
                    cap
                );
                info!("This process will automatically terminate in 30s, restart your node for participating in the next epoch.");
                sleep_ms(30000);
                std::process::exit(0);
            }
        }
        Ok((burnchain_tip, burnchain_height))
    }

    // returns true if the operation was submitted successfully, false otherwise
    fn submit_operation(
        &mut self,
        operation: BlockstackOperationType,
        op_signer: &mut BurnchainOpSigner,
        attempt: u64,
    ) -> bool {
        let transaction = match operation {
            BlockstackOperationType::LeaderBlockCommit(payload) => {
                self.build_leader_block_commit_tx(payload, op_signer, attempt)
            }
            BlockstackOperationType::LeaderKeyRegister(payload) => {
                self.build_leader_key_register_tx(payload, op_signer, attempt)
            }
            BlockstackOperationType::UserBurnSupport(payload) => {
                self.build_user_burn_support_tx(payload, op_signer, attempt)
            }
            BlockstackOperationType::PreStackStx(_payload) => unimplemented!(),
            BlockstackOperationType::StackStx(_payload) => unimplemented!(),
        };

        let transaction = match transaction {
            Some(tx) => SerializedTx::new(tx),
            _ => return false,
        };

        self.send_transaction(transaction)
    }

    #[cfg(test)]
    fn bootstrap_chain(&mut self, num_blocks: u64) {
        if let Some(local_mining_pubkey) = &self.config.burnchain.local_mining_public_key {
            let pk = hex_bytes(&local_mining_pubkey).expect("Invalid byte sequence");
            let pkh = Hash160::from_data(&pk).to_bytes().to_vec();
            let (_, network_id) = self.config.burnchain.get_bitcoin_network();
            let address =
                BitcoinAddress::from_bytes(network_id, BitcoinAddressType::PublicKeyHash, &pkh)
                    .expect("Public key incorrect");

            let _result = BitcoinRPCRequest::import_public_key(
                &self.config,
                &Secp256k1PublicKey::from_hex(local_mining_pubkey).unwrap(),
            );

            let result =
                BitcoinRPCRequest::generate_to_address(&self.config, num_blocks, address.to_b58());

            match result {
                Ok(_) => {}
                Err(e) => {
                    error!("Bitcoin RPC failure: error generating block {:?}", e);
                    panic!();
                }
            }
        }
    }
}

#[derive(Debug, Clone)]
struct SerializedTx {
    bytes: Vec<u8>,
}

impl SerializedTx {
    pub fn new(tx: Transaction) -> SerializedTx {
        let mut encoder = RawEncoder::new(Cursor::new(vec![]));
        tx.consensus_encode(&mut encoder)
            .expect("BUG: failed to serialize to a vec");
        let bytes: Vec<u8> = encoder.into_inner().into_inner();
        SerializedTx { bytes }
    }

    fn to_hex(&self) -> String {
        let formatted_bytes: Vec<String> =
            self.bytes.iter().map(|b| format!("{:02x}", b)).collect();
        format!("{}", formatted_bytes.join(""))
    }
}

#[derive(Debug, Clone, Deserialize)]
#[serde(rename_all = "camelCase")]
pub struct ParsedUTXO {
    txid: String,
    vout: u32,
    script_pub_key: String,
    amount: Box<RawValue>,
    confirmations: u32,
    spendable: bool,
    solvable: bool,
    desc: Option<String>,
    safe: bool,
}

#[derive(Clone)]
pub struct UTXO {
    txid: Sha256dHash,
    vout: u32,
    script_pub_key: Script,
    amount: u64,
}

impl ParsedUTXO {
    pub fn get_txid(&self) -> Option<Sha256dHash> {
        match hex_bytes(&self.txid) {
            Ok(ref mut txid) => {
                txid.reverse();
                Some(Sha256dHash::from(&txid[..]))
            }
            Err(err) => {
                warn!("Unable to get txid from UTXO {}", err);
                None
            }
        }
    }

    pub fn get_sat_amount(&self) -> Option<u64> {
        ParsedUTXO::serialized_btc_to_sat(self.amount.get())
    }

    pub fn serialized_btc_to_sat(amount: &str) -> Option<u64> {
        let comps: Vec<&str> = amount.split(".").collect();
        match comps[..] {
            [lhs, rhs] => {
                if rhs.len() > 8 {
                    warn!("Unexpected amount of decimals");
                    return None;
                }

                match (lhs.parse::<u64>(), rhs.parse::<u64>()) {
                    (Ok(btc), Ok(frac_part)) => {
                        let base: u64 = 10;
                        let btc_to_sat = base.pow(8);
                        let mut amount = btc * btc_to_sat;
                        let sat = frac_part * base.pow(8 - rhs.len() as u32);
                        amount += sat;
                        Some(amount)
                    }
                    (lhs, rhs) => {
                        warn!("Error while converting BTC to sat {:?} - {:?}", lhs, rhs);
                        return None;
                    }
                }
            }
            _ => None,
        }
    }

    pub fn sat_to_serialized_btc(amount: u64) -> String {
        let base: u64 = 10;
        let int_part = amount / base.pow(8);
        let frac_part = amount % base.pow(8);
        let amount = format!("{}.{:08}", int_part, frac_part);
        amount
    }

    pub fn get_script_pub_key(&self) -> Option<Script> {
        match hex_bytes(&self.script_pub_key) {
            Ok(bytes) => Some(bytes.into()),
            Err(_) => {
                warn!("Unable to get script pub key");
                None
            }
        }
    }
}

#[derive(Debug, Clone, Deserialize, Serialize)]
struct BitcoinRPCRequest {
    /// The name of the RPC call
    pub method: String,
    /// Parameters to the RPC call
    pub params: Vec<serde_json::Value>,
    /// Identifier for this Request, which should appear in the response
    pub id: String,
    /// jsonrpc field, MUST be "2.0"
    pub jsonrpc: String,
}

#[derive(Debug, Clone, Deserialize, Serialize)]
enum RPCError {
    Network(String),
    Parsing(String),
    Bitcoind(String),
}

type RPCResult<T> = Result<T, RPCError>;

impl BitcoinRPCRequest {
    fn build_rpc_request(config: &Config) -> Request {
        let url = {
            let url = config.burnchain.get_rpc_url();
            Url::parse(&url).expect(&format!("Unable to parse {} as a URL", url))
        };
        debug!(
            "BitcoinRPC builder: {:?}:{:?}@{}",
            &config.burnchain.username, &config.burnchain.password, &url
        );

        let mut req = Request::new(Method::Post, url);

        match (&config.burnchain.username, &config.burnchain.password) {
            (Some(username), Some(password)) => {
                let auth_token = format!("Basic {}", encode(format!("{}:{}", username, password)));
                req.append_header("Authorization", auth_token)
                    .expect("Unable to set header");
            }
            (_, _) => {}
        };
        req
    }

    pub fn generate_to_address(config: &Config, num_blocks: u64, address: String) -> RPCResult<()> {
        debug!("Generate {} blocks to {}", num_blocks, address);
        let payload = BitcoinRPCRequest {
            method: "generatetoaddress".to_string(),
            params: vec![num_blocks.into(), address.into()],
            id: "stacks".to_string(),
            jsonrpc: "2.0".to_string(),
        };

        BitcoinRPCRequest::send(&config, payload)?;
        Ok(())
    }

    pub fn list_unspent(
        config: &Config,
        addresses: Vec<String>,
        include_unsafe: bool,
        minimum_sum_amount: u64,
    ) -> RPCResult<Vec<UTXO>> {
        let min_conf = 0;
        let max_conf = 9999999;
        let minimum_amount = ParsedUTXO::sat_to_serialized_btc(minimum_sum_amount);

        let payload = BitcoinRPCRequest {
            method: "listunspent".to_string(),
            params: vec![
                min_conf.into(),
                max_conf.into(),
                addresses.into(),
                include_unsafe.into(),
                json!({ "minimumAmount": minimum_amount }),
            ],
            id: "stacks".to_string(),
            jsonrpc: "2.0".to_string(),
        };

        let mut res = BitcoinRPCRequest::send(&config, payload)?;

        match res.as_object_mut() {
            Some(ref mut object) => match object.get_mut("result") {
                Some(serde_json::Value::Array(entries)) => {
                    while let Some(entry) = entries.pop() {
                        let parsed_utxo: ParsedUTXO = match serde_json::from_value(entry) {
                            Ok(utxo) => utxo,
                            Err(err) => {
                                warn!("Failed parsing UTXO: {}", err);
                                continue;
                            }
                        };
                        let amount = match parsed_utxo.get_sat_amount() {
                            Some(amount) => amount,
                            None => continue,
                        };

                        if amount < minimum_sum_amount {
                            continue;
                        }

                        let script_pub_key = match parsed_utxo.get_script_pub_key() {
                            Some(script_pub_key) => script_pub_key,
                            None => {
                                continue;
                            }
                        };

                        let txid = match parsed_utxo.get_txid() {
                            Some(amount) => amount,
                            None => continue,
                        };

                        return Ok(vec![UTXO {
                            txid,
                            vout: parsed_utxo.vout,
                            script_pub_key,
                            amount,
                        }]);
                    }
                }
                _ => {
                    warn!("Failed to get UTXOs");
                }
            },
            _ => {
                warn!("Failed to get UTXOs");
            }
        };

        Ok(vec![])
    }

    pub fn send_raw_transaction(config: &Config, tx: String) -> RPCResult<()> {
        let payload = BitcoinRPCRequest {
            method: "sendrawtransaction".to_string(),
            params: vec![tx.into()],
            id: "stacks".to_string(),
            jsonrpc: "2.0".to_string(),
        };

        let json_resp = BitcoinRPCRequest::send(&config, payload)?;

        if let Some(e) = json_resp.get("error") {
            if !e.is_null() {
                error!("Error submitting transaction: {}", json_resp);
                return Err(RPCError::Bitcoind(json_resp.to_string()));
            }
        }
        Ok(())
    }

    pub fn import_public_key(config: &Config, public_key: &Secp256k1PublicKey) -> RPCResult<()> {
        let rescan = true;
        let label = "";

        let pkh = Hash160::from_data(&public_key.to_bytes())
            .to_bytes()
            .to_vec();
        let (_, network_id) = config.burnchain.get_bitcoin_network();
        let address =
            BitcoinAddress::from_bytes(network_id, BitcoinAddressType::PublicKeyHash, &pkh)
                .expect("Public key incorrect");

        let payload = BitcoinRPCRequest {
            method: "importaddress".to_string(),
            params: vec![address.to_b58().into(), label.into(), rescan.into()],
            id: "stacks".to_string(),
            jsonrpc: "2.0".to_string(),
        };

        BitcoinRPCRequest::send(&config, payload)?;
        Ok(())
    }

    fn send(config: &Config, payload: BitcoinRPCRequest) -> RPCResult<serde_json::Value> {
        let mut request = BitcoinRPCRequest::build_rpc_request(&config);

        let body = match serde_json::to_vec(&json!(payload)) {
            Ok(body) => body,
            Err(err) => {
                return Err(RPCError::Network(format!("RPC Error: {}", err)));
            }
        };
        request
            .append_header("Content-Type", "application/json")
            .expect("Unable to set header");
        request.set_body(body);

        let mut response = async_std::task::block_on(async move {
            let stream = match TcpStream::connect(config.burnchain.get_rpc_socket_addr()).await {
                Ok(stream) => stream,
                Err(err) => {
                    return Err(RPCError::Network(format!(
                        "Bitcoin RPC: connection failed - {:?}",
                        err
                    )))
                }
            };

            match client::connect(stream, request).await {
                Ok(response) => Ok(response),
                Err(err) => {
                    return Err(RPCError::Network(format!(
                        "Bitcoin RPC: invoking procedure failed - {:?}",
                        err
                    )))
                }
            }
        })?;

        let status = response.status();

        let (res, buffer) = async_std::task::block_on(async move {
            let mut buffer = Vec::new();
            let mut body = response.take_body();
            let res = body.read_to_end(&mut buffer).await;
            (res, buffer)
        });

        if !status.is_success() {
            return Err(RPCError::Network(format!(
                "Bitcoin RPC: status({}) != success, body is '{:?}'",
                status,
                match serde_json::from_slice::<serde_json::Value>(&buffer[..]) {
                    Ok(v) => v,
                    Err(_e) => serde_json::from_str("\"(unparseable)\"")
                        .expect("Failed to parse JSON literal"),
                }
            )));
        }

        if res.is_err() {
            return Err(RPCError::Network(format!(
                "Bitcoin RPC: unable to read body - {:?}",
                res
            )));
        }

        let payload = serde_json::from_slice::<serde_json::Value>(&buffer[..])
            .map_err(|e| RPCError::Parsing(format!("Bitcoin RPC: {}", e)))?;
        Ok(payload)
    }
}<|MERGE_RESOLUTION|>--- conflicted
+++ resolved
@@ -600,18 +600,6 @@
                 .push(commit_to.to_bitcoin_tx_out(value_per_transfer));
         }
 
-<<<<<<< HEAD
-        let sunset_burn = if payload.sunset_burn > 0 {
-            let burn_amt = cmp::max(payload.sunset_burn, DUST_UTXO_LIMIT);
-            tx.output
-                .push(StacksAddress::burn_address(false).to_bitcoin_tx_out(burn_amt));
-            burn_amt
-        } else {
-            0
-        };
-
-=======
->>>>>>> 42eb99ea
         self.finalize_tx(
             &mut tx,
             payload.burn_fee + sunset_burn,
