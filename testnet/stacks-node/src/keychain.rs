use stacks::burnchains::BurnchainSigner;
use stacks::chainstate::stacks::{
    StacksPrivateKey, StacksPublicKey, StacksTransactionSigner, TransactionAuth,
};
use stacks_common::address::{
    AddressHashMode, C32_ADDRESS_VERSION_MAINNET_SINGLESIG, C32_ADDRESS_VERSION_TESTNET_SINGLESIG,
};
use stacks_common::types::chainstate::StacksAddress;
use stacks_common::util::hash::{Hash160, Sha256Sum};
use stacks_common::util::secp256k1::{Secp256k1PrivateKey, Secp256k1PublicKey};
use stacks_common::util::vrf::{VRFPrivateKey, VRFProof, VRFPublicKey, VRF};

use super::operations::BurnchainOpSigner;

/// A wrapper around a node's seed, coupled with operations for using it
#[derive(Clone)]
pub struct Keychain {
    secret_state: Vec<u8>,
    nakamoto_mining_key: Secp256k1PrivateKey,
}

impl Keychain {
    /// Create a secret key from some state.
    /// Returns the bytes that can be fed into StacksPrivateKey
    fn make_secret_key_bytes(seed: &[u8]) -> Vec<u8> {
        let mut re_hashed_seed = seed.to_vec();
        loop {
            match StacksPrivateKey::from_slice(&re_hashed_seed[..]) {
                Ok(_sk) => {
                    break;
                }
                Err(_) => {
                    re_hashed_seed = Sha256Sum::from_data(&re_hashed_seed[..])
                        .as_bytes()
                        .to_vec()
                }
            }
        }
        re_hashed_seed
    }

    /// Create a secret key from our secret state
    fn get_secret_key(&self) -> StacksPrivateKey {
        let sk_bytes = Keychain::make_secret_key_bytes(&self.secret_state);
        StacksPrivateKey::from_slice(&sk_bytes[..]).expect("FATAL: Keychain::make_secret_key_bytes() returned bytes that could not be parsed into a secp256k1 secret key!")
    }

    /// Get the public key hash of the nakamoto mining key (i.e., Hash160(pubkey))
    pub fn get_nakamoto_pkh(&self) -> Hash160 {
        let pk = Secp256k1PublicKey::from_private(&self.nakamoto_mining_key);
        Hash160::from_node_public_key(&pk)
    }

<<<<<<< HEAD
    /// Get the secrete key of the nakamoto mining key
=======
    /// Get the secret key of the nakamoto mining key
>>>>>>> e71444ad
    pub fn get_nakamoto_sk(&self) -> &Secp256k1PrivateKey {
        &self.nakamoto_mining_key
    }

<<<<<<< HEAD
=======
    /// Set the secret key of the nakamoto mining key
    pub fn set_nakamoto_sk(&mut self, mining_key: Secp256k1PrivateKey) {
        self.nakamoto_mining_key = mining_key;
    }

>>>>>>> e71444ad
    /// Create a default keychain from the seed, with a default nakamoto mining key derived
    ///  from the same seed (
    pub fn default(seed: Vec<u8>) -> Keychain {
        let secret_state = Self::make_secret_key_bytes(&seed);
        // re-hash secret_state to use as a default seed for the nakamoto mining key
        let nakamoto_mining_key =
            Secp256k1PrivateKey::from_seed(Sha256Sum::from_data(&secret_state).as_bytes());
        Keychain {
            secret_state,
            nakamoto_mining_key,
        }
    }

    /// Generate a VRF keypair for this burn block height.
    /// The keypair is unique to this burn block height.
    pub fn make_vrf_keypair(&self, block_height: u64) -> (VRFPublicKey, VRFPrivateKey) {
        let mut seed = {
            let mut secret_state = self.secret_state.clone();
            secret_state.extend_from_slice(&block_height.to_be_bytes());
            Sha256Sum::from_data(&secret_state)
        };

        // Not every 256-bit number is a valid Ed25519 secret key.
        // As such, we continuously generate seeds through re-hashing until one works.
        let sk = loop {
            match VRFPrivateKey::from_bytes(seed.as_bytes()) {
                Some(sk) => break sk,
                None => seed = Sha256Sum::from_data(seed.as_bytes()),
            }
        };
        let pk = VRFPublicKey::from_private(&sk);
        (pk, sk)
    }

    /// Generate a Stacks keypair for this burn block height.
    /// The keypair is unique to this burn block height.
    pub fn make_stacks_keypair(
        &self,
        block_height: u64,
        salt: &[u8],
    ) -> (StacksPublicKey, StacksPrivateKey) {
        let seed = {
            let mut secret_state = self.secret_state.clone();
            secret_state.extend_from_slice(&block_height.to_be_bytes());
            secret_state.extend_from_slice(salt);
            Sha256Sum::from_data(&secret_state)
        };

        let sk_bytes = Keychain::make_secret_key_bytes(&seed.0);
        let sk = StacksPrivateKey::from_slice(&sk_bytes[..]).expect("FATAL: Keychain::make_secret_key_bytes() returned bytes that could not be parsed into a secp256k1 secret key!");
        let pk = StacksPublicKey::from_private(&sk);

        (pk, sk)
    }

    /// Generate a VRF proof over a given byte message.
    /// `block_height` must be the _same_ block height called to make_vrf_keypair()
    pub fn generate_proof(&self, block_height: u64, bytes: &[u8; 32]) -> VRFProof {
        let (pk, sk) = self.make_vrf_keypair(block_height);
        let proof = VRF::prove(&sk, &bytes.to_vec());

        // Ensure that the proof is valid by verifying
        let is_valid = match VRF::verify(&pk, &proof, &bytes.to_vec()) {
            Ok(v) => v,
            Err(_) => false,
        };
        assert!(is_valid);
        proof
    }

    /// Generate a microblock signing key for this burnchain block height.
    /// `salt` can be any byte string; in practice, it's the parent Stacks block's block ID hash.
    pub fn make_microblock_secret_key(
        &mut self,
        burn_block_height: u64,
        salt: &[u8],
    ) -> StacksPrivateKey {
        let (_, mut sk) = self.make_stacks_keypair(burn_block_height, salt);
        sk.set_compress_public(true);

        debug!("Microblock keypair rotated";
               "burn_block_height" => %burn_block_height,
               "pubkey_hash" => %Hash160::from_node_public_key(&StacksPublicKey::from_private(&sk)).to_string()
        );
        sk
    }

    pub fn get_pub_key(&self) -> Secp256k1PublicKey {
        let sk = self.get_secret_key();
        StacksPublicKey::from_private(&sk)
    }

    /// Get the Stacks address for the inner secret state
    pub fn get_address(&self, is_mainnet: bool) -> StacksAddress {
        let sk = self.get_secret_key();
        let pk = StacksPublicKey::from_private(&sk);

        let version = if is_mainnet {
            C32_ADDRESS_VERSION_MAINNET_SINGLESIG
        } else {
            C32_ADDRESS_VERSION_TESTNET_SINGLESIG
        };
        StacksAddress::from_public_keys(version, &AddressHashMode::SerializeP2PKH, 1, &vec![pk])
            .expect("FATAL: could not produce address from secret key")
    }

    /// Get a BurnchainSigner representation of this keychain
    pub fn get_burnchain_signer(&self) -> BurnchainSigner {
        BurnchainSigner(format!("{}", &self.get_address(true)))
    }

    /// Convenience wrapper around make_stacks_keypair
    pub fn get_microblock_key(&self, block_height: u64) -> StacksPrivateKey {
        self.make_stacks_keypair(block_height, &[]).1
    }

    /// Sign a transaction as if we were the origin
    pub fn sign_as_origin(&self, tx_signer: &mut StacksTransactionSigner) -> () {
        let sk = self.get_secret_key();
        tx_signer
            .sign_origin(&sk)
            .expect("FATAL: failed to sign transaction origin");
    }

    /// Create a transaction authorization struct from this keychain's secret state
    pub fn get_transaction_auth(&self) -> Option<TransactionAuth> {
        TransactionAuth::from_p2pkh(&self.get_secret_key())
    }

    /// Get the origin address that this keychain represents
    pub fn origin_address(&self, is_mainnet: bool) -> Option<StacksAddress> {
        match self.get_transaction_auth() {
            Some(auth) => {
                let address = if is_mainnet {
                    auth.origin().address_mainnet()
                } else {
                    auth.origin().address_testnet()
                };
                Some(address)
            }
            None => None,
        }
    }

    /// Create a BurnchainOpSigner representation of this keychain
    /// (this is going to be removed in 2.1)
    pub fn generate_op_signer(&self) -> BurnchainOpSigner {
        BurnchainOpSigner::new(self.get_secret_key(), false)
    }
}

#[cfg(test)]
#[allow(dead_code)]
mod tests {
    use std::collections::HashMap;

    use stacks::burnchains::PrivateKey;
    use stacks::chainstate::stacks::{
        StacksPrivateKey, StacksPublicKey, StacksTransaction, StacksTransactionSigner,
        TokenTransferMemo, TransactionAuth, TransactionPayload, TransactionPostConditionMode,
        TransactionVersion,
    };
    use stacks_common::address::AddressHashMode;
    use stacks_common::types::chainstate::StacksAddress;
    use stacks_common::util::hash::{Hash160, Sha256Sum};
    use stacks_common::util::vrf::{VRFPrivateKey, VRFProof, VRFPublicKey, VRF};

    use super::Keychain;
    use crate::operations::BurnchainOpSigner;
    use crate::stacks_common::types::Address;

    /// Legacy implementation; kept around for testing
    #[derive(Clone)]
    pub struct KeychainOld {
        secret_keys: Vec<StacksPrivateKey>,
        threshold: u16,
        hash_mode: AddressHashMode,
        pub hashed_secret_state: Sha256Sum,
        microblocks_secret_keys: Vec<StacksPrivateKey>,
        vrf_secret_keys: Vec<VRFPrivateKey>,
        vrf_map: HashMap<VRFPublicKey, VRFPrivateKey>,
    }

    impl KeychainOld {
        pub fn new(
            secret_keys: Vec<StacksPrivateKey>,
            threshold: u16,
            hash_mode: AddressHashMode,
        ) -> KeychainOld {
            // Compute hashed secret state
            let hashed_secret_state = {
                let mut buf: Vec<u8> = secret_keys.iter().flat_map(|sk| sk.to_bytes()).collect();
                buf.extend_from_slice(&[
                    (threshold >> 8) as u8,
                    (threshold & 0xff) as u8,
                    hash_mode as u8,
                ]);
                Sha256Sum::from_data(&buf[..])
            };

            Self {
                hash_mode,
                hashed_secret_state,
                microblocks_secret_keys: vec![],
                secret_keys,
                threshold,
                vrf_secret_keys: vec![],
                vrf_map: HashMap::new(),
            }
        }

        pub fn default(seed: Vec<u8>) -> KeychainOld {
            let mut re_hashed_seed = seed;
            let secret_key = loop {
                match StacksPrivateKey::from_slice(&re_hashed_seed[..]) {
                    Ok(sk) => break sk,
                    Err(_) => {
                        re_hashed_seed = Sha256Sum::from_data(&re_hashed_seed[..])
                            .as_bytes()
                            .to_vec()
                    }
                }
            };

            let threshold = 1;
            let hash_mode = AddressHashMode::SerializeP2PKH;

            KeychainOld::new(vec![secret_key], threshold, hash_mode)
        }

        pub fn rotate_vrf_keypair(&mut self, block_height: u64) -> VRFPublicKey {
            let mut seed = {
                let mut secret_state = self.hashed_secret_state.to_bytes().to_vec();
                secret_state.extend_from_slice(&block_height.to_be_bytes());
                Sha256Sum::from_data(&secret_state)
            };

            // Not every 256-bit number is a valid Ed25519 secret key.
            // As such, we continuously generate seeds through re-hashing until one works.
            let sk = loop {
                match VRFPrivateKey::from_bytes(seed.as_bytes()) {
                    Some(sk) => break sk,
                    None => seed = Sha256Sum::from_data(seed.as_bytes()),
                }
            };
            let pk = VRFPublicKey::from_private(&sk);

            self.vrf_secret_keys.push(sk.clone());
            self.vrf_map.insert(pk.clone(), sk);
            pk
        }

        pub fn rotate_microblock_keypair(&mut self, burn_block_height: u64) -> StacksPrivateKey {
            let mut secret_state = match self.microblocks_secret_keys.last() {
                // First key is the hash of the secret state
                None => self.hashed_secret_state.to_bytes().to_vec(),
                // Next key is the hash of the last
                Some(last_sk) => last_sk.to_bytes().to_vec(),
            };

            secret_state.extend_from_slice(&burn_block_height.to_be_bytes());

            let mut seed = Sha256Sum::from_data(&secret_state);

            // Not every 256-bit number is a valid secp256k1 secret key.
            // As such, we continuously generate seeds through re-hashing until one works.
            let mut sk = loop {
                match StacksPrivateKey::from_slice(&seed.to_bytes()[..]) {
                    Ok(sk) => break sk,
                    Err(_) => seed = Sha256Sum::from_data(seed.as_bytes()),
                }
            };
            sk.set_compress_public(true);
            self.microblocks_secret_keys.push(sk.clone());

            debug!("Microblock keypair rotated";
                   "burn_block_height" => %burn_block_height,
                   "pubkey_hash" => %Hash160::from_node_public_key(&StacksPublicKey::from_private(&sk)).to_string(),);

            sk
        }

        pub fn get_microblock_key(&self) -> Option<StacksPrivateKey> {
            self.microblocks_secret_keys.last().cloned()
        }

        pub fn sign_as_origin(&self, tx_signer: &mut StacksTransactionSigner) -> () {
            let num_keys = if self.secret_keys.len() < self.threshold as usize {
                self.secret_keys.len()
            } else {
                self.threshold as usize
            };

            for i in 0..num_keys {
                tx_signer.sign_origin(&self.secret_keys[i]).unwrap();
            }
        }

        /// Given a VRF public key, generates a VRF Proof
        pub fn generate_proof(&self, vrf_pk: &VRFPublicKey, bytes: &[u8; 32]) -> Option<VRFProof> {
            // Retrieve the corresponding VRF secret key
            let vrf_sk = match self.vrf_map.get(vrf_pk) {
                Some(vrf_pk) => vrf_pk,
                None => {
                    warn!("No VRF secret key on file for {:?}", vrf_pk);
                    return None;
                }
            };

            // Generate the proof
            let proof = VRF::prove(&vrf_sk, &bytes.to_vec());
            // Ensure that the proof is valid by verifying
            let is_valid = match VRF::verify(vrf_pk, &proof, &bytes.to_vec()) {
                Ok(v) => v,
                Err(_) => false,
            };
            assert!(is_valid);
            Some(proof)
        }

        /// Given the keychain's secret keys, computes and returns the corresponding Stack address.
        pub fn get_address(&self, is_mainnet: bool) -> StacksAddress {
            let public_keys = self
                .secret_keys
                .iter()
                .map(|ref pk| StacksPublicKey::from_private(pk))
                .collect();
            let version = if is_mainnet {
                self.hash_mode.to_version_mainnet()
            } else {
                self.hash_mode.to_version_testnet()
            };
            StacksAddress::from_public_keys(
                version,
                &self.hash_mode,
                self.threshold as usize,
                &public_keys,
            )
            .unwrap()
        }

        pub fn get_transaction_auth(&self) -> Option<TransactionAuth> {
            match self.hash_mode {
                AddressHashMode::SerializeP2PKH => {
                    TransactionAuth::from_p2pkh(&self.secret_keys[0])
                }
                AddressHashMode::SerializeP2SH => {
                    TransactionAuth::from_p2sh(&self.secret_keys, self.threshold)
                }
                AddressHashMode::SerializeP2WPKH => {
                    TransactionAuth::from_p2wpkh(&self.secret_keys[0])
                }
                AddressHashMode::SerializeP2WSH => {
                    TransactionAuth::from_p2wsh(&self.secret_keys, self.threshold)
                }
            }
        }

        pub fn origin_address(&self, is_mainnet: bool) -> Option<StacksAddress> {
            match self.get_transaction_auth() {
                Some(auth) => {
                    let address = if is_mainnet {
                        auth.origin().address_mainnet()
                    } else {
                        auth.origin().address_testnet()
                    };
                    Some(address)
                }
                None => None,
            }
        }

        pub fn generate_op_signer(&self) -> BurnchainOpSigner {
            BurnchainOpSigner::new(self.secret_keys[0], false)
        }
    }

    #[test]
    fn test_origin_address() {
        let seeds = [
            [0u8; 32],
            [
                0xc2, 0x7e, 0x1d, 0x7e, 0x9a, 0x0d, 0x47, 0xfa, 0xa5, 0x10, 0xbe, 0x50, 0x9b, 0xce,
                0xd4, 0x95, 0x99, 0x64, 0x40, 0x34, 0xbd, 0x5a, 0xf2, 0x2b, 0x51, 0x9c, 0x21, 0x19,
                0xbd, 0xaa, 0x5d, 0x62,
            ],
        ];

        for seed in seeds {
            let k1 = Keychain::default(seed.to_vec());
            let k2 = KeychainOld::default(seed.to_vec());

            assert_eq!(k1.origin_address(true), k2.origin_address(true));
            assert_eq!(k1.origin_address(false), k2.origin_address(false));
        }
    }

    #[test]
    fn test_get_address() {
        let seeds = [
            [0u8; 32],
            [
                0xc2, 0x7e, 0x1d, 0x7e, 0x9a, 0x0d, 0x47, 0xfa, 0xa5, 0x10, 0xbe, 0x50, 0x9b, 0xce,
                0xd4, 0x95, 0x99, 0x64, 0x40, 0x34, 0xbd, 0x5a, 0xf2, 0x2b, 0x51, 0x9c, 0x21, 0x19,
                0xbd, 0xaa, 0x5d, 0x62,
            ],
        ];

        for seed in seeds {
            let k1 = Keychain::default(seed.to_vec());
            let k2 = KeychainOld::default(seed.to_vec());

            assert_eq!(k1.get_address(true), k2.get_address(true));
            assert_eq!(k1.get_address(false), k2.get_address(false));
        }
    }

    #[test]
    fn test_get_transaction_auth() {
        let seeds = [
            [0u8; 32],
            [
                0xc2, 0x7e, 0x1d, 0x7e, 0x9a, 0x0d, 0x47, 0xfa, 0xa5, 0x10, 0xbe, 0x50, 0x9b, 0xce,
                0xd4, 0x95, 0x99, 0x64, 0x40, 0x34, 0xbd, 0x5a, 0xf2, 0x2b, 0x51, 0x9c, 0x21, 0x19,
                0xbd, 0xaa, 0x5d, 0x62,
            ],
        ];

        for seed in seeds {
            let k1 = Keychain::default(seed.to_vec());
            let k2 = KeychainOld::default(seed.to_vec());

            assert_eq!(k1.get_transaction_auth(), k2.get_transaction_auth());
        }
    }

    #[test]
    fn test_sign_as_origin() {
        let seeds = [
            [0u8; 32],
            [
                0xc2, 0x7e, 0x1d, 0x7e, 0x9a, 0x0d, 0x47, 0xfa, 0xa5, 0x10, 0xbe, 0x50, 0x9b, 0xce,
                0xd4, 0x95, 0x99, 0x64, 0x40, 0x34, 0xbd, 0x5a, 0xf2, 0x2b, 0x51, 0x9c, 0x21, 0x19,
                0xbd, 0xaa, 0x5d, 0x62,
            ],
        ];

        for seed in seeds {
            let k1 = Keychain::default(seed.to_vec());
            let k2 = KeychainOld::default(seed.to_vec());

            let recv_addr =
                StacksAddress::from_string("SP1Z4P459B2M5XC2PMM2CSCNZ6824DN5GZG2XYWFH").unwrap();

            let mut tx_stx_transfer_1 = StacksTransaction::new(
                TransactionVersion::Testnet,
                k1.get_transaction_auth().unwrap(),
                TransactionPayload::TokenTransfer(
                    recv_addr.clone().into(),
                    123,
                    TokenTransferMemo([0u8; 34]),
                ),
            );
            let mut tx_stx_transfer_2 = StacksTransaction::new(
                TransactionVersion::Testnet,
                k2.get_transaction_auth().unwrap(),
                TransactionPayload::TokenTransfer(
                    recv_addr.clone().into(),
                    123,
                    TokenTransferMemo([0u8; 34]),
                ),
            );

            tx_stx_transfer_1.chain_id = 0x80000000;
            tx_stx_transfer_1.post_condition_mode = TransactionPostConditionMode::Allow;
            tx_stx_transfer_1.set_tx_fee(0);

            tx_stx_transfer_2.chain_id = 0x80000000;
            tx_stx_transfer_2.post_condition_mode = TransactionPostConditionMode::Allow;
            tx_stx_transfer_2.set_tx_fee(0);

            let mut signer_1 = StacksTransactionSigner::new(&tx_stx_transfer_1);
            k1.sign_as_origin(&mut signer_1);
            let tx_1 = signer_1.get_tx().unwrap();

            let mut signer_2 = StacksTransactionSigner::new(&tx_stx_transfer_2);
            k2.sign_as_origin(&mut signer_2);
            let tx_2 = signer_2.get_tx().unwrap();

            assert_eq!(tx_1, tx_2);
        }
    }
}<|MERGE_RESOLUTION|>--- conflicted
+++ resolved
@@ -51,23 +51,16 @@
         Hash160::from_node_public_key(&pk)
     }
 
-<<<<<<< HEAD
-    /// Get the secrete key of the nakamoto mining key
-=======
     /// Get the secret key of the nakamoto mining key
->>>>>>> e71444ad
     pub fn get_nakamoto_sk(&self) -> &Secp256k1PrivateKey {
         &self.nakamoto_mining_key
     }
 
-<<<<<<< HEAD
-=======
     /// Set the secret key of the nakamoto mining key
     pub fn set_nakamoto_sk(&mut self, mining_key: Secp256k1PrivateKey) {
         self.nakamoto_mining_key = mining_key;
     }
 
->>>>>>> e71444ad
     /// Create a default keychain from the seed, with a default nakamoto mining key derived
     ///  from the same seed (
     pub fn default(seed: Vec<u8>) -> Keychain {
