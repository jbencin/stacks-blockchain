import os
import json
import unittest
import requests
import argparse
import binascii
from test import test_support
from binascii import hexlify
from utilitybelt import dev_urandom_entropy
import api
from requests.auth import _basic_auth_str as basic_auth

BASE_URL = 'http://localhost:5000'
API_VERSION = '1'

app = api.app.test_client()

from api.auth.registration import register_user
new_id = binascii.b2a_hex(os.urandom(16))
APP_ID, APP_SECRET = new_id, new_id
register_user(new_id + '@domain.com', app_id=APP_ID, app_secret=APP_SECRET,
              email_user=False)

def random_username():
    return hexlify(dev_urandom_entropy(16))


def build_url(pathname):
    return '/v' + API_VERSION + pathname


def test_get_request(cls, endpoint, headers={}, status_code=200):
    resp = app.get(endpoint, headers=headers)
    data = json.loads(resp.data)
    cls.assertTrue(isinstance(data, dict))
    if not resp.status_code == status_code:
        print data
    cls.assertTrue(resp.status_code == status_code)
    return data


def test_post_request(cls, endpoint, payload, headers={}, status_code=200):
    resp = app.post(endpoint, data=json.dumps(payload), headers=headers)
    data = json.loads(resp.data)
    cls.assertTrue(isinstance(data, dict))
    cls.assertTrue(resp.status_code == status_code)
    return data


def check_data(cls, data, required_keys=[], banned_keys=[]):
    for k in required_keys:
        cls.assertTrue(k in data)
        for subkey in required_keys[k]:
            cls.assertTrue(subkey in data[k])
    for k in banned_keys:
        if len(banned_keys[k]) is 0:
            cls.assertTrue(k not in data)
        else:
            cls.assertTrue(k in data)
            for subkey in banned_keys[k]:
                cls.assertTrue(subkey not in data[k])


class LookupUsersTest(unittest.TestCase):
    def setUp(self):
        self.headers = {'Authorization': basic_auth(APP_ID, APP_SECRET)}
        self.required_subkeys = ['profile', 'verifications']
        self.banned_subkeys = ['error']

    def tearDown(self):
        pass

    def build_url(self, usernames):
        return build_url('/users/' + ','.join(usernames))

    def required_keys(self, usernames):
        keys = {}
        for username in usernames:
            keys[username] = self.required_subkeys
        return keys

    def banned_keys(self, usernames):
        keys = {}
        for username in usernames:
            keys[username] = self.banned_subkeys
        return keys

    def test_unprotected_demo_user_lookup(self):
        usernames = ['fredwilson']
        data = test_get_request(self, self.build_url(usernames),
                                headers=self.headers, status_code=200)
        check_data(self, data, required_keys=self.required_keys(usernames),
                   banned_keys=self.banned_keys(usernames))

    def test_user_lookup_without_auth(self):
        usernames = ['naval']
        data = test_get_request(self, self.build_url(usernames),
                                headers={}, status_code=401)
        check_data(self, data, required_keys={'error': ['message', 'type']},
                   banned_keys={'naval': []})

    def test_user_lookup_with_auth(self):
        usernames = ['naval']
        data = test_get_request(self, self.build_url(usernames),
                                headers=self.headers, status_code=200)
        check_data(self, data, required_keys=self.required_keys(usernames),
                   banned_keys=self.banned_keys(usernames))

    def test_user_lookup_with_multiple_users(self):
        usernames = ['fredwilson', 'naval', 'albertwenger']
        data = test_get_request(self, self.build_url(usernames),
                                headers=self.headers, status_code=200)
        check_data(self, data, required_keys=self.required_keys(usernames),
                   banned_keys=self.banned_keys(usernames))


class UserbaseTest(unittest.TestCase):
    def setUp(self):
        self.headers = {'Authorization': basic_auth(APP_ID, APP_SECRET)}

    def tearDown(self):
        pass

    def test_userbase_lookup(self):
        required_keys = {
            'stats': ['registrations'],
            'usernames': [],
            'profiles': []
        }
        data = test_get_request(self, build_url('/users'),
                                headers=self.headers, status_code=200)
        check_data(self, data, required_keys=required_keys)

    def test_recent_userbase_lookup(self):
        required_keys = {'usernames': []}
        data = test_get_request(self, build_url('/users?recent_blocks=100'),
                                headers=self.headers, status_code=200)
        check_data(self, data, required_keys=required_keys)


class SearchUsersTest(unittest.TestCase):
    def setUp(self):
        self.headers = {'Authorization': basic_auth(APP_ID, APP_SECRET)}
        self.required_keys = {'results': []}

    def tearDown(self):
        pass

    def test_simple_search_query(self):
        query = 'wenger'
        data = test_get_request(self, build_url('/search?query=' + query),
                                headers=self.headers)
        check_data(self, data, required_keys=self.required_keys)


class LookupAddressTest(unittest.TestCase):
    def setUp(self):
        self.headers = {'Authorization': basic_auth(APP_ID, APP_SECRET)}
<<<<<<< HEAD
        self.required_keys = {'unspents': []}

    def tearDown(self):
        pass

    def build_url(self, address):
        return build_url('/addresses/' + address + '/unspents')

    def test_address_lookup(self):
        address = 'NBSffD6N6sABDxNooLZxL26jwGetiFHN6H'
        data = test_get_request(self, self.build_url(address),
=======
       
    def tearDown(self):
        pass

    def test_unspents_lookup(self):
        address = 'NBSffD6N6sABDxNooLZxL26jwGetiFHN6H'
        data = test_get_request(self, build_url('/addresses/' + address + '/unspents'),
>>>>>>> 8584c1cf
                                headers=self.headers)
        check_data(self, data, required_keys={'unspents': []})

<<<<<<< HEAD
class LookupNamesOwnedTest(unittest.TestCase):
    def setUp(self):
        self.headers = {'Authorization': basic_auth(APP_ID, APP_SECRET)}
        self.required_keys = {'names': []}

    def tearDown(self):
        pass

    def build_url(self, address):
        return build_url('/addresses/' + address + '/names')

    def test_address_lookup(self):
        address = 'NBSffD6N6sABDxNooLZxL26jwGetiFHN6H'
        data = test_get_request(self, self.build_url(address),
=======

    def test_names_owned_lookup(self):
        address = 'NBSffD6N6sABDxNooLZxL26jwGetiFHN6H'
        data = test_get_request(self, build_url('/addresses/' + address + '/names'),
>>>>>>> 8584c1cf
                                headers=self.headers)
        check_data(self, data, required_keys={'names': []})


class RegisterUserTest(unittest.TestCase):
    def setUp(self):
        self.headers = {
            'Authorization': basic_auth(APP_ID, APP_SECRET),
            'Content-type': 'application/json'
        }
        self.required_keys = {'status': []}

    def tearDown(self):
        pass

    def test_user_registration(self):
        payload = dict(
            recipient_address='Mx73vJcnF4Xq7AawfePRKzYCoGivw87BmY',
            passname=random_username(),
            passcard={'name': {'formatted': 'John Doe'}}
        )
        data = test_post_request(self, build_url('/users'), payload,
                                 headers=self.headers)
        check_data(self, data, required_keys=self.required_keys)


class BroadcastTransactionTest(unittest.TestCase):
    def setUp(self):
        self.headers = {'Authorization': basic_auth(APP_ID, APP_SECRET)}
        self.required_keys = {'error': ['message', 'type']}
        self.banned_keys = {'transaction_hash': []}

    def tearDown(self):
        pass

    def test_bogus_transaction_broadcast(self):
        signed_hex = '00710000015e98119922f0b'
        payload = {'signed_hex': signed_hex}
        data = test_post_request(self, build_url('/transactions'), payload,
                                 headers=self.headers, status_code=400)
        check_data(self, data, required_keys=self.required_keys,
                   banned_keys=self.banned_keys)



def test_main():
    test_support.run_unittest(
        LookupUsersTest,
        UserbaseTest,
        SearchUsersTest,
<<<<<<< HEAD
        LookupUnspentsTest,
        LookupNamesOwnedTest,
=======
        LookupAddressTest,
        BroadcastTransactionTest,
        NamespaceTest,
>>>>>>> 8584c1cf
        RegisterUserTest,
        BroadcastTransactionTest,
    )


if __name__ == '__main__':
    test_main()<|MERGE_RESOLUTION|>--- conflicted
+++ resolved
@@ -153,10 +153,9 @@
         check_data(self, data, required_keys=self.required_keys)
 
 
-class LookupAddressTest(unittest.TestCase):
-    def setUp(self):
-        self.headers = {'Authorization': basic_auth(APP_ID, APP_SECRET)}
-<<<<<<< HEAD
+class LookupUnspentsTest(unittest.TestCase):
+    def setUp(self):
+        self.headers = {'Authorization': basic_auth(APP_ID, APP_SECRET)}
         self.required_keys = {'unspents': []}
 
     def tearDown(self):
@@ -168,19 +167,10 @@
     def test_address_lookup(self):
         address = 'NBSffD6N6sABDxNooLZxL26jwGetiFHN6H'
         data = test_get_request(self, self.build_url(address),
-=======
-       
-    def tearDown(self):
-        pass
-
-    def test_unspents_lookup(self):
-        address = 'NBSffD6N6sABDxNooLZxL26jwGetiFHN6H'
-        data = test_get_request(self, build_url('/addresses/' + address + '/unspents'),
->>>>>>> 8584c1cf
                                 headers=self.headers)
-        check_data(self, data, required_keys={'unspents': []})
-
-<<<<<<< HEAD
+        check_data(self, data, required_keys=self.required_keys)
+
+
 class LookupNamesOwnedTest(unittest.TestCase):
     def setUp(self):
         self.headers = {'Authorization': basic_auth(APP_ID, APP_SECRET)}
@@ -195,14 +185,8 @@
     def test_address_lookup(self):
         address = 'NBSffD6N6sABDxNooLZxL26jwGetiFHN6H'
         data = test_get_request(self, self.build_url(address),
-=======
-
-    def test_names_owned_lookup(self):
-        address = 'NBSffD6N6sABDxNooLZxL26jwGetiFHN6H'
-        data = test_get_request(self, build_url('/addresses/' + address + '/names'),
->>>>>>> 8584c1cf
                                 headers=self.headers)
-        check_data(self, data, required_keys={'names': []})
+        check_data(self, data, required_keys=self.required_keys)
 
 
 class RegisterUserTest(unittest.TestCase):
@@ -251,14 +235,8 @@
         LookupUsersTest,
         UserbaseTest,
         SearchUsersTest,
-<<<<<<< HEAD
         LookupUnspentsTest,
         LookupNamesOwnedTest,
-=======
-        LookupAddressTest,
-        BroadcastTransactionTest,
-        NamespaceTest,
->>>>>>> 8584c1cf
         RegisterUserTest,
         BroadcastTransactionTest,
     )
